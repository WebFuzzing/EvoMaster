package org.evomaster.client.java.sql.heuristic;

import net.sf.jsqlparser.expression.*;
import net.sf.jsqlparser.expression.operators.arithmetic.*;
import net.sf.jsqlparser.expression.operators.conditional.AndExpression;
import net.sf.jsqlparser.expression.operators.conditional.OrExpression;
import net.sf.jsqlparser.expression.operators.conditional.XorExpression;
import net.sf.jsqlparser.expression.operators.relational.*;
import net.sf.jsqlparser.schema.Column;
import net.sf.jsqlparser.statement.create.table.ColDataType;
import net.sf.jsqlparser.statement.select.AllColumns;
import net.sf.jsqlparser.statement.select.AllTableColumns;
import net.sf.jsqlparser.statement.select.ParenthesedSelect;
import net.sf.jsqlparser.statement.select.Select;
import org.evomaster.client.java.distance.heuristics.DistanceHelper;
import org.evomaster.client.java.distance.heuristics.Truthness;
import org.evomaster.client.java.distance.heuristics.TruthnessUtils;
import org.evomaster.client.java.instrumentation.shared.RegexSharedUtils;
import org.evomaster.client.java.sql.*;
import org.evomaster.client.java.sql.heuristic.function.FunctionFinder;
import org.evomaster.client.java.sql.heuristic.function.SqlAggregateFunction;
import org.evomaster.client.java.sql.heuristic.function.SqlFunction;
import org.evomaster.client.java.sql.internal.*;


import java.sql.Timestamp;
import java.time.*;
import java.util.*;
import java.util.stream.Collectors;
import java.util.stream.Stream;

import static org.evomaster.client.java.sql.heuristic.ConversionHelper.*;
import static org.evomaster.client.java.sql.heuristic.SqlCastHelper.castTo;
import static org.evomaster.client.java.sql.heuristic.SqlHeuristicsCalculator.*;
import static org.evomaster.client.java.distance.heuristics.TruthnessUtils.*;
import static org.evomaster.client.java.sql.heuristic.SqlStringUtils.nullSafeEqualsIgnoreCase;

public class SqlExpressionEvaluator extends ExpressionVisitorAdapter {

    public static final char BITWISE_NOT = '~';
    public static final char MINUS = '-';
    public static final char PLUS = '+';

    private final SqlHeuristicsCalculator parentStatementEvaluator;
    private final TableColumnResolver tableColumnResolver;
    private final TaintHandler taintHandler;
    private final QueryResultSet queryResultSet;

    private final Stack<Object> evaluationStack = new Stack<>();
    private final Deque<DataRow> dataRowStack = new ArrayDeque<>();
    private final Deque<QueryResult> queryResultStack = new ArrayDeque<>();

    public static class SqlExpressionEvaluatorBuilder {
        private SqlHeuristicsCalculator parentStatementEvaluator;
        private TableColumnResolver tableColumnResolver;
        private TaintHandler taintHandler;
        private QueryResultSet queryResultSet;
        private Deque<DataRow> dataRowStack;
        private DataRow currentDataRow;
        private Deque<QueryResult> queryResultStack;
        private QueryResult currentQueryResult;

        public SqlExpressionEvaluatorBuilder() {
            super();
        }

        public SqlExpressionEvaluatorBuilder withParentStatementEvaluator(SqlHeuristicsCalculator val) {
            this.parentStatementEvaluator = val;
            return this;
        }

        public SqlExpressionEvaluatorBuilder withTableColumnResolver(TableColumnResolver val) {
            this.tableColumnResolver = val;
            return this;
        }

        public SqlExpressionEvaluatorBuilder withTaintHandler(TaintHandler val) {
            this.taintHandler = val;
            return this;
        }

        public SqlExpressionEvaluatorBuilder withQueryResultSet(QueryResultSet val) {
            this.queryResultSet = val;
            return this;
        }

        public SqlExpressionEvaluatorBuilder withDataRowStack(Deque<DataRow> val) {
            this.dataRowStack = val;
            return this;
        }

        public SqlExpressionEvaluatorBuilder withCurrentDataRow(DataRow val) {
            this.currentDataRow = val;
            return this;
        }

        public SqlExpressionEvaluatorBuilder withQueryResultStack(Deque<QueryResult> val) {
            this.queryResultStack = val;
            return this;
        }

        public SqlExpressionEvaluatorBuilder withCurrentQueryResult(QueryResult val) {
            this.currentQueryResult = val;
            return this;
        }

        public SqlExpressionEvaluator build() {
            return new SqlExpressionEvaluator(
                    parentStatementEvaluator,
                    tableColumnResolver,
                    taintHandler,
                    queryResultSet,
                    dataRowStack,
                    currentDataRow,
                    queryResultStack,
                    currentQueryResult
            );
        }
    }


    private SqlExpressionEvaluator(SqlHeuristicsCalculator parentStatementEvaluator,
                                   TableColumnResolver tableColumnResolver,
                                   TaintHandler taintHandler,
                                   QueryResultSet queryResultSet,
                                   Deque<DataRow> dataRowStack,
                                   DataRow currentDataRow,
                                   Deque<QueryResult> queryResultStack,
                                   QueryResult currentQueryResult) {
        this.parentStatementEvaluator = parentStatementEvaluator;
        this.tableColumnResolver = tableColumnResolver;
        this.taintHandler = taintHandler;
        this.queryResultSet = queryResultSet;
        if (dataRowStack != null) {
            this.dataRowStack.addAll(dataRowStack);
        }
        if (currentDataRow != null) {
            this.dataRowStack.push(currentDataRow);
        }
        if (queryResultStack != null) {
            this.queryResultStack.addAll(queryResultStack);
        }
        if (currentQueryResult != null) {
            this.queryResultStack.push(currentQueryResult);
        }
    }


    private Object popAsSingleValue() {
        Object value = evaluationStack.pop();
        if (value instanceof List<?>) {
            return ((List<?>) value).get(0);
        } else if (value instanceof QueryResult) {
            QueryResult queryResult = (QueryResult) value;
            return queryResult.seeRows().get(0).getValue(0);
        } else {
            return value;
        }
    }

    private List<Object> popAsListOfValues() {
        Object rightValues = evaluationStack.pop();
        List<Object> rightValuesList;
        if (rightValues instanceof QueryResult) {
            QueryResult queryResult = (QueryResult) rightValues;
            rightValuesList = queryResult.seeRows().stream()
                    .map(row -> row.getValue(0))
                    .collect(Collectors.toList());

        } else {
            rightValuesList = (List<Object>) rightValues;
        }
        return rightValuesList;
    }


    public Truthness getEvaluatedTruthness() {
        if (evaluationStack.isEmpty()) {
            throw new IllegalStateException("no Truthness was computed");
        }
        return convertToTruthness(evaluationStack.peek());
    }

    public Object getEvaluatedValue() {
        if (evaluationStack.isEmpty()) {
            throw new IllegalStateException("no value was computed");
        }
        return evaluationStack.peek();
    }

    private enum ComparisonOperatorType {
        EQUALS_TO,
        NOT_EQUALS_TO,
        GREATER_THAN,
        GREATER_THAN_EQUALS,
        MINOR_THAN,
        MINOR_THAN_EQUALS
    }

    private enum ArithmeticOperationType {
        ADDITION,
        SUBTRACTION,
        MULTIPLICATION,
        DIVISION,
        INTEGER_DIVISION
    }

    private static ComparisonOperatorType toComparisonOperatorType(ComparisonOperator comparisonOperator) {
        if (comparisonOperator instanceof EqualsTo) {
            return ComparisonOperatorType.EQUALS_TO;
        } else if (comparisonOperator instanceof NotEqualsTo) {
            return ComparisonOperatorType.NOT_EQUALS_TO;
        } else if (comparisonOperator instanceof GreaterThan) {
            return ComparisonOperatorType.GREATER_THAN;
        } else if (comparisonOperator instanceof GreaterThanEquals) {
            return ComparisonOperatorType.GREATER_THAN_EQUALS;
        } else if (comparisonOperator instanceof MinorThan) {
            return ComparisonOperatorType.MINOR_THAN;
        } else if (comparisonOperator instanceof MinorThanEquals) {
            return ComparisonOperatorType.MINOR_THAN_EQUALS;
        } else {
            throw new IllegalArgumentException("Unsupported ComparisonOperator: " + comparisonOperator.getClass().getName());
        }
    }

    private void visitComparisonOperator(ComparisonOperator comparisonOperator) {
        final ComparisonOperatorType comparisonOperatorType = toComparisonOperatorType(comparisonOperator);
        final Object concreteLeftValue;
        final Truthness truthness;
        if (evaluationStack.peek() instanceof EvaluatedAnyComparisonExpression) {
            EvaluatedAnyComparisonExpression evaluatedAnyComparisonExpression = (EvaluatedAnyComparisonExpression) evaluationStack.pop();
            concreteLeftValue = popAsSingleValue();
            List<Object> rightValues = evaluatedAnyComparisonExpression.getValues();
            switch (evaluatedAnyComparisonExpression.getAnyType()) {
                case ALL: {
                    truthness = all(concreteLeftValue, rightValues, comparisonOperatorType);
                    break;
                }
                case SOME:
                case ANY:
                default: {
                    truthness = any(concreteLeftValue, rightValues, comparisonOperatorType);
                    break;
                }
            }
        } else {
            final Object concreteRightValue = popAsSingleValue();
            concreteLeftValue = popAsSingleValue();
            truthness = evaluateTruthnessForComparisonOperator(concreteLeftValue, concreteRightValue, comparisonOperatorType);
        }
        evaluationStack.push(truthness);
    }

    private Truthness any(Object concreteLeftValue, List<Object> concreteRightValues, ComparisonOperatorType comparisonOperatorType) {
        final Truthness truthness;
        if (concreteRightValues.isEmpty()) {
            truthness = FALSE_TRUTHNESS;
        } else {
            Truthness[] truthnesses = concreteRightValues.stream()
                    .map(rightValue -> evaluateTruthnessForComparisonOperator(concreteLeftValue, rightValue, comparisonOperatorType))
                    .collect(Collectors.toList())
                    .toArray(new Truthness[]{});
            truthness = buildOrAggregationTruthness(truthnesses);
        }
        return truthness;
    }

    private Truthness all(Object concreteLeftValue, List<Object> conocreteRightValues, ComparisonOperatorType comparisonOperatorType) {
        final Truthness truthness;
        if (conocreteRightValues.isEmpty()) {
            truthness = TRUE_TRUTHNESS;
        } else {
            Truthness[] truthnesses = conocreteRightValues.stream()
                    .map(rightValue -> evaluateTruthnessForComparisonOperator(concreteLeftValue, rightValue, comparisonOperatorType))
                    .collect(Collectors.toList())
                    .toArray(new Truthness[]{});
            truthness = buildAndAggregationTruthness(truthnesses);
        }
        return truthness;
    }

    @Override
    public void visit(EqualsTo equalsTo) {
        super.visit(equalsTo);
        visitComparisonOperator(equalsTo);
    }

    private Truthness evaluateTruthnessForComparisonOperator(Object concreteLeftValue, Object concreteRightValue, ComparisonOperatorType comparisonOperatorType) {
        final Truthness truthness;
        if (concreteLeftValue == null && concreteRightValue == null) {
            truthness = FALSE_TRUTHNESS;
        } else if (concreteLeftValue == null || concreteRightValue == null) {
            truthness = FALSE_TRUTHNESS_BETTER;
        } else {
            final Truthness truthnessOfExpression;
            if (concreteLeftValue instanceof Number && concreteRightValue instanceof Number) {
                truthnessOfExpression = calculateTruthnessForNumberComparison((Number) concreteLeftValue, (Number) concreteRightValue, comparisonOperatorType);
            } else if (concreteRightValue instanceof String && concreteLeftValue instanceof String) {
                truthnessOfExpression = calculateTruthnessForStringComparison((String) concreteLeftValue, (String) concreteRightValue, comparisonOperatorType);
            } else if (concreteLeftValue instanceof Boolean || concreteRightValue instanceof Boolean) {
                truthnessOfExpression = calculateTruthnessForBooleanComparison(convertToBoolean(concreteLeftValue), convertToBoolean(concreteRightValue), comparisonOperatorType);
            } else if (concreteLeftValue instanceof java.util.Date || concreteRightValue instanceof java.util.Date) {
                truthnessOfExpression = calculateTruthnessForInstantComparison(convertToInstant(concreteLeftValue), convertToInstant(concreteRightValue), comparisonOperatorType);
            } else if (concreteLeftValue instanceof OffsetDateTime || concreteRightValue instanceof OffsetDateTime) {
                truthnessOfExpression = calculateTruthnessForInstantComparison(convertToInstant(concreteLeftValue), convertToInstant(concreteRightValue), comparisonOperatorType);
            } else if (concreteLeftValue instanceof OffsetTime || concreteRightValue instanceof OffsetTime) {
                truthnessOfExpression = calculateTruthnessForInstantComparison(convertToInstant(concreteLeftValue), convertToInstant(concreteLeftValue), comparisonOperatorType);
            } else if (concreteLeftValue instanceof Object[] && concreteRightValue instanceof Object[]) {
                truthnessOfExpression = calculateTruthnessForArrayComparison((Object[]) concreteLeftValue, (Object[]) concreteRightValue, comparisonOperatorType);
            } else {
                throw new UnsupportedOperationException("types not supported " + concreteLeftValue.getClass().getName() + " and " + concreteRightValue.getClass().getName());
            }
            if (truthnessOfExpression.isTrue()) {
                truthness = truthnessOfExpression;
            } else {
                truthness = buildScaledTruthness(C_BETTER, truthnessOfExpression.getOfTrue());
            }
        }
        return truthness;
    }

    private static Truthness calculateTruthnessForInstantComparison(Instant leftInstant, Instant rightInstant, ComparisonOperatorType comparisonOperatorType) {
        Objects.requireNonNull(leftInstant);
        Objects.requireNonNull(rightInstant);
        final long leftInstantMillis = leftInstant.toEpochMilli();
        final long rightInstantMillis = rightInstant.toEpochMilli();
        return calculateTruthnessForDoubleComparison(leftInstantMillis, rightInstantMillis, comparisonOperatorType);
    }

    private static Truthness calculateTruthnessForBooleanComparison(Boolean concreteLeftValue, Boolean concreteRightValue, ComparisonOperatorType comparisonOperatorType) {
        Objects.requireNonNull(concreteLeftValue);
        Objects.requireNonNull(concreteRightValue);

        double leftValueAsDouble = toDouble(concreteLeftValue);
        double rightValueAsDouble = toDouble(concreteRightValue);
        switch (comparisonOperatorType) {
            case EQUALS_TO:
                return TruthnessUtils.getEqualityTruthness(leftValueAsDouble, rightValueAsDouble);
            case NOT_EQUALS_TO:
                return TruthnessUtils.getEqualityTruthness(leftValueAsDouble, rightValueAsDouble).invert();
            default:
                throw new IllegalArgumentException("Unsupported binary operator: " + comparisonOperatorType);
        }
    }

    private Truthness calculateTruthnessForArrayComparison(Object[] leftArray, Object[] rightArray, ComparisonOperatorType comparisonOperatorType) {
        Objects.requireNonNull(leftArray);
        Objects.requireNonNull(rightArray);

        boolean leftArrayHasNullValue = Stream.of(leftArray).anyMatch(Objects::isNull);
        boolean rightArrayHasNullValue = Stream.of(rightArray).anyMatch(Objects::isNull);

        if (leftArrayHasNullValue || rightArrayHasNullValue) {
            return FALSE_TRUTHNESS;
        } else {
            final List<Object> leftList = Arrays.asList(leftArray);
            final List<Object> rightList = Arrays.asList(rightArray);
            final Truthness truthness;
            if (rightList.size() != leftList.size()) {
                truthness = FALSE_TRUTHNESS;
            } else {
                Truthness[] truthnesses = new Truthness[leftList.size()];
                for (int i = 0; i < leftList.size(); i++) {
                    truthnesses[i] = evaluateTruthnessForComparisonOperator(leftList.get(i), rightList.get(i), ComparisonOperatorType.EQUALS_TO);
                }
                truthness = buildAndAggregationTruthness(truthnesses);
            }
            switch (comparisonOperatorType) {
                case EQUALS_TO:
                    return truthness;
                case NOT_EQUALS_TO:
                    return truthness.invert();
                default:
                    throw new IllegalArgumentException("Unsupported binary operator: " + comparisonOperatorType);
            }
        }
    }

    private static double toDouble(Boolean booleanValue) {
        return (booleanValue ? 1d : 0d);
    }

    public static Truthness getEqualityTruthness(String a, String b) {
        if (a.equals(b)) {
            return TRUE_TRUTHNESS;
        } else {
            final double base = C;
            final double distance = DistanceHelper.getLeftAlignmentDistance(a, b);
            final double h = DistanceHelper.heuristicFromScaledDistanceWithBase(base, distance);
            return new Truthness(h, 1d);
        }
    }

    private Truthness calculateTruthnessForStringComparison(String leftString, String rightString, ComparisonOperatorType comparisonOperatorType) {
        Objects.requireNonNull(leftString);
        Objects.requireNonNull(rightString);

        switch (comparisonOperatorType) {
            case EQUALS_TO:
                if (taintHandler != null) {
                    taintHandler.handleTaintForStringEquals(leftString, rightString, false);
                }
                return getEqualityTruthness(leftString, rightString);
            case NOT_EQUALS_TO:
                return getEqualityTruthness(leftString, rightString).invert();
            case GREATER_THAN:
                return leftString.compareTo(rightString) > 0 ? TRUE_TRUTHNESS : FALSE_TRUTHNESS;
            case GREATER_THAN_EQUALS:
                return leftString.compareTo(rightString) >= 0 ? TRUE_TRUTHNESS : FALSE_TRUTHNESS;
            case MINOR_THAN:
                return leftString.compareTo(rightString) < 0 ? TRUE_TRUTHNESS : FALSE_TRUTHNESS;
            case MINOR_THAN_EQUALS:
                return leftString.compareTo(rightString) <= 0 ? TRUE_TRUTHNESS : FALSE_TRUTHNESS;

            default:
                throw new IllegalArgumentException("Unsupported binary operator: " + comparisonOperatorType);
        }
    }

    private static Truthness calculateTruthnessForNumberComparison(Number leftNumber, Number rightNumber, ComparisonOperatorType comparisonOperatorType) {
        Objects.requireNonNull(leftNumber);
        Objects.requireNonNull(rightNumber);

        double leftValueAsDouble = leftNumber.doubleValue();
        double rightValueAsDouble = rightNumber.doubleValue();
        return calculateTruthnessForDoubleComparison(leftValueAsDouble, rightValueAsDouble, comparisonOperatorType);
    }

    private static Truthness calculateTruthnessForDoubleComparison(double leftValueAsDouble, double rightValueAsDouble, ComparisonOperatorType comparisonOperatorType) {
        switch (comparisonOperatorType) {
            case EQUALS_TO:
                return TruthnessUtils.getEqualityTruthness(leftValueAsDouble, rightValueAsDouble);
            case NOT_EQUALS_TO:
                //a != b => !(a == b)
                return TruthnessUtils.getEqualityTruthness(leftValueAsDouble, rightValueAsDouble).invert();
            case GREATER_THAN:
                //a > b => b < a
                return getLessThanTruthness(rightValueAsDouble, leftValueAsDouble);
            case MINOR_THAN:
                return getLessThanTruthness(leftValueAsDouble, rightValueAsDouble);
            case MINOR_THAN_EQUALS:
                //a <= b => b >= a => !(b < a)
                return getLessThanTruthness(rightValueAsDouble, leftValueAsDouble).invert();
            case GREATER_THAN_EQUALS:
                //a >= b => ! (a < b)
                return getLessThanTruthness(leftValueAsDouble, rightValueAsDouble).invert();
            default:
                throw new IllegalArgumentException("Unsupported binary operator: " + comparisonOperatorType);
        }
    }

    @Override
    public void visit(BitwiseRightShift bitwiseRightShift) {
        super.visit(bitwiseRightShift);
        Object rightConcreteValue = popAsSingleValue();
        Object leftConcreteValue = popAsSingleValue();
        if (leftConcreteValue == null || rightConcreteValue == null) {
            evaluationStack.push(null);
        } else {
            final int leftValueAsInt = ((Number) leftConcreteValue).intValue();
            final int rightValueAsInt = ((Number) rightConcreteValue).intValue();
            final int result = leftValueAsInt >> rightValueAsInt;
            evaluationStack.push(result);
        }
    }

    @Override
    public void visit(BitwiseLeftShift bitwiseLeftShift) {
        super.visit(bitwiseLeftShift);
        Object rightConcreteValue = popAsSingleValue();
        Object leftConcreteValue = popAsSingleValue();
        if (leftConcreteValue == null || rightConcreteValue == null) {
            evaluationStack.push(null);
        } else {
            final int leftValueAsInt = ((Number) leftConcreteValue).intValue();
            final int rightValueAsInt = ((Number) rightConcreteValue).intValue();
            final int result = leftValueAsInt << rightValueAsInt;
            evaluationStack.push(result);
        }
    }

    @Override
    public void visit(NullValue nullValue) {
        evaluationStack.push(null);
    }

    @Override
    public void visit(Function function) {
        String functionName = function.getName();
        SqlFunction sqlFunction = FunctionFinder.getInstance().getFunction(functionName);
        if (sqlFunction == null) {
            throw new UnsupportedOperationException("Function " + functionName + " needs to be implemented");
        }
        final Object functionResult;
        List<Object> values = new ArrayList<>();
        if (sqlFunction instanceof SqlAggregateFunction) {
            Expression parameterExpression = function.getParameters().get(0);

            if (parameterExpression instanceof Column) {
                for (DataRow dataRow : this.getCurrentQueryResult().seeRows()) {
                    SqlExpressionEvaluator expressionEvaluator = new SqlExpressionEvaluator.SqlExpressionEvaluatorBuilder()
                            .withTaintHandler(this.taintHandler)
                            .withTableColumnResolver(this.tableColumnResolver)
                            .withQueryResultSet(this.queryResultSet)
                            .withCurrentQueryResult(this.getCurrentQueryResult())
                            .withDataRowStack(this.dataRowStack)
                            .withCurrentDataRow(dataRow)
                            .withParentStatementEvaluator(this.parentStatementEvaluator)
                            .build();
                    parameterExpression.accept(expressionEvaluator);
                    final Object value = expressionEvaluator.popAsSingleValue();
                    values.add(value);
                }
            } else if (parameterExpression instanceof AllColumns) {
                for (DataRow dataRow : getCurrentQueryResult().seeRows()) {
                    values.add(dataRow);
                }
            } else {
                parameterExpression.accept(this);
                Object value = this.popAsSingleValue();
                values.add(value);
            }
            functionResult = sqlFunction.evaluate(values);
        } else {
            super.visit(function);
            for (int i = 0; i < function.getParameters().size(); i++) {
                Object concreteParameter = popAsSingleValue();
                values.add(concreteParameter);
            }
            Collections.reverse(values);
            functionResult = sqlFunction.evaluate(values.toArray(new Object[]{}));
        }
        this.evaluationStack.push(functionResult);
    }

    @Override
    public void visit(SignedExpression signedExpression) {
        super.visit(signedExpression);
        Object expressionValue = popAsSingleValue();
        if (expressionValue == null) {
            evaluationStack.push(null);
        } else {
            final Number numberWithoutSign = (Number) expressionValue;
            final Number result;
            switch (signedExpression.getSign()) {
                case PLUS: {
                    result = numberWithoutSign.doubleValue();
                    break;
                }
                case MINUS: {
                    result = -(numberWithoutSign.doubleValue());
                    break;
                }
                case BITWISE_NOT: {
                    result = ~(numberWithoutSign.intValue());
                    break;
                }
                default: {
                    throw new IllegalArgumentException("Unsupported sign: " + signedExpression.getSign());
                }
            }
            evaluationStack.push(result);
        }
    }

    @Override
    public void visit(JdbcParameter jdbcParameter) {
        throw new UnsupportedOperationException("JdbcParameter not supported");
    }

    @Override
    public void visit(JdbcNamedParameter jdbcNamedParameter) {
        throw new UnsupportedOperationException("JdbcNamedParameter not supported");
    }

    @Override
    public void visit(DoubleValue doubleValue) {
        double concreteValue = doubleValue.getValue();
        evaluationStack.push(concreteValue);
    }

    @Override
    public void visit(LongValue longValue) {
        long concreteValue = longValue.getValue();
        evaluationStack.push(concreteValue);
    }

    @Override
    public void visit(HexValue hexValue) {
        String hexString = hexValue.getValue();
        int intValue = Integer.parseInt(hexString.substring(2), 16);
        evaluationStack.push(intValue);
    }

    @Override
    public void visit(DateValue dateValue) {
        final java.sql.Date value = dateValue.getValue();
        evaluationStack.push(value);
    }

    @Override
    public void visit(TimeValue timeValue) {
        final java.sql.Time value = timeValue.getValue();
        evaluationStack.push(value);
    }

    @Override
    public void visit(TimestampValue timestampValue) {
        final Timestamp value = timestampValue.getValue();
        evaluationStack.push(value);
    }

    @Override
    public void visit(Parenthesis parenthesis) {
        super.visit(parenthesis);
    }


    @Override
    public void visit(IntegerDivision integerDivision) {
        super.visit(integerDivision);
        this.visitArithmeticBinaryExpression(integerDivision);
    }

    @Override
    public void visit(Multiplication multiplication) {
        super.visit(multiplication);
        this.visitArithmeticBinaryExpression(multiplication);
    }

    @Override
    public void visit(Subtraction subtraction) {
        super.visit(subtraction);
        this.visitArithmeticBinaryExpression(subtraction);
    }


    @Override
    public void visit(AndExpression andExpression) {
        super.visit(andExpression);
        Truthness rightTruthnessValue = convertToTruthness(popAsSingleValue());
        Truthness leftTruthnessValue = convertToTruthness(popAsSingleValue());
        Truthness andTruthness = buildAndAggregationTruthness(leftTruthnessValue, rightTruthnessValue);
        evaluationStack.push(andTruthness);
    }

    @Override
    public void visit(OrExpression orExpression) {
        super.visit(orExpression);
        Truthness rightTruthnessValue = convertToTruthness(popAsSingleValue());
        Truthness leftTruthnessValue = convertToTruthness(popAsSingleValue());
        Truthness orTruthness = buildOrAggregationTruthness(leftTruthnessValue, rightTruthnessValue);
        evaluationStack.push(orTruthness);
    }

    @Override
    public void visit(XorExpression xorExpression) {
        super.visit(xorExpression);
        Truthness rightTruthnessValue = convertToTruthness(popAsSingleValue());
        Truthness leftTruthnessValue = convertToTruthness(popAsSingleValue());

        Truthness xorTruthness = buildXorAggregationTruthness(leftTruthnessValue, rightTruthnessValue);
        evaluationStack.push(xorTruthness);
    }

    @Override
    public void visit(Between between) {
        super.visit(between);
        Object endRangeValue = this.popAsSingleValue();
        Object startRangeValue = this.popAsSingleValue();
        Object leftExpressionValue = this.popAsSingleValue();

        if (leftExpressionValue == null || startRangeValue == null || endRangeValue == null) {
            this.evaluationStack.push(FALSE_TRUTHNESS_BETTER);
        } else {
            Truthness startCondition = evaluateTruthnessForComparisonOperator(leftExpressionValue, startRangeValue, ComparisonOperatorType.GREATER_THAN_EQUALS);
            Truthness endCondition = evaluateTruthnessForComparisonOperator(leftExpressionValue, endRangeValue, ComparisonOperatorType.MINOR_THAN_EQUALS);
            Truthness betweenCondition = buildAndAggregationTruthness(startCondition, endCondition);
            this.evaluationStack.push(betweenCondition);
        }
    }

    @Override
    public void visit(OverlapsCondition overlapsCondition) {
        super.visit(overlapsCondition);
        List<Object> rightRange = (List<Object>) evaluationStack.pop();
        List<Object> leftRange = (List<Object>) evaluationStack.pop();
        Object leftStart = leftRange.get(0);
        Object leftEnd = leftRange.get(1);
        Object rightStart = rightRange.get(0);
        Object rightEnd = rightRange.get(1);
        Truthness rangeStart = evaluateTruthnessForComparisonOperator(leftStart, rightEnd, ComparisonOperatorType.MINOR_THAN_EQUALS);
        Truthness rangeEnd = evaluateTruthnessForComparisonOperator(rightStart, leftEnd, ComparisonOperatorType.MINOR_THAN_EQUALS);
        Truthness overlaps = buildAndAggregationTruthness(rangeStart, rangeEnd);
        evaluationStack.push(overlaps);
    }

    @Override
    public void visit(GreaterThan greaterThan) {
        super.visit(greaterThan);
        this.visitComparisonOperator(greaterThan);
    }

    @Override
    public void visit(GreaterThanEquals greaterThanEquals) {
        super.visit(greaterThanEquals);
        this.visitComparisonOperator(greaterThanEquals);
    }

    @Override
    public void visit(InExpression inExpression) {
        super.visit(inExpression);
        List<Object> concreteRightValues = popAsListOfValues();
        Object concreteLeftValue = evaluationStack.pop();
        final Truthness truthness;
        if (concreteLeftValue == null || concreteRightValues == null) {
            truthness = FALSE_TRUTHNESS_BETTER;
        } else {
            if (inExpression.isNot()) {
                truthness = all(concreteLeftValue, concreteRightValues, ComparisonOperatorType.NOT_EQUALS_TO);
            } else {
                truthness = any(concreteLeftValue, concreteRightValues, ComparisonOperatorType.EQUALS_TO);
            }
        }
        evaluationStack.push(truthness);
    }


    @Override
    public void visit(FullTextSearch fullTextSearch) {
        throw new UnsupportedOperationException("visit(FullTextSearch) not supported");
    }

    @Override
    public void visit(IsNullExpression isNullExpression) {
        super.visit(isNullExpression);
        final Object concreteLeftValue = popAsSingleValue();
        final Truthness truthness;
        if (isNullExpression.isNot()) {
            truthness = getTruthnessToIsNull(concreteLeftValue).invert();
        } else {
            truthness = getTruthnessToIsNull(concreteLeftValue);
        }
        evaluationStack.push(truthness);
    }

    public static Truthness getTruthnessToIsNull(Object concreteValue) {
        final Truthness truthness;
        if (concreteValue == null) {
            truthness = TRUE_TRUTHNESS;
        } else {
            truthness = FALSE_TRUTHNESS;
        }
        return truthness;
    }

    @Override
    public void visit(IsBooleanExpression isBooleanExpression) {
        super.visit(isBooleanExpression);
        final Object leftConcreteValue = popAsSingleValue();
        boolean rightBooleanValue = isBooleanExpression.isNot() ?
                !isBooleanExpression.isTrue() :
                isBooleanExpression.isTrue();

        final Truthness truthness = getTruthnessForIsBooleanExpression(convertToBoolean(leftConcreteValue), rightBooleanValue);
        evaluationStack.push(truthness);
    }

    private static Truthness getTruthnessForIsBooleanExpression(Object leftConcreteValue, boolean rightBooleanValue) {
        final Truthness truthness;
        if (leftConcreteValue == null) {
            truthness = FALSE_TRUTHNESS_BETTER;
        } else {
            final boolean leftBoolean = (Boolean) leftConcreteValue;
            if (leftBoolean == rightBooleanValue) {
                truthness = TRUE_TRUTHNESS;
            } else {
                truthness = FALSE_TRUTHNESS;
            }
        }
        return truthness;
    }

    @Override
    public void visit(LikeExpression likeExpression) {
        super.visit(likeExpression);
        Object rightConcreteValue = popAsSingleValue();
        Object leftConcreteValue = popAsSingleValue();
        if (leftConcreteValue == null || rightConcreteValue == null) {
            evaluationStack.push(FALSE_TRUTHNESS_BETTER);
        } else {
            final String string = String.valueOf(leftConcreteValue);
            final String likePattern = String.valueOf(rightConcreteValue);
            final String javaRegexPattern = RegexSharedUtils.translateSqlLikePattern(likePattern);
            boolean matches = string.matches(javaRegexPattern);
            Truthness truthness = matches ? TRUE_TRUTHNESS : FALSE_TRUTHNESS;
            if (likeExpression.isNot()) {
                truthness = truthness.invert();
            }
            evaluationStack.push(truthness);
        }
    }

    @Override
    public void visit(MinorThan minorThan) {
        super.visit(minorThan);
        visitComparisonOperator(minorThan);
    }

    @Override
    public void visit(MinorThanEquals minorThanEquals) {
        super.visit(minorThanEquals);
        visitComparisonOperator(minorThanEquals);
    }

    @Override
    public void visit(NotEqualsTo notEqualsTo) {
        super.visit(notEqualsTo);
        visitComparisonOperator(notEqualsTo);
    }

    @Override
    public void visit(DoubleAnd doubleAnd) {
        throw new UnsupportedOperationException("visit(DoubleAnd) not supported");
    }

    @Override
    public void visit(Contains contains) {
        throw new UnsupportedOperationException("visit(Contains) not supported");
    }

    @Override
    public void visit(ContainedBy containedBy) {
        throw new UnsupportedOperationException("visit(ContainedBy) not supported");
    }

    @Override
    public void visit(ParenthesedSelect parenthesedSelect) {
        throw new UnsupportedOperationException("visit(ParenthesedSelect) not supported");
    }

    @Override
    public void visit(Column column) {
<<<<<<< HEAD
        String name = column.getColumnName();
        String table = sqlNameContext.getFullyQualifiedTableName(column);
        Object value = dataRow.getValueByName(name, table);
        concreteValues.push(value);
=======
        final Object value = getValueForColumn(column);
        evaluationStack.push(value);
    }

    private Object getValueForColumn(Column column) {
        final Object value;
        if (BooleanLiteralsHelper.isBooleanLiteral(column.getColumnName())) {
            value = BooleanLiteralsHelper.isTrueLiteral(column.getColumnName());
        } else {
            SqlColumnReference sqlColumnReference = tableColumnResolver.resolve(column);
            final String baseTableName;
            if (sqlColumnReference.getTableReference() instanceof SqlBaseTableReference) {
                SqlBaseTableReference sqlBaseTableReference = (SqlBaseTableReference) sqlColumnReference.getTableReference();
                baseTableName = sqlBaseTableReference.getName();
            } else {
                baseTableName = null;
            }
            final String columnName = sqlColumnReference.getColumnName();
            // check if baseTableName/columnName is repeated in the current data row
            if (this.getCurrentDataRow().getVariableDescriptors().stream()
                    .filter(vd -> nullSafeEqualsIgnoreCase(vd.getTableName(), baseTableName)
                            && nullSafeEqualsIgnoreCase(vd.getColumnName(), columnName))
                    .count() > 1) {

                // Use table name as the table alias
                final String aliasTableName = column.getTable().getFullyQualifiedName();
                value = getCurrentDataRow().getValueByName(columnName, baseTableName, aliasTableName);
            } else {
                value = getValueByName(columnName, baseTableName);
            }
        }
        return value;
    }

    DataRow getCurrentDataRow() {
        return dataRowStack.peek();
    }

    QueryResult getCurrentQueryResult() {
        return queryResultStack.peek();
    }

    private Object getValueByName(String columnName, String baseTableName) {
        /*
         * Traverses the stack of data rows to find the first one that contains the requested column.
         * The traversal is in LIFO (Last-In-First-Out) order.
         */
        for (DataRow dataRow : dataRowStack) {
            if (dataRow.hasValueByName(columnName, baseTableName)) {
                return dataRow.getValueByName(columnName, baseTableName);
            }
        }
        throw new IllegalArgumentException(String.format("Column '%s' not found in table '%s'", columnName, baseTableName));
>>>>>>> 97a9c65a
    }

    @Override
    public void visit(CaseExpression caseExpression) {
        super.visit(caseExpression);

        final Object elseExpression;
        final boolean elseExpressionIsValid;
        if (caseExpression.getElseExpression() != null) {
            elseExpression = this.popAsSingleValue();
            elseExpressionIsValid = true;
        } else {
            elseExpression = null;
            elseExpressionIsValid = false;
        }

        final List<Object> thenExpressions = new ArrayList<>();
        final List<Object> whenExpressions = new ArrayList<>();
        for (int i = 0; i < caseExpression.getWhenClauses().size(); i++) {
            Object thenExpression = this.popAsSingleValue();
            thenExpressions.add(thenExpression);
            Object whenExpression = this.popAsSingleValue();
            whenExpressions.add(whenExpression);
        }
        Collections.reverse(thenExpressions);
        Collections.reverse(whenExpressions);

        final Object switchExpression;
        final boolean switchExpressionIsValid;
        if (caseExpression.getSwitchExpression() != null) {
            switchExpression = this.popAsSingleValue();
            switchExpressionIsValid = true;
        } else {
            switchExpression = null;
            switchExpressionIsValid = false;
        }

        for (int i = 0; i < whenExpressions.size(); i++) {
            final Object whenExpression = whenExpressions.get(i);
            final Object thenExpression = thenExpressions.get(i);
            final Truthness truthness;
            if (switchExpressionIsValid) {
                truthness = evaluateTruthnessForComparisonOperator(switchExpression, whenExpression, ComparisonOperatorType.EQUALS_TO);
            } else {
                truthness = convertToTruthness(whenExpression);
            }
            if (truthness.isTrue()) {
                evaluationStack.push(thenExpression);
                return;
            }
        }
        if (!elseExpressionIsValid) {
            throw new IllegalStateException("elseExpression is null but it should not be");
        }
        evaluationStack.push(elseExpression);
    }

    @Override
    public void visit(WhenClause whenClause) {
        super.visit(whenClause);
    }

    @Override
    public void visit(ExistsExpression existsExpression) {
        Expression rightExpression = existsExpression.getRightExpression();
        if (!(rightExpression instanceof Select)) {
            throw new IllegalArgumentException("Expected a Select expression, but got: " + rightExpression.getClass().getName());
        }
        Select select = (Select) rightExpression;

        SqlHeuristicsCalculatorBuilder builder = new SqlHeuristicsCalculatorBuilder();
        builder.withParentExpressionEvaluator(this)
                .withTableColumnResolver(this.tableColumnResolver)
                .withTaintHandler(this.taintHandler)
                .withSourceQueryResultSet(this.queryResultSet)
                .withStackOfDataRows(this.dataRowStack);

        SqlHeuristicsCalculator sqlHeuristicsCalculator = builder.build();

        SqlHeuristicResult heuristicResult = sqlHeuristicsCalculator.computeHeuristic(select);
        if (existsExpression.isNot()) {
            evaluationStack.push(heuristicResult.getTruthness().invert());
        } else {
            evaluationStack.push(heuristicResult.getTruthness());
        }
    }

    @Override
    public void visit(MemberOfExpression memberOfExpression) {
        throw new UnsupportedOperationException("visit(MemberOfExpression) not supported");
    }

    private static class EvaluatedAnyComparisonExpression {
        private final List<Object> values;
        private final AnyType anyType;

        public EvaluatedAnyComparisonExpression(List<Object> values, AnyType anyType) {
            this.values = values;
            this.anyType = anyType;
        }

        public List<Object> getValues() {
            return values;
        }

        public AnyType getAnyType() {
            return anyType;
        }
    }

    @Override
    public void visit(AnyComparisonExpression anyComparisonExpression) {
        anyComparisonExpression.getSelect().accept(this);
        List<Object> values = popAsListOfValues();
        evaluationStack.push(new EvaluatedAnyComparisonExpression(values, anyComparisonExpression.getAnyType()));
    }

    @Override
    public void visit(Concat concat) {
        super.visit(concat);
        Object rightConcreteValue = popAsSingleValue();
        Object leftConcreteValue = popAsSingleValue();
        if (leftConcreteValue == null || rightConcreteValue == null) {
            evaluationStack.push(null);
        } else {
            String result = String.valueOf(leftConcreteValue) + String.valueOf(rightConcreteValue);
            evaluationStack.push(result);
        }
    }

    @Override
    public void visit(Matches matches) {
        // TODO: Implement the @@ operator
        throw new UnsupportedOperationException("visit(Matches) not supported");
    }

    @Override
    public void visit(BitwiseAnd bitwiseAnd) {
        super.visit(bitwiseAnd);
        Object rightConcreteValue = popAsSingleValue();
        Object leftConcreteValue = popAsSingleValue();
        if (leftConcreteValue == null || rightConcreteValue == null) {
            evaluationStack.push(null);
        } else {
            final int leftValueAsInt = ((Number) leftConcreteValue).intValue();
            final int rightValueAsInt = ((Number) rightConcreteValue).intValue();
            final int result = leftValueAsInt & rightValueAsInt;
            evaluationStack.push(result);
        }
    }

    @Override
    public void visit(BitwiseOr bitwiseOr) {
        super.visit(bitwiseOr);
        Object rightConcreteValue = popAsSingleValue();
        Object leftConcreteValue = popAsSingleValue();
        if (leftConcreteValue == null || rightConcreteValue == null) {
            evaluationStack.push(null);
        } else {
            final int leftValueAsInt = ((Number) leftConcreteValue).intValue();
            final int rightValueAsInt = ((Number) rightConcreteValue).intValue();
            final int result = leftValueAsInt | rightValueAsInt;
            evaluationStack.push(result);
        }
    }

    @Override
    public void visit(BitwiseXor bitwiseXor) {
        super.visit(bitwiseXor);
        Object rightConcreteValue = popAsSingleValue();
        Object leftConcreteValue = popAsSingleValue();
        if (leftConcreteValue == null || rightConcreteValue == null) {
            evaluationStack.push(null);
        } else {
            final int leftValueAsInt = ((Number) leftConcreteValue).intValue();
            final int rightValueAsInt = ((Number) rightConcreteValue).intValue();
            final int result = leftValueAsInt ^ rightValueAsInt;
            evaluationStack.push(result);
        }
    }

    @Override
    public void visit(CastExpression castExpression) {
        super.visit(castExpression);
        if (castExpression.getColumnDefinitions().size() >= 1) {
            //cast as ROW
            throw new UnsupportedOperationException("CAST AS ROW must be implemented");
        } else {
            Object value = popAsSingleValue();
            if (value == null) {
                evaluationStack.push(null);
            } else {
                ColDataType colDataType = castExpression.getColDataType();
                String dataTypeName = colDataType.getDataType();
                SqlDataType dataType = SqlDataType.fromString(dataTypeName);
                final Object castedValue = castTo(dataType, value);
                evaluationStack.push(castedValue);
            }
        }
    }


    @Override
    public void visit(Modulo modulo) {
        super.visit(modulo);
        Object rightConcreteValue = popAsSingleValue();
        Object leftConcreteValue = popAsSingleValue();
        if (leftConcreteValue == null || rightConcreteValue == null) {
            evaluationStack.push(null);
        } else {
            final double leftValueAsDouble = ((Number) leftConcreteValue).doubleValue();
            final double rightValueAsDouble = ((Number) rightConcreteValue).doubleValue();
            final double result = leftValueAsDouble % rightValueAsDouble;
            evaluationStack.push(result);
        }
    }

    @Override
    public void visit(AnalyticExpression analyticExpression) {
        throw new UnsupportedOperationException("visit(AnalyticExpression) not supported");
    }

    @Override
    public void visit(ExtractExpression extractExpression) {
        throw new UnsupportedOperationException("visit(ExtractExpression) not supported");
    }

    @Override
    public void visit(IntervalExpression intervalExpression) {
        throw new UnsupportedOperationException("visit(IntervalExpression) not supported");
    }

    @Override
    public void visit(OracleHierarchicalExpression oracleHierarchicalExpression) {
        throw new UnsupportedOperationException("visit(OracleHierarchicalExpression) not supported");
    }

    @Override
    public void visit(RegExpMatchOperator regExpMatchOperator) {
        super.visit(regExpMatchOperator);
        Object rightConcreteValue = popAsSingleValue();
        Object leftConcreteValue = popAsSingleValue();
        if (leftConcreteValue == null || rightConcreteValue == null) {
            evaluationStack.push(FALSE_TRUTHNESS);
        } else {
            RegExpMatchOperatorType operatorType = regExpMatchOperator.getOperatorType();
            String string = leftConcreteValue.toString();
            String posixPattern = rightConcreteValue.toString();
            final boolean caseSensitive;
            final boolean negate;
            switch (operatorType) {
                case MATCH_CASESENSITIVE: {
                    // case for '~'
                    caseSensitive = true;
                    negate = false;
                }
                break;
                case NOT_MATCH_CASESENSITIVE: {
                    // case for '!~'
                    caseSensitive = true;
                    negate = true;
                }
                break;
                case MATCH_CASEINSENSITIVE: {
                    // case for '*~'
                    caseSensitive = false;
                    negate = false;
                }
                break;
                case NOT_MATCH_CASEINSENSITIVE: {
                    // case for '!~*'
                    caseSensitive = false;
                    negate = true;
                }
                break;
                default:
                    throw new IllegalArgumentException("Unsupported operator type: " + operatorType);
            }
            String javaRegexPattern = RegexSharedUtils.translatePostgresqlPosix(posixPattern, caseSensitive);
            boolean matches = string.matches(javaRegexPattern);
            Truthness truthness = matches ? TRUE_TRUTHNESS : FALSE_TRUTHNESS;
            if (negate) {
                truthness = truthness.invert();
            }
            evaluationStack.push(truthness);
        }
    }

    @Override
    public void visit(JsonExpression jsonExpression) {
        throw new UnsupportedOperationException("visit(JsonExpression) not supported");
    }

    @Override
    public void visit(JsonOperator jsonOperator) {
        throw new UnsupportedOperationException("visit(JsonOperator) not supported");
    }

    @Override
    public void visit(UserVariable userVariable) {
        throw new UnsupportedOperationException("visit(UserVariable) not supported");
    }

    @Override
    public void visit(NumericBind numericBind) {
        throw new UnsupportedOperationException("visit(NumericBind) not supported");
    }

    @Override
    public void visit(KeepExpression keepExpression) {
        throw new UnsupportedOperationException("visit(KeepExpression) not supported");
    }

    @Override
    public void visit(MySQLGroupConcat mySQLGroupConcat) {
        throw new UnsupportedOperationException("visit(MySQLGroupConcat) not supported");
    }

    @Override
    public void visit(ExpressionList<?> expressionList) {
        super.visit(expressionList);
        List<Object> list = Stream.generate(evaluationStack::pop)
                .limit(expressionList.size())
                .collect(Collectors.toList());
        Collections.reverse(list);
        evaluationStack.push(list);
    }

    @Override
    public void visit(RowConstructor<?> rowConstructor) {
        throw new UnsupportedOperationException("visit(RowConstructor) not supported");
    }

    @Override
    public void visit(RowGetExpression rowGetExpression) {
        throw new UnsupportedOperationException("visit(RowGetExpression) not supported");
    }

    @Override
    public void visit(OracleHint oracleHint) {
        throw new UnsupportedOperationException("visit(OracleHint) not supported");
    }

    @Override
    public void visit(TimeKeyExpression timeKeyExpression) {
        throw new UnsupportedOperationException("visit(TimeKeyExpression) not supported");
    }

    @Override
    public void visit(DateTimeLiteralExpression dateTimeLiteralExpression) {
        String dateTimeAsString = dateTimeLiteralExpression.getValue();
        String dateTimeWithoutEnclosingQuotes = SqlStringUtils.removeEnclosingQuotes(dateTimeAsString);
        evaluationStack.push(dateTimeWithoutEnclosingQuotes);
    }

    @Override
    public void visit(NotExpression notExpression) {
        super.visit(notExpression);
        Truthness truthness = convertToTruthness(popAsSingleValue());
        Truthness notTruthness = truthness.invert();
        evaluationStack.push(notTruthness);
    }

    @Override
    public void visit(NextValExpression nextValExpression) {
        throw new UnsupportedOperationException("visit(NextValExpression) not supported");
    }

    @Override
    public void visit(CollateExpression collateExpression) {
        throw new UnsupportedOperationException("visit(CollateExpression) not supported");
    }

    @Override
    public void visit(SimilarToExpression similarToExpression) {
        super.visit(similarToExpression);
        Object rightConcreteValue = popAsSingleValue();
        Object leftConcreteValue = popAsSingleValue();
        if (leftConcreteValue == null || rightConcreteValue == null) {
            evaluationStack.push(FALSE_TRUTHNESS);
        } else {
            String string = leftConcreteValue.toString();
            String similarToPattern = rightConcreteValue.toString();
            String javaRegexPattern = RegexSharedUtils.translateSqlSimilarToPattern(similarToPattern);
            boolean matches = string.matches(javaRegexPattern);
            Truthness truthness = matches ? TRUE_TRUTHNESS : FALSE_TRUTHNESS;
            if (similarToExpression.isNot()) {
                truthness = truthness.invert();
            }
            evaluationStack.push(truthness);
        }
    }

    @Override
    public void visit(ArrayExpression arrayExpression) {
        super.visit(arrayExpression);

        Number sqlStopIndex;
        if (arrayExpression.getStopIndexExpression() != null) {
            sqlStopIndex = (Number) popAsSingleValue();
        } else {
            sqlStopIndex = null;
        }

        Number sqlStartIndex;
        if (arrayExpression.getStartIndexExpression() != null) {
            sqlStartIndex = (Number) popAsSingleValue();
        } else {
            sqlStartIndex = 1;
        }

        final Number sqlIndex;
        if (arrayExpression.getIndexExpression() != null) {
            sqlIndex = (Number) popAsSingleValue();
        } else {
            sqlIndex = null;
        }

        final Object[] objectArray = (Object[]) evaluationStack.pop();

        if (sqlStopIndex == null) {
            sqlStopIndex = objectArray.length;
        }
        int startIndex = toJavaIndex(sqlStartIndex);
        int stopIndex = toJavaIndex(sqlStopIndex);

        Object[] subArray = Arrays.copyOfRange(objectArray, startIndex, stopIndex + 1);

        if (sqlIndex == null) {
            evaluationStack.push(subArray);
        } else {
            final int index = toJavaIndex(sqlIndex);
            final Object item = subArray[index];
            evaluationStack.push(item);
        }
    }

    private static int toJavaIndex(Number sqlStartIndex) {
        return sqlStartIndex.intValue() - 1;
    }

    @Override
    public void visit(ArrayConstructor arrayConstructor) {
        super.visit(arrayConstructor);
        List<Object> list = Stream.generate(evaluationStack::pop)
                .limit(arrayConstructor.getExpressions().size())
                .collect(Collectors.toList());
        Collections.reverse(list);
        evaluationStack.push(list.toArray());
    }

    @Override
    public void visit(VariableAssignment variableAssignment) {
        throw new UnsupportedOperationException("visit(VariableAssignment) not supported");
    }

    @Override
    public void visit(XMLSerializeExpr xmlSerializeExpr) {
        throw new UnsupportedOperationException("visit(XMLSerializeExpr) not supported");
    }

    @Override
    public void visit(TimezoneExpression timezoneExpression) {
        throw new UnsupportedOperationException("visit(TimezoneExpression) not supported");
    }

    @Override
    public void visit(JsonAggregateFunction jsonAggregateFunction) {
        throw new UnsupportedOperationException("visit(JsonAggregateFunction) not supported");
    }

    @Override
    public void visit(JsonFunction jsonFunction) {
        throw new UnsupportedOperationException("visit(JsonFunction) not supported");
    }

    @Override
    public void visit(ConnectByRootOperator connectByRootOperator) {
        throw new UnsupportedOperationException("visit(ConnectByRootOperator) not supported");
    }

    @Override
    public void visit(OracleNamedFunctionParameter oracleNamedFunctionParameter) {
        throw new UnsupportedOperationException("visit(OracleNamedFunctionParameter) not supported");
    }

    @Override
    public void visit(AllColumns allColumns) {
        List<Object> values = new ArrayList<>(getCurrentDataRow().seeValues());
        evaluationStack.push(values);
   }

    @Override
    public void visit(AllTableColumns allTableColumns) {
        String tableName = allTableColumns.getTable().getName();
        List<Object> values = new ArrayList<>();
        for (VariableDescriptor vd : getCurrentDataRow().getVariableDescriptors()) {
            if (tableName.equalsIgnoreCase(vd.getAliasTableName())
                    || tableName.equalsIgnoreCase(vd.getTableName())) {
                final Object value = getCurrentDataRow().getValueByName(vd.getColumnName(), vd.getTableName(), vd.getAliasTableName());
                values.add(value);
            }
        }
        evaluationStack.push(values);
    }

    @Override
    public void visit(AllValue allValue) {
        throw new UnsupportedOperationException("visit(AllValue) not supported");
    }

    @Override
    public void visit(IsDistinctExpression isDistinctExpression) {
        throw new UnsupportedOperationException("visit(IsDistinctExpression) not supported");
    }

    @Override
    public void visit(GeometryDistance geometryDistance) {
        throw new UnsupportedOperationException("visit(GeometryDistance) not supported");
    }

    @Override
    public void visit(Select select) {
        SqlHeuristicsCalculator sqlHeuristicsCalculator = new SqlHeuristicsCalculatorBuilder().withParentExpressionEvaluator(this)
                .withTableColumnResolver(this.tableColumnResolver)
                .withTaintHandler(this.taintHandler)
                .withSourceQueryResultSet(this.queryResultSet)
                .withStackOfDataRows(this.dataRowStack).build();

        SqlHeuristicResult heuristicResult = sqlHeuristicsCalculator.computeHeuristic(select);
        evaluationStack.push(heuristicResult.getQueryResult());
    }

    @Override
    public void visit(TranscodingFunction transcodingFunction) {
        throw new UnsupportedOperationException("visit(TranscodingFunction) not supported");
    }

    @Override
    public void visit(TrimFunction trimFunction) {
        throw new UnsupportedOperationException("visit(TrimFunction) not supported");
    }

    @Override
    public void visit(RangeExpression rangeExpression) {
        throw new UnsupportedOperationException("visit(RangeExpression) not supported");
    }

    @Override
    public void visit(TSQLLeftJoin tsqlLeftJoin) {
        throw new UnsupportedOperationException("visit(TSQLLeftJoin) not supported");
    }

    @Override
    public void visit(TSQLRightJoin tsqlRightJoin) {
        throw new UnsupportedOperationException("visit(TSQLRightJoin) not supported");
    }

    @Override
    public void visit(StringValue stringValue) {
        String concreteValue = stringValue.getValue();
        evaluationStack.push(concreteValue);
    }

    @Override
    public void visit(Addition addition) {
        super.visit(addition);
        this.visitArithmeticBinaryExpression(addition);
    }

    @Override
    public void visit(Division division) {
        super.visit(division);
        this.visitArithmeticBinaryExpression(division);
    }

    private static ArithmeticOperationType toArithmeticOperationType(BinaryExpression binaryExpression) {
        if (binaryExpression instanceof Addition) {
            return ArithmeticOperationType.ADDITION;
        } else if (binaryExpression instanceof Subtraction) {
            return ArithmeticOperationType.SUBTRACTION;
        } else if (binaryExpression instanceof Multiplication) {
            return ArithmeticOperationType.MULTIPLICATION;
        } else if (binaryExpression instanceof Division) {
            return ArithmeticOperationType.DIVISION;
        } else if (binaryExpression instanceof IntegerDivision) {
            return ArithmeticOperationType.INTEGER_DIVISION;
        } else {
            throw new IllegalArgumentException("Unsupported BinaryExpression: " + binaryExpression.getClass().getName());
        }
    }

    private void visitArithmeticBinaryExpression(BinaryExpression binaryExpression) {
        final Object concreteRightValue = popAsSingleValue();
        final Object concreteLeftValue = popAsSingleValue();
        if (concreteLeftValue == null || concreteRightValue == null) {
            evaluationStack.push(null);
        } else {
            final ArithmeticOperationType arithmeticOperationType = toArithmeticOperationType(binaryExpression);
            if (concreteLeftValue instanceof Number && concreteRightValue instanceof Number) {
                final Number leftNumber = (Number) concreteLeftValue;
                final Number rightNumber = (Number) concreteRightValue;
                final double resultAsDouble = computeNumberArithmeticOperation(leftNumber, rightNumber, arithmeticOperationType);
                evaluationStack.push(resultAsDouble);
            } else if (concreteLeftValue instanceof java.sql.Date && concreteRightValue instanceof java.sql.Date) {
                final java.sql.Date leftDate = (java.sql.Date) concreteLeftValue;
                final java.sql.Date rightDate = (java.sql.Date) concreteRightValue;
                final java.sql.Date resultDate = computeDateArithmeticOperation(leftDate, rightDate, arithmeticOperationType);
                evaluationStack.push(resultDate);
            }
        }
    }

    private static java.sql.Date computeDateArithmeticOperation(java.sql.Date leftDate, java.sql.Date rightDate, ArithmeticOperationType arithmeticOperationType) {
        Objects.requireNonNull(leftDate);
        Objects.requireNonNull(rightDate);

        final long leftTime = leftDate.getTime();
        final long rightTime = rightDate.getTime();
        final long resultTime;

        switch (arithmeticOperationType) {
            case SUBTRACTION:
                resultTime = leftTime - rightTime;
                break;
            case ADDITION:
                resultTime = leftTime + rightTime;
                break;
            default:
                throw new IllegalArgumentException("Unsupported ArithmeticOperationType: " + arithmeticOperationType);
        }
        final java.sql.Date resultDate = new java.sql.Date(resultTime);
        return resultDate;
    }

    private static double computeNumberArithmeticOperation(Number leftNumber, Number rightNumber, ArithmeticOperationType arithmeticOperationType) {
        Objects.requireNonNull(leftNumber);
        Objects.requireNonNull(rightNumber);

        final double leftDoubleValue = leftNumber.doubleValue();
        final double rightDoubleValue = rightNumber.doubleValue();
        final double resultAsDouble;
        switch (arithmeticOperationType) {
            case ADDITION:
                resultAsDouble = leftDoubleValue + rightDoubleValue;
                break;
            case SUBTRACTION:
                resultAsDouble = leftDoubleValue - rightDoubleValue;
                break;
            case MULTIPLICATION:
                resultAsDouble = leftDoubleValue * rightDoubleValue;
                break;
            case DIVISION:
                resultAsDouble = leftDoubleValue / rightDoubleValue;
                break;
            case INTEGER_DIVISION:
                resultAsDouble = Math.floor(leftDoubleValue / rightDoubleValue);
                break;
            default:
                throw new IllegalArgumentException("Unsupported ArithmeticOperationType: " + arithmeticOperationType);
        }
        return resultAsDouble;
    }
}<|MERGE_RESOLUTION|>--- conflicted
+++ resolved
@@ -841,12 +841,10 @@
 
     @Override
     public void visit(Column column) {
-<<<<<<< HEAD
         String name = column.getColumnName();
         String table = sqlNameContext.getFullyQualifiedTableName(column);
         Object value = dataRow.getValueByName(name, table);
         concreteValues.push(value);
-=======
         final Object value = getValueForColumn(column);
         evaluationStack.push(value);
     }
@@ -900,7 +898,6 @@
             }
         }
         throw new IllegalArgumentException(String.format("Column '%s' not found in table '%s'", columnName, baseTableName));
->>>>>>> 97a9c65a
     }
 
     @Override
