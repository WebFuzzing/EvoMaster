--- conflicted
+++ resolved
@@ -130,14 +130,12 @@
         if (hasFromItem()) {
             FromItem fromItem = getFromItem();
 
-<<<<<<< HEAD
         FromItemVisitorAdapter visitor = new FromItemVisitorAdapter(){
             @Override
             public void visit(Table table) {
                 names.add(table.getFullyQualifiedName().toLowerCase());
             }
         };
-=======
             FromItemVisitorAdapter visitor = new FromItemVisitorAdapter() {
                 @Override
                 public void visit(Table table) {
@@ -166,7 +164,6 @@
                     throw new UnsupportedOperationException("Nested SELECTs not supported");
                 }
             };
->>>>>>> 97a9c65a
 
             fromItem.accept(visitor);
         }
