--- conflicted
+++ resolved
@@ -129,23 +129,12 @@
         if (hasFromItem()) {
             FromItem fromItem = getFromItem();
 
-<<<<<<< HEAD
         FromItemVisitorAdapter visitor = new FromItemVisitorAdapter(){
             @Override
             public void visit(Table table) {
                 names.add(table.getFullyQualifiedName().toLowerCase());
             }
         };
-
-        fromItem.accept(visitor);
-=======
-            FromItemVisitorAdapter visitor = new FromItemVisitorAdapter() {
-                @Override
-                public void visit(Table table) {
-                    names.add(table.getName().toLowerCase());
-                }
-            };
->>>>>>> ca8203c2
 
             fromItem.accept(visitor);
         }
