package org.evomaster.client.java.sql.internal;

import net.sf.jsqlparser.expression.Expression;
import net.sf.jsqlparser.expression.ExpressionVisitor;
import net.sf.jsqlparser.expression.ExpressionVisitorAdapter;
import net.sf.jsqlparser.schema.Column;
import net.sf.jsqlparser.statement.Statement;
import net.sf.jsqlparser.statement.delete.Delete;
import net.sf.jsqlparser.statement.insert.Insert;
import net.sf.jsqlparser.statement.select.Select;
import net.sf.jsqlparser.statement.update.Update;
import org.evomaster.client.java.controller.api.dto.database.execution.SqlExecutionsDto;
import org.evomaster.client.java.controller.api.dto.database.execution.SqlExecutionLogDto;
import org.evomaster.client.java.controller.api.dto.database.operations.InsertionDto;
import org.evomaster.client.java.controller.api.dto.database.schema.DbInfoDto;
import org.evomaster.client.java.sql.QueryResult;
import org.evomaster.client.java.sql.QueryResultSet;
import org.evomaster.client.java.sql.SqlScriptRunner;
import org.evomaster.client.java.sql.heuristic.*;
import org.evomaster.client.java.utils.SimpleLogger;

import java.sql.Connection;
import java.sql.SQLException;
import java.util.*;
import java.util.concurrent.ConcurrentHashMap;
import java.util.concurrent.CopyOnWriteArrayList;
import java.util.stream.Collectors;

import static org.evomaster.client.java.sql.internal.SqlParserUtils.*;

/**
 * Class used to act upon SQL commands executed by the SUT
 */
public class SqlHandler {

    private final TaintHandler taintHandler;

    /**
     * Computing heuristics on SQL is expensive, as we need to run
     * further queries. So, we buffer them, and execute them only
     * if needed (ie, lazy initialization)
     */
    private final List<SqlExecutionLogDto> bufferedSqlCommands;

    /**
     * The heuristics based on the SQL execution
     */
    private final List<SqlCommandWithDistance> distances;

    //see ExecutionDto
    private final Map<SqlTableId, Set<SqlColumnId>> queriedData;
    private final Map<SqlTableId, Set<SqlColumnId>> updatedData;
    private final Map<SqlTableId, Set<SqlColumnId>> insertedData;
    private final Map<SqlTableId, Set<SqlColumnId>> failedWhere;
    private final List<SqlTableId> deletedData;
    private final List<SqlExecutionLogDto> executedSqlCommands;

    private int numberOfSqlCommands;

    private int sqlParseFailureCount;

    private volatile Connection connection;

    private volatile boolean calculateHeuristics;

    private volatile boolean extractSqlExecution;

    private volatile boolean completeSqlHeuristics;

    /**
     * WARNING: in general we shouldn't use mutable DTO as internal data structures.
     * But, here, what we need is very simple (just checking for names).
     */
    private volatile DbInfoDto schema;

    public SqlHandler(TaintHandler taintHandler) {

        this.taintHandler = taintHandler;

        bufferedSqlCommands = new CopyOnWriteArrayList<>();
        distances = new ArrayList<>();
        queriedData = new ConcurrentHashMap<>();
        updatedData = new ConcurrentHashMap<>();
        insertedData = new ConcurrentHashMap<>();
        failedWhere = new ConcurrentHashMap<>();
        deletedData = new CopyOnWriteArrayList<>();
        executedSqlCommands = new CopyOnWriteArrayList<>();

        calculateHeuristics = true;
        numberOfSqlCommands = 0;
        sqlParseFailureCount = 0;
    }

    public void reset() {
        bufferedSqlCommands.clear();
        distances.clear();
        queriedData.clear();
        updatedData.clear();
        insertedData.clear();
        failedWhere.clear();
        deletedData.clear();
        executedSqlCommands.clear();

        numberOfSqlCommands = 0;
        sqlParseFailureCount = 0;
    }

    public void setConnection(Connection connection) {
        this.connection = connection;
    }

    public void setSchema(DbInfoDto schema) {
        this.schema = schema;
    }

    /**
     * handle executed sql info
     *
     * @param sqlExecutionLogDto to be handled
     */
    public void handle(SqlExecutionLogDto sqlExecutionLogDto) {
        executedSqlCommands.add(sqlExecutionLogDto);
        final String sqlCommand = sqlExecutionLogDto.sqlCommand;
        Objects.requireNonNull(sqlCommand);

        if (!calculateHeuristics && !extractSqlExecution) {
            return;
        }

        numberOfSqlCommands++;

        if (!SqlParserUtils.canParseSqlStatement(sqlCommand)) {
            sqlParseFailureCount++;
            SimpleLogger.warn("Cannot parse SQL statement: " + sqlCommand);
            return;
        }

        // all SQL statements added to bufferedSqlCommands can be parsed
        bufferedSqlCommands.add(sqlExecutionLogDto);

        if (this.completeSqlHeuristics) {
            mergeNewDataForCompleteSqlHeuristics(sqlCommand);
        } else {
            mergeNewDataForPartialSqlHeuristics(sqlCommand);
        }

    }

    private void mergeNewDataForCompleteSqlHeuristics(String sqlCommand) {
        Statement parsedSqlCommand = SqlParserUtils.parseSqlCommand(sqlCommand);
        if (parsedSqlCommand instanceof Select
                || parsedSqlCommand instanceof Delete
                || parsedSqlCommand instanceof Insert
                || parsedSqlCommand instanceof Update) {

            Map<SqlTableId, Set<SqlColumnId>> columns = extractColumnsInvolvedInStatement(parsedSqlCommand);
            if (parsedSqlCommand instanceof Select) {
                mergeNewData(queriedData, columns);
            } else if (parsedSqlCommand instanceof Delete) {
                deletedData.addAll(columns.keySet());
            } else if (parsedSqlCommand instanceof Insert) {
                mergeNewData(insertedData, columns);
            } else if (parsedSqlCommand instanceof Update) {
                mergeNewData(updatedData, columns);
            }
        }
    }


    private void mergeNewDataForPartialSqlHeuristics(String sqlCommand) {
        if (isSelect(sqlCommand)) {
            mergeNewData(queriedData, ColumnTableAnalyzer.getSelectReadDataFields(sqlCommand));
        } else if (isDelete(sqlCommand)) {
            deletedData.add(ColumnTableAnalyzer.getDeletedTable(sqlCommand));
        } else if (isInsert(sqlCommand)) {
            final Map.Entry<SqlTableId, Set<SqlColumnId>> insertedDataFields = ColumnTableAnalyzer.getInsertedDataFields(sqlCommand);
            mergeNewData(insertedData, Collections.singletonMap(insertedDataFields.getKey(), insertedDataFields.getValue()));
        } else if (isUpdate(sqlCommand)) {
            final Map.Entry<SqlTableId, Set<SqlColumnId>> updatedDataFields = ColumnTableAnalyzer.getUpdatedDataFields(sqlCommand);
            mergeNewData(updatedData, Collections.singletonMap(updatedDataFields.getKey(), updatedDataFields.getValue()));
        }
    }

    public SqlExecutionsDto getExecutionDto() {

        if (!calculateHeuristics && !extractSqlExecution) {
            return null;
        }

        SqlExecutionsDto sqlExecutionsDto = new SqlExecutionsDto();
        sqlExecutionsDto.queriedData.putAll(getTableToColumnsMap(queriedData));
        sqlExecutionsDto.failedWhere.putAll(getTableToColumnsMap(failedWhere));
        sqlExecutionsDto.insertedData.putAll(getTableToColumnsMap(insertedData));
        sqlExecutionsDto.updatedData.putAll(getTableToColumnsMap(updatedData));
        sqlExecutionsDto.deletedData.addAll(deletedData.stream().map(SqlTableId::getTableId).collect(Collectors.toSet()));
        sqlExecutionsDto.numberOfSqlCommands = this.numberOfSqlCommands;
        sqlExecutionsDto.sqlParseFailureCount = this.sqlParseFailureCount;
        sqlExecutionsDto.sqlExecutionLogDtoList.addAll(executedSqlCommands);
        return sqlExecutionsDto;
    }

    private static Map<String, Set<String>> getTableToColumnsMap(Map<SqlTableId, Set<SqlColumnId>> originalMap) {
        Map<String, Set<String>> result = new HashMap<>();
        for (Map.Entry<SqlTableId, Set<SqlColumnId>> originalEntry : originalMap.entrySet()) {
            result.put(originalEntry.getKey().getTableId(), originalEntry.getValue().stream().map(SqlColumnId::getColumnId).collect(Collectors.toSet()));
        }
        return result;
    }

    /**
     * Check if the SQL command is valid for distance computation.
     */
    private boolean isValidSqlCommandForDistanceEvaluation(String sqlCommand) {
        return !isSelectOne(sqlCommand) &&
                (isSelect(sqlCommand) || isDelete(sqlCommand) || isUpdate(sqlCommand));
    }

    /**
     * compute (SELECT, DELETE and UPDATE) sql distance for sql commands which exists in [buffer]
     * Note that we skip `SELECT 1` (typically for testing sql connection) since its distance is 0
     *
     * @return a list of heuristics for sql commands
     */
    public List<SqlCommandWithDistance> getSqlDistances(List<InsertionDto> successfulInitSqlInsertions, boolean queryFromDatabase) {

        if (connection == null || !calculateHeuristics) {
            return distances;
        }

        // compute buffered Sql Commands and clear buffer
        if (!bufferedSqlCommands.isEmpty()) {
            bufferedSqlCommands.forEach(sqlExecutionLogDto -> {
                String sqlCommand = sqlExecutionLogDto.sqlCommand;

                if (sqlExecutionLogDto.threwSqlExeception == false
                        && (this.completeSqlHeuristics
                        ? SqlHeuristicsCalculator.isValidSqlCommandForSqlHeuristicsCalculation(sqlCommand)
                        : isValidSqlCommandForDistanceEvaluation(sqlCommand))) {

                    Statement parsedStatement = SqlParserUtils.parseSqlCommand(sqlCommand);
                    SqlDistanceWithMetrics sqlDistance = computeDistance(sqlCommand,
                            parsedStatement,
                            successfulInitSqlInsertions,
                            queryFromDatabase);
                    distances.add(new SqlCommandWithDistance(sqlCommand, sqlDistance));
                }
            });

            //side effects on buffer is not important, as it is just a cache
            bufferedSqlCommands.clear();
        }

        return distances;
    }

    private SqlDistanceWithMetrics computeDistance(String sqlCommand,
                                                   Statement parsedStatement,
                                                   List<InsertionDto> successfulInitSqlInsertions,
                                                   boolean queryFromDatabase) {

        if (connection == null) {
            throw new IllegalStateException("Trying to calculate SQL distance with no DB connection");
        }

        SqlDistanceWithMetrics dist;
        final Map<SqlTableId, Set<SqlColumnId>> columns;
        if (this.completeSqlHeuristics) {
            // advanced
            columns = extractColumnsInvolvedInStatement(parsedStatement);
            dist = computeCompleteSqlDistance(sqlCommand, parsedStatement, successfulInitSqlInsertions, queryFromDatabase, columns);
        } else {
            columns = extractColumnsInvolvedInWhere(parsedStatement);
            dist = computePartialSqlDistance(sqlCommand, parsedStatement, successfulInitSqlInsertions, queryFromDatabase);
        }
        if (dist.sqlDistance > 0) {
            mergeNewData(failedWhere, columns);
        }

        return dist;

    }

    private SqlDistanceWithMetrics computeCompleteSqlDistance(String sqlCommand,
                                                              Statement parsedStatement,
                                                              List<InsertionDto> successfulInitSqlInsertions,
                                                              boolean queryFromDatabase,
                                                              Map<SqlTableId, Set<SqlColumnId>> columns) {

        if (!SqlHeuristicsCalculator.isValidSqlCommandForSqlHeuristicsCalculation(parsedStatement)) {
            throw new IllegalArgumentException("Cannot compute distance for sql command: " + sqlCommand);
        }

        // fetch data for computing distances
        final QueryResultSet queryResultSet;

        if (queryFromDatabase) {
            try {
                List<QueryResult> queryResults = getQueryResultsForComputingSqlDistance(columns);
                queryResultSet = new QueryResultSet();
                for (QueryResult queryResult : queryResults) {
                    queryResultSet.addQueryResult(queryResult);
                }
            } catch (SQLException e) {
                SimpleLogger.uniqueWarn("Failed to execute query for retrieving data for computing SQL heuristics: " + sqlCommand);
                return new SqlDistanceWithMetrics(Double.MAX_VALUE, 0, true);
            }
        } else {
            // use the data from the successful insertions
            queryResultSet = QueryResultTransformer.translateInsertionDtos(successfulInitSqlInsertions, columns, schema);
        }

        // compute the SQL heuristics using the fetched data
        SqlHeuristicsCalculator.SqlHeuristicsCalculatorBuilder builder = new SqlHeuristicsCalculator.SqlHeuristicsCalculatorBuilder();
        SqlHeuristicsCalculator sqlHeuristicsCalculator = builder
                .withTableColumnResolver(new TableColumnResolver(schema))
                .withTaintHandler(taintHandler)
                .withSourceQueryResultSet(queryResultSet)
                .build();

        SqlDistanceWithMetrics sqlDistanceWithMetrics = sqlHeuristicsCalculator.computeDistance(sqlCommand);

        return sqlDistanceWithMetrics;
    }

    private Map<SqlTableId, Set<SqlColumnId>> extractColumnsInvolvedInStatement(Statement statement) {
        TablesAndColumnsFinder finder = new TablesAndColumnsFinder(schema);
        statement.accept(finder);

        Map<SqlTableId, Set<SqlColumnId>> columns = new HashMap<>();
        for (SqlBaseTableReference baseTableReference : finder.getBaseTableReferences()) {
            SqlTableId tableId = baseTableReference.getTableId();
            if (finder.containsColumnReferences(baseTableReference)) {
                Set<SqlColumnId> columnIds = finder.getColumnReferences(baseTableReference).stream()
                        .map(SqlColumnReference::getColumnName)
                        .map(SqlColumnId::new)
                        .collect(Collectors.toSet());
                columns.put(tableId, columnIds);
            } else {
                columns.put(tableId, new LinkedHashSet<>());
            }
        }
        return columns;
    }

    private List<QueryResult> getQueryResultsForComputingSqlDistance(final Map<SqlTableId, Set<SqlColumnId>> columnsInWhere) throws SQLException {
        List<QueryResult> queryResults = new ArrayList<>();
        // we sort the table and column identifiers to improve testeability (i.e. allow mocking)
        for (SqlTableId tableId : columnsInWhere.keySet().stream().sorted().collect(Collectors.toList())) {
            List<SqlColumnId> columnIds = columnsInWhere.get(tableId).stream().sorted().collect(Collectors.toList());
            final String select;
            if (columnIds.isEmpty()) {
                // the table is required but no specific column was required.
                // Therefore, we need to fetch all columns for DELETE and UPDATE.
                select = createSelectForSingleTable(tableId, Collections.singletonList(new SqlColumnId("*")));
            } else {
                select = createSelectForSingleTable(tableId, columnIds);
            }
            QueryResult queryResult = SqlScriptRunner.execCommand(connection, select);
            queryResults.add(queryResult);
        }
        return queryResults;
    }

    private SqlDistanceWithMetrics computePartialSqlDistance(
            String sqlCommand,
            Statement parsedStatement,
            List<InsertionDto> successfulInitSqlInsertions,
            boolean queryFromDatabase) {

        final Map<SqlTableId, Set<SqlColumnId>> columns = extractColumnsInvolvedInWhere(parsedStatement);

        /*
            even if columns.isEmpty(), we need to check if any data was present
         */
        final SqlDistanceWithMetrics dist;
        if (columns.isEmpty() || queryFromDatabase) {
            dist = getDistanceForWhere(sqlCommand, columns);
        } else {
            // !columns.isEmpty() && !queryFromDatabase
            dist = getDistanceForWhereBasedOnInsertion(sqlCommand, columns, successfulInitSqlInsertions);
        }
        return dist;
    }


    private SqlDistanceWithMetrics getDistanceForWhereBasedOnInsertion(String sqlCommand, Map<SqlTableId, Set<SqlColumnId>> columns, List<InsertionDto> insertionDtos) {
        QueryResult[] data = QueryResultTransformer.convertInsertionDtosToQueryResults(insertionDtos, columns, schema);
        assert data != null;
        return HeuristicsCalculator.computeDistance(sqlCommand, schema, taintHandler, data);
    }


    private SqlDistanceWithMetrics getDistanceForWhere(String sqlCommand, Map<SqlTableId, Set<SqlColumnId>> columns) {
        if (!isSelect(sqlCommand) && !isDelete(sqlCommand) && !isUpdate(sqlCommand)) {
            throw new IllegalArgumentException("Cannot compute distance for sql command: " + sqlCommand);
        }
        String select;

        /*
           TODO:
           this might be likely unnecessary... we are only interested in the variables used
           in the WHERE. Furthermore, this would not support DELETE/INSERT/UPDATE.
           So, we just need to create a new SELECT based on that.
           But SELECT could be complex with many JOINs... whereas DIP would be simple(r)?

           TODO: we need a general solution
         */
        if (isSelect(sqlCommand)) {
            select = SelectTransformer.addFieldsToSelect(sqlCommand);
            select = SelectTransformer.removeConstraints(select);
            select = SelectTransformer.removeOperations(select);
        } else {
            if (columns.size() > 1) {
                SimpleLogger.uniqueWarn("Cannot analyze: " + sqlCommand);
            }
            final SqlTableId tableName;
            final List<SqlColumnId> columnNames;
            if (columns.isEmpty()) {
                if (isUpdate(sqlCommand)) {
                    Map.Entry<SqlTableId, Set<SqlColumnId>> updatedDataFields = ColumnTableAnalyzer.getUpdatedDataFields(sqlCommand);
                    tableName = updatedDataFields.getKey();
                    columnNames = Collections.singletonList(new SqlColumnId("*"));
                } else if (isDelete(sqlCommand)) {
                    tableName = ColumnTableAnalyzer.getDeletedTable(sqlCommand);
                    columnNames = Collections.singletonList(new SqlColumnId("*"));
                } else {
                    throw new IllegalStateException("SQL command should only be SELECT, UPDATE or DELETE");
                }
            } else {
                Map.Entry<SqlTableId, Set<SqlColumnId>> tableToColumns = columns.entrySet().iterator().next();
                tableName = tableToColumns.getKey();
                columnNames = tableToColumns.getValue().stream().sorted().collect(Collectors.toList());
            }
            select = createSelectForSingleTable(tableName, columnNames);
        }

        QueryResult data;
        try {
            data = SqlScriptRunner.execCommand(connection, select);
        } catch (SQLException e) {
            SimpleLogger.uniqueWarn("Failed to execute query for retrieving data for computing SQL heuristics: " + select);
            return new SqlDistanceWithMetrics(Double.MAX_VALUE, 0, true);
        }

        return HeuristicsCalculator.computeDistance(sqlCommand, schema, taintHandler, data);
    }

    private static String createSelectForSingleTable(SqlTableId tableId, List<SqlColumnId> columnIds) {

        StringBuilder buffer = new StringBuilder();
        buffer.append("SELECT ");

        String variables = columnIds.stream().map(SqlColumnId::getColumnId).collect(Collectors.joining(", "));

        buffer.append(variables);
        buffer.append(" FROM ");
        buffer.append(tableId.getTableId());

        return buffer.toString();
    }

    /**
     * Check the fields involved in the WHERE clause (if any).
     * Return a map from table name to column names of the involved fields.
     */
    Map<SqlTableId, Set<SqlColumnId>> extractColumnsInvolvedInWhere(Statement statement) {

        /*
           TODO
           following does not handle the case of sub-selects involving other
           tables... but likely that is not something we need to support right now
         */

        Map<SqlTableId, Set<SqlColumnId>> result = new HashMap<>();

        // move getWhere before SqlNameContext, otherwise null where would cause exception in new SqlNameContext
        Expression where = SqlParserUtils.getWhere(statement);
        if (where == null) {
            return result;
        }

        SqlNameContext context = new SqlNameContext(statement);
        if (schema != null) {
            context.setSchema(schema);
        }

        ExpressionVisitor visitor = new ExpressionVisitorAdapter() {
            @Override
            public void visit(Column column) {

<<<<<<< HEAD
                String tn = context.getFullyQualifiedTableName(column);
=======
                String tableName = context.getTableName(column);
>>>>>>> 97a9c65a

                if (tableName.equalsIgnoreCase(SqlNameContext.UNNAMED_TABLE)) {
                    // TODO handle it properly when ll have support for sub-selects
                    return;
                }

                String columnName = column.getColumnName().toLowerCase();

                if (!context.hasColumn(tableName, columnName)) {

                    /*
                        This is an issue with the JsqlParser library. Until we upgrade it, or fix it if not fixed yet,
                        we use this workaround.

                        The problem is that some SQL databases do not have support for boolean types, so parser can
                        interpret constants like TRUE as column names.
                        And all databases have differences on how booleans are treated, eg.
                        - H2: TRUE, FALSE, and UNKNOWN (NULL).
                          http://www.h2database.com/html/datatypes.html#boolean_type
                        - Postgres:  true, yes, on, 1, false, no, off, 0 (as well as abbreviations like t and f)
                          https://www.postgresql.org/docs/9.5/datatype-boolean.html

                     */

                    if (BooleanLiteralsHelper.isBooleanLiteral(columnName)) {
                        //case in which a boolean constant is wrongly treated as a column name.
                        //TODO not sure what we can really do here without modifying the parser
                    } else {
                        SimpleLogger.warn("Cannot find column '" + columnName + "' in table '" + tableName + "'");
                    }
                    return;
                }

                result.putIfAbsent(new SqlTableId(tableName), new HashSet<>());
                Set<SqlColumnId> columnIds = result.get(new SqlTableId(tableName));
                columnIds.add(new SqlColumnId(columnName));
            }
        };

        where.accept(visitor);

        return result;
    }

    static void mergeNewData(
            Map<SqlTableId, Set<SqlColumnId>> current,
            Map<SqlTableId, Set<SqlColumnId>> toAdd
    ) {

        for (Map.Entry<SqlTableId, Set<SqlColumnId>> e : toAdd.entrySet()) {
            SqlTableId key = e.getKey();
            Set<SqlColumnId> values = e.getValue();

            Set<SqlColumnId> existing = current.get(key);

            if (existing != null && existing.contains(new SqlColumnId("*"))) {
                //nothing to do
                continue;
            }

            if (existing == null) {
                existing = new HashSet<>(values);
                current.put(key, existing);
            } else {
                existing.addAll(values);
            }

            if (existing.size() > 1 && existing.contains(new SqlColumnId("*"))) {
                /*
                    remove unnecessary columns, as anyway we take
                    everything with *
                 */
                existing.clear();
                existing.add(new SqlColumnId("*"));
            }
        }
    }

    public boolean isCalculateHeuristics() {
        return calculateHeuristics;
    }

    public boolean isExtractSqlExecution() {
        return extractSqlExecution;
    }

    public void setCalculateHeuristics(boolean calculateHeuristics) {
        this.calculateHeuristics = calculateHeuristics;
    }

    public void setExtractSqlExecution(boolean extractSqlExecution) {
        this.extractSqlExecution = extractSqlExecution;
    }

    public boolean isCompleteSqlHeuristics() {
        return completeSqlHeuristics;
    }

    public void setCompleteSqlHeuristics(boolean completeSqlHeuristics) {
        this.completeSqlHeuristics = completeSqlHeuristics;
    }
}<|MERGE_RESOLUTION|>--- conflicted
+++ resolved
@@ -488,11 +488,8 @@
             @Override
             public void visit(Column column) {
 
-<<<<<<< HEAD
-                String tn = context.getFullyQualifiedTableName(column);
-=======
+                String tableName = context.getFullyQualifiedTableName(column);
                 String tableName = context.getTableName(column);
->>>>>>> 97a9c65a
 
                 if (tableName.equalsIgnoreCase(SqlNameContext.UNNAMED_TABLE)) {
                     // TODO handle it properly when ll have support for sub-selects
