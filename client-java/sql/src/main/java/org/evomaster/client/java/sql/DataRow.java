--- conflicted
+++ resolved
@@ -124,27 +124,12 @@
         //if none, then check column names
         for (int i = 0; i < variableDescriptors.size(); i++) {
             VariableDescriptor desc = variableDescriptors.get(i);
-<<<<<<< HEAD
 
             if (!n.equalsIgnoreCase(desc.getColumnName())){
                 continue;
             }
             //no defined table, or exact match
             if(t == null || t.isEmpty() || t.equalsIgnoreCase(desc.getTableName())){
-=======
-            if ((nullSafeEqualsIgnoreCase(n, desc.getColumnName()) || nullSafeEqualsIgnoreCase(n, desc.getAliasColumnName())) &&
-                    (t == null || t.isEmpty()
-                            || nullSafeEqualsIgnoreCase(t, desc.getTableName())
-                            /*
-                                TODO: this does not cover all possible cases, as in theory
-                                there can be many unnamed tables (eg results of sub-selects)
-                                with same column names. At this moment, we would not
-                                be able to distinguish them
-                             */
-                            || nullSafeEqualsIgnoreCase(t, SqlNameContext.UNNAMED_TABLE)
-                    )
-            ) {
->>>>>>> 97a9c65a
                 return getValue(i);
             }
             /*
@@ -161,6 +146,19 @@
              */
             if(!t.contains(".") && desc.getTableName().toLowerCase().endsWith("."+t.toLowerCase())){
                 candidates.add(i);
+            if ((nullSafeEqualsIgnoreCase(n, desc.getColumnName()) || nullSafeEqualsIgnoreCase(n, desc.getAliasColumnName())) &&
+                    (t == null || t.isEmpty()
+                            || nullSafeEqualsIgnoreCase(t, desc.getTableName())
+                            /*
+                                TODO: this does not cover all possible cases, as in theory
+                                there can be many unnamed tables (eg results of sub-selects)
+                                with same column names. At this moment, we would not
+                                be able to distinguish them
+                             */
+                            || nullSafeEqualsIgnoreCase(t, SqlNameContext.UNNAMED_TABLE)
+                    )
+            ) {
+                return getValue(i);
             }
         }
         if(candidates.size() > 1){
