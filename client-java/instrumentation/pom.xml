--- conflicted
+++ resolved
@@ -97,7 +97,6 @@
             <artifactId>jackson-annotations</artifactId>
             <scope>test</scope>
         </dependency>
-<<<<<<< HEAD
         <dependency>
             <groupId>io.netty</groupId>
             <artifactId>netty-all</artifactId>
@@ -108,7 +107,6 @@
             <artifactId>micronaut-http-server-netty</artifactId>
             <scope>test</scope>
         </dependency>
-=======
 
         <dependency>
             <groupId>mysql</groupId>
@@ -118,7 +116,7 @@
             <scope>test</scope>
         </dependency>
 
->>>>>>> dbc07e26
+
     </dependencies>
 
     <build>
