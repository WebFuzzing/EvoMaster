--- conflicted
+++ resolved
@@ -50,11 +50,7 @@
                         || ExternalServiceInfoUtils.isValidIP(host)
                         || ExecutionTracer.skipHostname(host)
                         || "localhost".equals(host)
-<<<<<<< HEAD
-                        || MethodReplacementPreserveSemantics.shouldPreserveSemantics
-=======
                         || MethodReplacementUtils.needToPreserverSemantics()
->>>>>>> 1589cd24
 
         ) {
             //we are only interested in hostnames... recall user could manually specify some to skip.
