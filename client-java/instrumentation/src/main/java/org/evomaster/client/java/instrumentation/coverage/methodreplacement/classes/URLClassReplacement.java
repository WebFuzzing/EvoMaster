package org.evomaster.client.java.instrumentation.coverage.methodreplacement.classes;

import org.evomaster.client.java.distance.heuristics.DistanceHelper;
import org.evomaster.client.java.instrumentation.coverage.methodreplacement.*;
import org.evomaster.client.java.distance.heuristics.Truthness;
import org.evomaster.client.java.instrumentation.shared.*;
import org.evomaster.client.java.instrumentation.staticstate.ExecutionTracer;
import org.evomaster.client.java.instrumentation.staticstate.MethodReplacementPreserveSemantics;
import org.evomaster.client.java.utils.SimpleLogger;

import java.net.*;
import java.util.Objects;

import static org.evomaster.client.java.instrumentation.coverage.methodreplacement.ExternalServiceUtils.*;

public class URLClassReplacement implements MethodReplacementClass {


    private static ThreadLocal<URL> instance = new ThreadLocal<>();


    /**
     * This is an experimental implementation, not perfect yet.
     */

    @Override
    public Class<?> getTargetClass() {
        return URL.class;
    }


    public static URL consumeInstance() {

        URL url = instance.get();
        if (url == null) {
            //this should never happen, unless bug in instrumentation, or edge case we didn't think of
            throw new IllegalStateException("No instance to consume");
        }
        instance.set(null);
        return url;
    }

    private static void addInstance(URL x) {
        URL url = instance.get();
        if (url != null) {
            //this should never happen, unless bug in instrumentation, or edge case we didn't think of
            throw new IllegalStateException("Previous instance was not consumed");
        }
        instance.set(x);
    }

    @Replacement(
            type = ReplacementType.EXCEPTION,
            category = ReplacementCategory.EXT_0,
            replacingConstructor = true
    )
    public static void URL(String s, String idTemplate) throws MalformedURLException {
        URL(null, s, null, idTemplate);
    }

    @Replacement(
            type = ReplacementType.EXCEPTION,
            category = ReplacementCategory.EXT_0,
            replacingConstructor = true
    )
    public static void URL(URL context, String s, String idTemplate) throws MalformedURLException {
        URL(context, s, null, idTemplate);
    }

    @Replacement(
            type = ReplacementType.EXCEPTION,
            category = ReplacementCategory.EXT_0,
            replacingConstructor = true
    )
    public static void URL(URL context, String s, URLStreamHandler handler, String idTemplate) throws MalformedURLException {

        if (ExecutionTracer.isTaintInput(s)) {
            ExecutionTracer.addStringSpecialization(s,
                    new StringSpecializationInfo(StringSpecialization.URL, null));
        }

        URL url;

        if (idTemplate == null) {
            url = new java.net.URL(context, s, handler);
        } else {

            try {
                URL res = new java.net.URL(context, s, handler);
                ExecutionTracer.executedReplacedMethod(idTemplate, ReplacementType.EXCEPTION,
                        new Truthness(1, DistanceHelper.H_NOT_NULL));
                url = res;
            } catch (RuntimeException e) {
                double h = s == null ? DistanceHelper.H_REACHED_BUT_NULL : DistanceHelper.H_NOT_NULL;
                ExecutionTracer.executedReplacedMethod(idTemplate, ReplacementType.EXCEPTION, new Truthness(h, 1));
                throw e;
            }
        }

        addInstance(url);
    }


    @Replacement(
            type = ReplacementType.TRACKER,
            category = ReplacementCategory.NET,
            id = "URL_openConnection_Replacement",
            replacingStatic = false,
            usageFilter = UsageFilter.ANY
    )
    public static URLConnection openConnection(URL caller) throws java.io.IOException {
        Objects.requireNonNull(caller);

        if (!caller.getProtocol().equals("jar") && !caller.getProtocol().equals("file"))
            SimpleLogger.uniqueWarn("not handle the protocol with:" + caller.getProtocol());

        URL newURL = getReplacedURL(caller);

        return newURL.openConnection();
    }


    @Replacement(
            type = ReplacementType.TRACKER,
            category = ReplacementCategory.NET,
            id = "URL_openConnection_proxy_Replacement",
            replacingStatic = false,
            usageFilter = UsageFilter.ANY
    )
    public static URLConnection openConnection(URL caller, Proxy proxy) throws java.io.IOException {
        Objects.requireNonNull(caller);

        if (!caller.getProtocol().equals("jar") && !caller.getProtocol().equals("file"))
<<<<<<< HEAD
            SimpleLogger.uniqueWarn("not handle the protocol with:"+caller.getProtocol());
        return caller.openConnection(proxy);
    }

    private static URL getReplacedURL(URL caller) throws java.io.IOException {
        if (MethodReplacementPreserveSemantics.shouldPreserveSemantics) {
            return null;
        }
        String protocol = caller.getProtocol();

        int port = caller.getPort();
        port = ExternalServiceInfoUtils.inferPort(port, protocol);
=======
            SimpleLogger.uniqueWarn("not handle the protocol with:" + caller.getProtocol());
>>>>>>> 72a983b8

        URL newURL = getReplacedURL(caller);

        return newURL.openConnection(proxy);
    }

    private static URL getReplacedURL(URL url) throws java.io.IOException {
        return getUrl(url);
    }
}<|MERGE_RESOLUTION|>--- conflicted
+++ resolved
@@ -5,7 +5,6 @@
 import org.evomaster.client.java.distance.heuristics.Truthness;
 import org.evomaster.client.java.instrumentation.shared.*;
 import org.evomaster.client.java.instrumentation.staticstate.ExecutionTracer;
-import org.evomaster.client.java.instrumentation.staticstate.MethodReplacementPreserveSemantics;
 import org.evomaster.client.java.utils.SimpleLogger;
 
 import java.net.*;
@@ -131,22 +130,7 @@
         Objects.requireNonNull(caller);
 
         if (!caller.getProtocol().equals("jar") && !caller.getProtocol().equals("file"))
-<<<<<<< HEAD
-            SimpleLogger.uniqueWarn("not handle the protocol with:"+caller.getProtocol());
-        return caller.openConnection(proxy);
-    }
-
-    private static URL getReplacedURL(URL caller) throws java.io.IOException {
-        if (MethodReplacementPreserveSemantics.shouldPreserveSemantics) {
-            return null;
-        }
-        String protocol = caller.getProtocol();
-
-        int port = caller.getPort();
-        port = ExternalServiceInfoUtils.inferPort(port, protocol);
-=======
             SimpleLogger.uniqueWarn("not handle the protocol with:" + caller.getProtocol());
->>>>>>> 72a983b8
 
         URL newURL = getReplacedURL(caller);
 
