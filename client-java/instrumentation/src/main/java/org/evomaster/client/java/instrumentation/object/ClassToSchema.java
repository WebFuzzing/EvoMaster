--- conflicted
+++ resolved
@@ -73,7 +73,7 @@
             return;
         }
 
-        try {
+        try{
             String name = valueType.getName();
             if (!UnitsInfoRecorder.isDtoSchemaRegister(name)){
                 List<Class<?>> embedded = new ArrayList<>();
@@ -119,13 +119,6 @@
      *
      */
     public static String getOrDeriveSchemaWithItsRef(Class<?> klass){
-<<<<<<< HEAD
-        StringBuilder sb = new StringBuilder();
-        List<Class<?>> nested = new ArrayList<>();
-        String schema = ClassToSchema.getOrDeriveSchemaAndNestedClasses(klass, nested);
-        sb.append("{");
-        sb.append(schema);
-=======
         if (!cacheSchemaWithItsRef.containsKey(klass)){
             StringBuilder sb = new StringBuilder();
             List<Class<?>> nested = new ArrayList<>();
@@ -139,7 +132,6 @@
             sb.append("}");
             cacheSchemaWithItsRef.put(klass, named(klass.getName(), sb.toString()));
         }
->>>>>>> a5426bff
 
         return cacheSchemaWithItsRef.get(klass);
     }
@@ -186,10 +178,8 @@
         return namedSchema;
     }
 
-    /**
-     * @return a schema representation of the given class in the form "name: {...}" and add all its nested class into nested
-     */
-    public static String getOrDeriveSchemaAndNestedClasses(Class<?> klass, List<Class<?>> nested) {
+
+    private static String getOrDeriveSchemaAndEmbeddedClasses(Class<?> klass, List<Class<?>> nested) {
 
         String schema = getSchema(klass, false, nested, true);
 
