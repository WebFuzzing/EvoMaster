--- conflicted
+++ resolved
@@ -105,13 +105,9 @@
         }
 
         String fullClassName = stmt.getClass().getName();
-<<<<<<< HEAD
-        if (fullClassName.startsWith("com.zaxxer.hikari.pool") || fullClassName.startsWith("com.sun.proxy")) {
-=======
         if (fullClassName.startsWith("com.zaxxer.hikari.pool") ||
         fullClassName.startsWith("org.apache.tomcat.jdbc.pool") ||
         fullClassName.startsWith("com.sun.proxy")) {
->>>>>>> f7362618
             /*
                 this is likely a proxy/wrapper, so we can skip it, as anyway we are going to
                 intercept the call to the delegate
@@ -155,7 +151,7 @@
             sql = extractSqlFromZebraPreparedStatement(stmt);
         }
 
-//        //TODO see TODO in StatementClassReplacement
+        //TODO see TODO in StatementClassReplacement
 //        SqlInfo info = new SqlInfo(sql, false, false);
 //        ExecutionTracer.addSqlInfo(info);
         return sql;
