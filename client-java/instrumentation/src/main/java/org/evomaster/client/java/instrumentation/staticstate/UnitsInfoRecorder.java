package org.evomaster.client.java.instrumentation.staticstate;

import org.evomaster.client.java.instrumentation.ClassAnalyzer;
import org.evomaster.client.java.instrumentation.JpaConstraint;

import java.io.Serializable;
import java.util.Collections;
import java.util.List;
import java.util.Map;
import java.util.Set;
import java.util.concurrent.ConcurrentHashMap;
import java.util.concurrent.CopyOnWriteArrayList;
import java.util.concurrent.CopyOnWriteArraySet;
import java.util.concurrent.atomic.AtomicInteger;

/**
 * Keep track of static info on the SUT related to its classes,
 * eg total number of lines
 *
 * WARNING: unless we force somehow to load all classes, this info
 * here will be partial
 *
 * TODO: we could force class loading at the end of the search, but
 * could be bit tricky when dealing with custom class-loaders like in Spring
 *
 * Created by arcuri82 on 27-Sep-19.
 */
public class UnitsInfoRecorder implements Serializable {

    private static UnitsInfoRecorder singleton = new UnitsInfoRecorder();

    //see entries in UnitsInfoDto

    private Set<String> unitNames;
    private AtomicInteger numberOfLines;
    private AtomicInteger numberOfBranches;
    private AtomicInteger numberOfReplacedMethodsInSut;
    private AtomicInteger numberOfReplacedMethodsInThirdParty;
    private AtomicInteger numberOfTrackedMethods;
    private AtomicInteger numberOfInstrumentedNumberComparisons;


    /*
        Key -> DTO full name
        Value -> OpenAPI object schema
        TODO should consider if also adding info on type, eg JSON vs XML
     */
    private Map<String,String> parsedDtos;

<<<<<<< HEAD
    private List<JpaConstraint> jpaConstraints;

    private volatile boolean analyzedClasses = false;
=======
    /*
        Key -> DTO full name
        Value -> OpenAPI object schema

        User might need to get schema of specific jvm dto classes
        and such jvm classes might not be read with jackson or gson
        this field is to collect a map of such specified jvm dto classes to their schema
     */
    private Map<String, String> extractedSpecifiedDtos;
>>>>>>> 5e4b9666

    private UnitsInfoRecorder(){
        unitNames = new CopyOnWriteArraySet<>();
        numberOfLines = new AtomicInteger(0);
        numberOfBranches = new AtomicInteger(0);
        numberOfReplacedMethodsInSut = new AtomicInteger(0);
        numberOfReplacedMethodsInThirdParty = new AtomicInteger(0);
        numberOfTrackedMethods = new AtomicInteger(0);
        numberOfInstrumentedNumberComparisons = new AtomicInteger(0);
        parsedDtos = new ConcurrentHashMap<>();
<<<<<<< HEAD
        jpaConstraints = new CopyOnWriteArrayList<>();
        analyzedClasses = false;
=======
        extractedSpecifiedDtos = new ConcurrentHashMap<>();
>>>>>>> 5e4b9666
    }

    /**
     * Only need for tests
     */
    public static void reset(){
        singleton = new UnitsInfoRecorder();
    }

    public static UnitsInfoRecorder getInstance(){
        return singleton;
    }

    public static void markNewUnit(String name){
        singleton.unitNames.add(name);
    }

    public static void markNewLine(){
        singleton.numberOfLines.incrementAndGet();
    }

    public static void markNewBranchPair(){
        singleton.numberOfBranches.addAndGet(2);
    }

    public static void markNewReplacedMethodInSut(){
        singleton.numberOfReplacedMethodsInSut.incrementAndGet();
    }

    public static void markNewReplacedMethodInThirdParty(){
        singleton.numberOfReplacedMethodsInThirdParty.incrementAndGet();
    }

    public static void markNewTrackedMethod(){
        singleton.numberOfTrackedMethods.incrementAndGet();
    }

    public static void markNewInstrumentedNumberComparison(){
        singleton.numberOfInstrumentedNumberComparisons.incrementAndGet();
    }

    public static void registerNewParsedDto(String name, String schema){
        if(name == null || name.isEmpty()){
            throw new IllegalArgumentException("Empty dto name");
        }
        if(schema == null || schema.isEmpty()){
            throw new IllegalArgumentException("Empty schema");
        }

        if(! singleton.parsedDtos.containsKey(name)){
            singleton.parsedDtos.put(name, schema);
        }
    }

<<<<<<< HEAD
    public static void registerNewJpaConstraint(JpaConstraint constraint){
        singleton.jpaConstraints.add(constraint);
    }

    public List<JpaConstraint> getJpaConstraints(){

        /*
            Tricky, could not find a good way to intercept where classes are loaded...
            when using transformation in Agent , we can intercept _before_ loading, but not _after_.
            so, here we do it lazily, by forcing loading on get()
         */
        if(!analyzedClasses){
            ClassAnalyzer.doAnalyze(unitNames);
            analyzedClasses = true;
        }

        return Collections.unmodifiableList(jpaConstraints);
=======
    public static Boolean isDtoSchemaRegister(String name){
        return singleton.parsedDtos.containsKey(name);
    }

    public static void registerSpecifiedDtoSchema(Map<String, String> schemaMap){
        for (String name: schemaMap.keySet()){
            if(name == null || name.isEmpty()){
                throw new IllegalArgumentException("registerSpecifiedDtoSchema: empty dto name");
            }

            String schema = schemaMap.get(name);

            if(schema == null || schema.isEmpty()){
                throw new IllegalArgumentException("registerSpecifiedDtoSchema: empty schema");
            }

            if(! singleton.extractedSpecifiedDtos.containsKey(name)){
                singleton.extractedSpecifiedDtos.put(name, schema);
            }
        }

>>>>>>> 5e4b9666
    }

    public  int getNumberOfUnits() {
        return unitNames.size();
    }

    public  Set<String> getUnitNames() {
        return Collections.unmodifiableSet(unitNames);
    }

    public Map<String,String> getParsedDtos(){
        return Collections.unmodifiableMap(parsedDtos);
    }

    public Map<String,String> getExtractedSpecifiedDtos(){
        return Collections.unmodifiableMap(extractedSpecifiedDtos);
    }

    public  int getNumberOfLines() {
        return numberOfLines.get();
    }

    public  int getNumberOfBranches() {
        return numberOfBranches.get();
    }

    public  int getNumberOfReplacedMethodsInSut() {
        return numberOfReplacedMethodsInSut.get();
    }

    public  int getNumberOfReplacedMethodsInThirdParty() {
        return numberOfReplacedMethodsInThirdParty.get();
    }

    public  int getNumberOfTrackedMethods() {
        return numberOfTrackedMethods.get();
    }

    public  int getNumberOfInstrumentedNumberComparisons(){
        return numberOfInstrumentedNumberComparisons.get();
    }
}<|MERGE_RESOLUTION|>--- conflicted
+++ resolved
@@ -47,11 +47,10 @@
      */
     private Map<String,String> parsedDtos;
 
-<<<<<<< HEAD
     private List<JpaConstraint> jpaConstraints;
 
     private volatile boolean analyzedClasses = false;
-=======
+
     /*
         Key -> DTO full name
         Value -> OpenAPI object schema
@@ -61,7 +60,6 @@
         this field is to collect a map of such specified jvm dto classes to their schema
      */
     private Map<String, String> extractedSpecifiedDtos;
->>>>>>> 5e4b9666
 
     private UnitsInfoRecorder(){
         unitNames = new CopyOnWriteArraySet<>();
@@ -72,12 +70,9 @@
         numberOfTrackedMethods = new AtomicInteger(0);
         numberOfInstrumentedNumberComparisons = new AtomicInteger(0);
         parsedDtos = new ConcurrentHashMap<>();
-<<<<<<< HEAD
         jpaConstraints = new CopyOnWriteArrayList<>();
         analyzedClasses = false;
-=======
         extractedSpecifiedDtos = new ConcurrentHashMap<>();
->>>>>>> 5e4b9666
     }
 
     /**
@@ -132,7 +127,29 @@
         }
     }
 
-<<<<<<< HEAD
+    public static Boolean isDtoSchemaRegister(String name){
+        return singleton.parsedDtos.containsKey(name);
+    }
+
+    public static void registerSpecifiedDtoSchema(Map<String, String> schemaMap){
+        for (String name: schemaMap.keySet()){
+            if(name == null || name.isEmpty()){
+                throw new IllegalArgumentException("registerSpecifiedDtoSchema: empty dto name");
+            }
+
+            String schema = schemaMap.get(name);
+
+            if(schema == null || schema.isEmpty()){
+                throw new IllegalArgumentException("registerSpecifiedDtoSchema: empty schema");
+            }
+
+            if(! singleton.extractedSpecifiedDtos.containsKey(name)){
+                singleton.extractedSpecifiedDtos.put(name, schema);
+            }
+        }
+
+    }
+
     public static void registerNewJpaConstraint(JpaConstraint constraint){
         singleton.jpaConstraints.add(constraint);
     }
@@ -150,29 +167,6 @@
         }
 
         return Collections.unmodifiableList(jpaConstraints);
-=======
-    public static Boolean isDtoSchemaRegister(String name){
-        return singleton.parsedDtos.containsKey(name);
-    }
-
-    public static void registerSpecifiedDtoSchema(Map<String, String> schemaMap){
-        for (String name: schemaMap.keySet()){
-            if(name == null || name.isEmpty()){
-                throw new IllegalArgumentException("registerSpecifiedDtoSchema: empty dto name");
-            }
-
-            String schema = schemaMap.get(name);
-
-            if(schema == null || schema.isEmpty()){
-                throw new IllegalArgumentException("registerSpecifiedDtoSchema: empty schema");
-            }
-
-            if(! singleton.extractedSpecifiedDtos.containsKey(name)){
-                singleton.extractedSpecifiedDtos.put(name, schema);
-            }
-        }
-
->>>>>>> 5e4b9666
     }
 
     public  int getNumberOfUnits() {
