--- conflicted
+++ resolved
@@ -1,9 +1,9 @@
 package org.evomaster.client.java.instrumentation;
+
 
 
 import org.evomaster.client.java.instrumentation.coverage.CoverageClassVisitor;
 import org.evomaster.client.java.instrumentation.coverage.ThirdPartyClassVisitor;
-import org.evomaster.client.java.instrumentation.mongo.MongoClassVisitor;
 import org.evomaster.client.java.instrumentation.shared.ClassName;
 import org.evomaster.client.java.instrumentation.tracker.TrackerClassVisitor;
 import org.objectweb.asm.ClassReader;
@@ -27,7 +27,7 @@
                 packagePrefixesToCover.split(","))
                 .stream()
                 .map(s -> s.trim())
-                .filter(s -> !s.isEmpty())
+                .filter(s -> ! s.isEmpty())
                 .collect(Collectors.toList());
 
         if (prefixes.isEmpty()) {
@@ -64,21 +64,11 @@
         ClassNode cn = new ClassNode();
         reader.accept(cn, readFlags);
 
-<<<<<<< HEAD
-        if (canInstrumentForCoverage(className)) {
-
-=======
         if(canInstrumentForCoverage(className)){
->>>>>>> aecd36d6
             cv = new CoverageClassVisitor(cv, className);
         } else {
             cv = new ThirdPartyClassVisitor(cv, className);
         }
-
-        /*
-         SUT and third party library need to keep track
-         of MongoDB invocations */
-        cv = new MongoClassVisitor(cv, className);
 
         cn.accept(cv);
 
@@ -86,7 +76,7 @@
     }
 
 
-    private boolean canInstrumentForCoverage(ClassName className) {
+    private boolean canInstrumentForCoverage(ClassName className){
 
         String name = className.getFullNameWithDots();
 
