package org.evomaster.client.java.instrumentation.coverage.methodreplacement;

import org.evomaster.client.java.instrumentation.coverage.methodreplacement.classes.*;

import java.util.Arrays;
import java.util.List;
import java.util.Objects;
import java.util.stream.Collectors;

public class ReplacementList {

    public static List<MethodReplacementClass> getList() {
        return Arrays.asList(
                new IntegerClassReplacement(),
                new LocalDateClassReplacement(),
                new StringClassReplacement(),
                new CollectionClassReplacement(),
<<<<<<< HEAD
                new DateClassReplacement(),
                new MapClassReplacement(),
                new ObjectsClassReplacement(),
                new CharSequenceClassReplacement(),
                new DateFormatClassReplacement()
=======
                new MatcherClassReplacement()
>>>>>>> f4fafb06
        );
    }

    public static List<MethodReplacementClass> getReplacements(Class<?> target) {
        Objects.requireNonNull(target);

        return getList().stream()
                .filter(t -> t.getTargetClass().isAssignableFrom(target))
                .collect(Collectors.toList());
    }
}<|MERGE_RESOLUTION|>--- conflicted
+++ resolved
@@ -11,19 +11,15 @@
 
     public static List<MethodReplacementClass> getList() {
         return Arrays.asList(
+                new CollectionClassReplacement(),
+                new DateClassReplacement(),
+                new DateFormatClassReplacement(),
                 new IntegerClassReplacement(),
                 new LocalDateClassReplacement(),
-                new StringClassReplacement(),
-                new CollectionClassReplacement(),
-<<<<<<< HEAD
-                new DateClassReplacement(),
                 new MapClassReplacement(),
+                new MatcherClassReplacement(),
                 new ObjectsClassReplacement(),
-                new CharSequenceClassReplacement(),
-                new DateFormatClassReplacement()
-=======
-                new MatcherClassReplacement()
->>>>>>> f4fafb06
+                new StringClassReplacement()
         );
     }
 
