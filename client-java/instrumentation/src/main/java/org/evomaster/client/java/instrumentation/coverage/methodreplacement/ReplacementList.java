package org.evomaster.client.java.instrumentation.coverage.methodreplacement;

import org.evomaster.client.java.instrumentation.coverage.methodreplacement.classes.*;
import org.evomaster.client.java.instrumentation.coverage.methodreplacement.thirdpartyclasses.*;
import org.evomaster.client.java.instrumentation.shared.ClassName;

import java.util.*;
import java.util.stream.Collectors;

public class ReplacementList {

    private static List<MethodReplacementClass> listCache;

    /*
        FIXME why was this a list of instances and not a list of Class<? extends MethodReplacementClass> ???
     */

    /**
     * Return all the available method replacement classes.
     * Every time a new replacement class is implemented, it needs to
     * be manually added to this list.
     */
    public static List<MethodReplacementClass> getList() {

        if(listCache == null) {
            listCache = Arrays.asList(
                    new AbstractEndpointClassReplacement(),
                    new BooleanClassReplacement(),
                    new ByteClassReplacement(),
                    new CharacterClassReplacement(),
                    new CollectionClassReplacement(),
                    new DateClassReplacement(),
                    new DateFormatClassReplacement(),
                    new DoubleClassReplacement(),
                    new EnumClassReplacement(),
                    new FloatClassReplacement(),
                    new GsonClassReplacement(),
                    new Http11ProcessorReplacementClass(),
                    new HttpServletRequestClassReplacement(),
                    new IntegerClassReplacement(),
                    new JacksonObjectMapperClassReplacement(),
                    new LocalDateClassReplacement(),
                    new LocalDateTimeClassReplacement(),
                    new LocalTimeClassReplacement(),
                    new LongClassReplacement(),
                    new MapClassReplacement(),
                    new MatcherClassReplacement(),
                    new MethodClassReplacement(),
                    new ObjectClassReplacement(),
                    new ObjectsClassReplacement(),
                    new PatternClassReplacement(),
                    new PreparedStatementClassReplacement(),
                    new StatementClassReplacement(),
                    new StringClassReplacement(),
                    new ShortClassReplacement(),
                    new ServletRequestClassReplacement(),
<<<<<<< HEAD
                    new SocketClassReplacement(),
=======
                    new ThreadMethodReplacement(),
>>>>>>> 3b8699f1
                    new WebRequestClassReplacement(),
                    new URIClassReplacement(),
                    new URLClassReplacement(),
                    new UUIDClassReplacement()
            );
        }

        return listCache;
    }


    public static List<MethodReplacementClass> getReplacements(String target) {
        return getReplacements(target, false);
    }


    public static List<MethodReplacementClass> getReplacements(String target, boolean strict) {
        Objects.requireNonNull(target);
        final String targetClassName = ClassName.get(target).getFullNameWithDots();

        List<MethodReplacementClass> list = getList().stream()
                //.filter(t -> t.isAvailable()) // bad idea to load 3rd classes at this point...
                .filter(t -> {

                    if(strict){
                        //exact match, no subclasses allowed
                        return t.getTargetClassName().equals(targetClassName);
                    }

                    /*
                        TODO: this is tricky, due to how "super" calls are
                        handled. For now, we just allow subclasses if they
                        are of standard JDK.
                        Furthermore, issues with classloading of non-JDK APIs

                        This gives major issues if class loads other non-JDK classes.
                        This for example happens with SQL stuff possibly loading drivers, eg H2.
                        So we cannot load JDK libraries indiscriminately here.
                    */

//                            boolean jdk = targetClassName.startsWith("java.");
                            //TODO based on actual packages used in the list
                            Set<String> prefixes = new HashSet<>();
                            prefixes.add("java.lang.");
                            prefixes.add("java.util.");
                            prefixes.add("java.time.");

                            prefixes.add("java.net.");

                            //we don't just use java.sql. as that seems to give issue (see previous comments)
                            prefixes.add("java.sql.Statement");
                            prefixes.add("java.sql.CallableStatement");
                            prefixes.add("java.sql.PreparedStatement");

                            boolean jdk = prefixes.stream().anyMatch(k -> targetClassName.startsWith(k)) &&
                                        prefixes.stream().anyMatch(k -> t.getTargetClassName().startsWith(k));

                            if (jdk) {
                                Class<?> klass;
                                try {
                                    klass = Class.forName(targetClassName);
                                } catch (Exception e) {
                                    throw new RuntimeException(e);
                                }
                                return t.getTargetClass().isAssignableFrom(klass);
                            }

                            return t.getTargetClassName().equals(targetClassName);
                        }
                )
                .collect(Collectors.toList());

        assert !strict || (list.size() <= 1); //if strict, at most 1 class can match

        return list;
    }
}<|MERGE_RESOLUTION|>--- conflicted
+++ resolved
@@ -54,11 +54,8 @@
                     new StringClassReplacement(),
                     new ShortClassReplacement(),
                     new ServletRequestClassReplacement(),
-<<<<<<< HEAD
                     new SocketClassReplacement(),
-=======
                     new ThreadMethodReplacement(),
->>>>>>> 3b8699f1
                     new WebRequestClassReplacement(),
                     new URIClassReplacement(),
                     new URLClassReplacement(),
