package org.evomaster.client.java.instrumentation.coverage.methodreplacement;

import org.evomaster.client.java.instrumentation.coverage.methodreplacement.classes.*;
import org.evomaster.client.java.instrumentation.shared.ClassName;

import java.util.Arrays;
import java.util.List;
import java.util.Objects;
import java.util.stream.Collectors;

public class ReplacementList {

    private static List<MethodReplacementClass> singletonList;

    public static List<MethodReplacementClass> getList() {
        if (singletonList == null) {
            singletonList = buildList();
        }
        return singletonList;
    }

    private static List<MethodReplacementClass> buildList() {
        return Arrays.asList(
                new BooleanClassReplacement(),
                new CollectionClassReplacement(),
                new DateClassReplacement(),
                new DateFormatClassReplacement(),
                new DoubleClassReplacement(),
                new FloatClassReplacement(),
                new IntegerClassReplacement(),
                new LocalDateClassReplacement(),
                new LocalDateTimeClassReplacement(),
                new LocalTimeClassReplacement(),
                new LongClassReplacement(),
                new MapClassReplacement(),
                new MatcherClassReplacement(),
                new ObjectsClassReplacement(),
                new PatternClassReplacement(),
                new StringClassReplacement(),
                new ShortClassReplacement(),
                new ByteClassReplacement(),
<<<<<<< HEAD
                new CharacterClassReplacement()/*,
                new MongoCollectionClassReplacement()*/
=======
                new CharacterClassReplacement(),
                new ServletRequestClassReplacement(),
                new WebRequestClassReplacement()
>>>>>>> aecd36d6
        );
    }

//    @Deprecated
//    public static List<MethodReplacementClass> getReplacements(Class<?> target) {
//        Objects.requireNonNull(target);
//
//        return getList().stream()
//                .filter(t -> t.isAvailable())
//                .filter(t -> {
//                    /*
//                        TODO: this is tricky, due to how "super" calls are
//                        handled. For now, we just allow subclasses if they
//                        are of standard JDK.
//                    */
//                            boolean jdk = target.getName().startsWith("java");
//                            return jdk ? t.getTargetClass().isAssignableFrom(target)
//                                    : t.getTargetClass().equals(target);
//                        }
//                )
//                .collect(Collectors.toList());
//    }


    public static List<MethodReplacementClass> getReplacements(String target) {
        Objects.requireNonNull(target);
        final String targetClassName = ClassName.get(target).getFullNameWithDots();

        return getList().stream()
                .filter(t -> t.isAvailable())
                .filter(t -> {
                    /*
                        TODO: this is tricky, due to how "super" calls are
                        handled. For now, we just allow subclasses if they
                        are of standard JDK.
                        Furthermore, issues with classloading of non-JDK APIs

                        This gives major issues if class loads other non-JDK classes.
                        This for example happens with SQL stuff possibly loading drivers, eg H2.
                        So we cannot load JDK libraries indiscriminately here.
                    */

//                            boolean jdk = targetClassName.startsWith("java.");
                            //TODO based on actual packages used in the list
                            boolean jdk = targetClassName.startsWith("java.lang.") ||
                                    targetClassName.startsWith("java.util.") ||
                                    targetClassName.startsWith("java.time.");

                            if (jdk) {
                                Class<?> klass;
                                try {
                                    klass = Class.forName(targetClassName);
                                } catch (Exception e) {
                                    throw new RuntimeException(e);
                                }
                                return t.getTargetClass().isAssignableFrom(klass);
                            }

                            return t.getTargetClassName().equals(targetClassName);
                        }
                )
                .collect(Collectors.toList());
    }
}<|MERGE_RESOLUTION|>--- conflicted
+++ resolved
@@ -10,16 +10,7 @@
 
 public class ReplacementList {
 
-    private static List<MethodReplacementClass> singletonList;
-
     public static List<MethodReplacementClass> getList() {
-        if (singletonList == null) {
-            singletonList = buildList();
-        }
-        return singletonList;
-    }
-
-    private static List<MethodReplacementClass> buildList() {
         return Arrays.asList(
                 new BooleanClassReplacement(),
                 new CollectionClassReplacement(),
@@ -39,14 +30,9 @@
                 new StringClassReplacement(),
                 new ShortClassReplacement(),
                 new ByteClassReplacement(),
-<<<<<<< HEAD
-                new CharacterClassReplacement()/*,
-                new MongoCollectionClassReplacement()*/
-=======
                 new CharacterClassReplacement(),
                 new ServletRequestClassReplacement(),
                 new WebRequestClassReplacement()
->>>>>>> aecd36d6
         );
     }
 
