package org.evomaster.client.java.controller.problem.rpc.schema;

<<<<<<< HEAD
=======
import org.evomaster.client.java.controller.DtoUtils;
>>>>>>> 2a43e6b2
import org.evomaster.client.java.controller.api.dto.SutInfoDto;
import org.evomaster.client.java.controller.api.dto.problem.rpc.RPCActionDto;
import org.evomaster.client.java.controller.api.dto.problem.rpc.SeededRPCActionDto;
import org.evomaster.client.java.controller.problem.rpc.schema.params.NamedTypedValue;
import org.evomaster.client.java.controller.problem.rpc.schema.types.PrimitiveOrWrapperType;

import java.util.ArrayList;
import java.util.HashSet;
import java.util.List;
import java.util.Set;
import java.util.stream.Collectors;
import java.util.stream.IntStream;

import static org.evomaster.client.java.controller.problem.rpc.CodeJavaOrKotlinGenerator.*;

/**
 * endpoint dto for RPC service
 */
public class EndpointSchema {
    /**
     * name of the endpoint
     */
    private final String name;

    /**
     * name of the interface
     */
    private final String interfaceName;

    /**
     * name of type of the client
     */
    private final String clientTypeName;

    /**
     * request params of the endpoint
     */
    private final List<NamedTypedValue> requestParams;

    /**
     * response of the endpoint
     */
    private final NamedTypedValue response;

    /**
     * a list of exceptions which could throw from this endpoint
     */
    private final List<NamedTypedValue> exceptions;

    /**
     * whether the endpoint is clarified with auth
     */
    private final boolean authRequired;

    /**
     * a list of index of auth info based on what are configured in the driver
     */
    private final List<Integer> requiredAuthCandidates;

    public Set<String> getRelatedCustomizedCandidates() {
        return relatedCustomizedCandidates;
    }

    /**
     * a list of references of the related customizations related to this endpoint
     * the reference now is defined based on the index of a list specified in the driver
     */
    private final Set<String> relatedCustomizedCandidates;


    /**
     *
     * @param name is the name of the endpoint, ie, method name
     * @param interfaceName is the full name of the interface
     * @param clientTypeName is the client type with its full name
     * @param requestParams is a list of parameters in request
     * @param response is the response, ie, return
     * @param exceptions is related to exception for this endpoint
     * @param authRequired specifies whether the endpoint clearly declares that it requires auth, eg with annotation
     *                     note that if authRequired is false, the endpoint could also apply global auth setup
     * @param requiredAuthCandidates represents required candidates for its auth setup
     * @param relatedCustomizedCandidates represents related customizations based on their references
     */
    public EndpointSchema(String name, String interfaceName, String clientTypeName,
                          List<NamedTypedValue> requestParams, NamedTypedValue response, List<NamedTypedValue> exceptions,
                          boolean authRequired, List<Integer> requiredAuthCandidates, Set<String> relatedCustomizedCandidates) {
        this.name = name;
        this.interfaceName = interfaceName;
        this.clientTypeName = clientTypeName;
        this.requestParams = requestParams;
        this.response = response;
        this.exceptions = exceptions;
        this.authRequired = authRequired;
        this.requiredAuthCandidates = requiredAuthCandidates;
        this.relatedCustomizedCandidates = relatedCustomizedCandidates;
    }

    public String getName() {
        return name;
    }

    public List<NamedTypedValue> getRequestParams() {
        return requestParams;
    }

    public NamedTypedValue getResponse() {
        return response;
    }

    public List<NamedTypedValue> getExceptions() {
        return exceptions;
    }

    /**
     *
     * @return a dto with a respect to this endpoint
     * such dto would be used between core and driver
     */
    public RPCActionDto getDto(){
        RPCActionDto dto = new RPCActionDto();
        dto.actionName = name;
        dto.interfaceId = interfaceName;
        dto.clientInfo = clientTypeName;
        if (requestParams != null)
            dto.requestParams = requestParams.stream().map(NamedTypedValue::getDto).collect(Collectors.toList());
        if (response != null)
            dto.responseParam = response.getDto();
        if (relatedCustomizedCandidates != null)
            dto.relatedCustomization = new HashSet<>(relatedCustomizedCandidates);
        if (requiredAuthCandidates != null)
            dto.requiredAuthCandidates = new ArrayList<>(requiredAuthCandidates);
        dto.isAuthorized = authRequired;
        return dto;
    }

    /**
     *
     * @param dto is a dto of rpc call which contains value info
     * @return if this endpoint matches the specified dto
     */
    public boolean sameEndpoint(RPCActionDto dto){
        return dto.actionName.equals(name)
                // only check input parameters
                // && (getResponse() == null || getResponse().sameParam(dto.responseParam))
                && ((getRequestParams() == null && dto.requestParams == null) || getRequestParams().size() == dto.requestParams.size())
                && IntStream.range(0, getRequestParams().size()).allMatch(i-> getRequestParams().get(i).sameParam(dto.requestParams.get(i)));
    }

    /**
     * find an endpoint schema based on seeded tests
     * @param dto a seeded test dto
     * @return an endpoint schema
     */
    public boolean sameEndpoint(SeededRPCActionDto dto){
        return dto.functionName.equals(name)
                // only check input parameters
                // && (getResponse() == null || getResponse().sameParam(dto.responseParam))
                && ((getRequestParams() == null && dto.inputParamTypes == null) || getRequestParams().size() == dto.inputParamTypes.size())
                && IntStream.range(0, getRequestParams().size()).allMatch(i-> getRequestParams().get(i).getType().getFullTypeName().equals(dto.inputParamTypes.get(i)));
    }

    /**
     *
     * @return a copy of this endpoint which contains its structure but not values
     */
    public EndpointSchema copyStructure(){
        return new EndpointSchema(
                name, interfaceName, clientTypeName,
                requestParams == null? null: requestParams.stream().map(NamedTypedValue::copyStructureWithProperties).collect(Collectors.toList()),
                response == null? null: response.copyStructureWithProperties(), exceptions == null? null: exceptions.stream().map(NamedTypedValue::copyStructureWithProperties).collect(Collectors.toList()),
                authRequired, requiredAuthCandidates, relatedCustomizedCandidates);
    }

    /**
     * set value of endpoint based on dto
     * @param dto contains value info the endpoint
     *            note that the dto is typically generated by core side, ie, search
     */
    public void setValue(RPCActionDto dto){
        if (dto.requestParams != null ){
            IntStream.range(0, dto.requestParams.size()).forEach(s-> requestParams.get(s).setValueBasedOnDto(dto.requestParams.get(s)));
        }
        // might be not useful
        if (dto.responseParam != null)
            response.setValueBasedOnDto(dto.responseParam);
    }

    /**
     * process to generate java code to invoke this request
     *
     * @param responseVarName specifies a variable name representing a response of this endpoint
     * @param clientVariable
     * @param outputFormat
     * @return code to send the request and set the response if exists
     */
    public List<String> newInvocationWithJavaOrKotlin(String responseVarName, String controllerVarName, String clientVariable, SutInfoDto.OutputFormat outputFormat){
        List<String> javaCode = new ArrayList<>();
        if (response != null){
            boolean isPrimitive = (response.getType() instanceof PrimitiveOrWrapperType) && !((PrimitiveOrWrapperType)response.getType()).isWrapper;
<<<<<<< HEAD
            javaCode.add(oneLineInstance(true, true, response.getType().getTypeNameForInstanceInJavaOrKotlin(outputFormat.isJava()), responseVarName, null, isPrimitive, outputFormat.isJava(), response.isNullable()));
        }
        javaCode.add(codeBlockStart(outputFormat.isJava()));
        int indent = 1;
        for (NamedTypedValue param: getRequestParams()){
            javaCode.addAll(param.newInstanceWithJavaOrKotlin(indent, outputFormat.isJava(), param.isNullable()));
=======
            javaCode.add(oneLineInstance(true, true, response.getType().getTypeNameForInstanceInJavaOrKotlin(DtoUtils.isJava(outputFormat)), responseVarName, null, isPrimitive, DtoUtils.isJava(outputFormat), response.isNullable()));
        }
        javaCode.add(codeBlockStart(DtoUtils.isJava(outputFormat)));
        int indent = 1;
        for (NamedTypedValue param: getRequestParams()){
            javaCode.addAll(param.newInstanceWithJavaOrKotlin(indent, DtoUtils.isJava(outputFormat), param.isNullable()));
>>>>>>> 2a43e6b2
        }
        String paramVars = requestParams.stream().map(NamedTypedValue::getName).collect(Collectors.joining(","));
        String client = clientVariable;

        if (client == null)
<<<<<<< HEAD
            client = castToType(clientTypeName, getGetClientMethod(controllerVarName,"\""+handleEscapeCharInString(interfaceName, outputFormat.isJava())+"\""), outputFormat.isJava() );
=======
            client = castToType(clientTypeName, getGetClientMethod(controllerVarName,"\""+handleEscapeCharInString(interfaceName, DtoUtils.isJava(outputFormat))+"\""), DtoUtils.isJava(outputFormat) );
>>>>>>> 2a43e6b2

        if (client == null){
            throw new IllegalArgumentException("fail to generate code for accessing client :"+clientTypeName);
        }

        addCode(
                javaCode,
                setInstance(response!= null,
                        responseVarName,
<<<<<<< HEAD
                        methodInvocation(client, getName(), paramVars, outputFormat.isJava(), (response!= null) ? response.isNullable() : true, false), outputFormat.isJava()),
                indent);

        javaCode.add(codeBlockEnd(outputFormat.isJava()));
=======
                        methodInvocation(client, getName(), paramVars, DtoUtils.isJava(outputFormat), (response!= null) ? response.isNullable() : true, false), DtoUtils.isJava(outputFormat)),
                indent);

        javaCode.add(codeBlockEnd(DtoUtils.isJava(outputFormat)));
>>>>>>> 2a43e6b2
        return javaCode;
    }
}<|MERGE_RESOLUTION|>--- conflicted
+++ resolved
@@ -1,9 +1,6 @@
 package org.evomaster.client.java.controller.problem.rpc.schema;
 
-<<<<<<< HEAD
-=======
 import org.evomaster.client.java.controller.DtoUtils;
->>>>>>> 2a43e6b2
 import org.evomaster.client.java.controller.api.dto.SutInfoDto;
 import org.evomaster.client.java.controller.api.dto.problem.rpc.RPCActionDto;
 import org.evomaster.client.java.controller.api.dto.problem.rpc.SeededRPCActionDto;
@@ -203,31 +200,18 @@
         List<String> javaCode = new ArrayList<>();
         if (response != null){
             boolean isPrimitive = (response.getType() instanceof PrimitiveOrWrapperType) && !((PrimitiveOrWrapperType)response.getType()).isWrapper;
-<<<<<<< HEAD
-            javaCode.add(oneLineInstance(true, true, response.getType().getTypeNameForInstanceInJavaOrKotlin(outputFormat.isJava()), responseVarName, null, isPrimitive, outputFormat.isJava(), response.isNullable()));
-        }
-        javaCode.add(codeBlockStart(outputFormat.isJava()));
-        int indent = 1;
-        for (NamedTypedValue param: getRequestParams()){
-            javaCode.addAll(param.newInstanceWithJavaOrKotlin(indent, outputFormat.isJava(), param.isNullable()));
-=======
             javaCode.add(oneLineInstance(true, true, response.getType().getTypeNameForInstanceInJavaOrKotlin(DtoUtils.isJava(outputFormat)), responseVarName, null, isPrimitive, DtoUtils.isJava(outputFormat), response.isNullable()));
         }
         javaCode.add(codeBlockStart(DtoUtils.isJava(outputFormat)));
         int indent = 1;
         for (NamedTypedValue param: getRequestParams()){
             javaCode.addAll(param.newInstanceWithJavaOrKotlin(indent, DtoUtils.isJava(outputFormat), param.isNullable()));
->>>>>>> 2a43e6b2
         }
         String paramVars = requestParams.stream().map(NamedTypedValue::getName).collect(Collectors.joining(","));
         String client = clientVariable;
 
         if (client == null)
-<<<<<<< HEAD
-            client = castToType(clientTypeName, getGetClientMethod(controllerVarName,"\""+handleEscapeCharInString(interfaceName, outputFormat.isJava())+"\""), outputFormat.isJava() );
-=======
             client = castToType(clientTypeName, getGetClientMethod(controllerVarName,"\""+handleEscapeCharInString(interfaceName, DtoUtils.isJava(outputFormat))+"\""), DtoUtils.isJava(outputFormat) );
->>>>>>> 2a43e6b2
 
         if (client == null){
             throw new IllegalArgumentException("fail to generate code for accessing client :"+clientTypeName);
@@ -237,17 +221,10 @@
                 javaCode,
                 setInstance(response!= null,
                         responseVarName,
-<<<<<<< HEAD
-                        methodInvocation(client, getName(), paramVars, outputFormat.isJava(), (response!= null) ? response.isNullable() : true, false), outputFormat.isJava()),
-                indent);
-
-        javaCode.add(codeBlockEnd(outputFormat.isJava()));
-=======
                         methodInvocation(client, getName(), paramVars, DtoUtils.isJava(outputFormat), (response!= null) ? response.isNullable() : true, false), DtoUtils.isJava(outputFormat)),
                 indent);
 
         javaCode.add(codeBlockEnd(DtoUtils.isJava(outputFormat)));
->>>>>>> 2a43e6b2
         return javaCode;
     }
 }