--- conflicted
+++ resolved
@@ -877,11 +877,7 @@
         endpointSchema.setValue(dto);
         handleLocalAuthenticationSetup(endpointSchema.getAuthenticationInfo());
 
-<<<<<<< HEAD
-        if (dto.responseVariable != null && dto.doGenerateTestScript && dto.outputFormat.isJavaOrKotlin()){
-=======
         if (dto.responseVariable != null && dto.doGenerateTestScript && DtoUtils.isJavaOrKotlin(dto.outputFormat)){
->>>>>>> 2a43e6b2
             responseDto.testScript = endpointSchema.newInvocationWithJavaOrKotlin(dto.responseVariable, dto.controllerVariable,dto.clientVariable, dto.outputFormat);
         }
     }
@@ -892,15 +888,6 @@
      */
     public final void executeAction(RPCActionDto dto, ActionResponseDto responseDto) {
         EndpointSchema endpointSchema = getEndpointSchema(dto);
-<<<<<<< HEAD
-        if (dto.responseVariable != null && dto.doGenerateTestScript && dto.outputFormat.isJavaOrKotlin()){
-            try{
-                responseDto.testScript = endpointSchema.newInvocationWithJavaOrKotlin(dto.responseVariable, dto.controllerVariable,dto.clientVariable, dto.outputFormat);
-            }catch (Exception e){
-                // for tests
-                assert(false);
-                SimpleLogger.warn("Fail to generate test script "+e.getMessage());
-=======
         if (dto.responseVariable != null && dto.doGenerateTestScript){
             if (dto.outputFormat == null)
                 throw new IllegalArgumentException("When doGenerateTestScript is specified as True, outputFormat cannot be null");
@@ -915,7 +902,6 @@
                 }
                 if (responseDto.testScript ==null)
                     SimpleLogger.warn("Null test script for action "+dto.actionName);
->>>>>>> 2a43e6b2
             }
 
         }
@@ -961,15 +947,9 @@
                 try{
                     resSchema.setValueBasedOnInstance(response);
                     responseDto.rpcResponse = resSchema.getDto();
-<<<<<<< HEAD
-                    if (dto.doGenerateAssertions && dto.responseVariable != null && dto.outputFormat.isJavaOrKotlin()){
-                        try{
-                            responseDto.assertionScript = resSchema.newAssertionWithJavaOrKotlin(dto.responseVariable, dto.maxAssertionForDataInCollection, dto.outputFormat.isJava());
-=======
                     if (dto.doGenerateAssertions && dto.responseVariable != null && DtoUtils.isJavaOrKotlin(dto.outputFormat)){
                         try{
                             responseDto.assertionScript = resSchema.newAssertionWithJavaOrKotlin(dto.responseVariable, dto.maxAssertionForDataInCollection, DtoUtils.isJava(dto.outputFormat));
->>>>>>> 2a43e6b2
                         }catch (Exception e){
                             // for tests
                             assert(false);
@@ -1001,13 +981,8 @@
                     //throw new RuntimeException("ERROR: fail to categorize result with implemented categorizeBasedOnResponse "+ e.getMessage());
                 }
             } else {
-<<<<<<< HEAD
-                if (dto.doGenerateAssertions && dto.responseVariable != null && dto.outputFormat.isJavaOrKotlin())
-                    responseDto.assertionScript = resSchema.newAssertionWithJavaOrKotlin(dto.responseVariable, dto.maxAssertionForDataInCollection, dto.outputFormat.isJava());
-=======
                 if (dto.doGenerateAssertions && dto.responseVariable != null && DtoUtils.isJavaOrKotlin(dto.outputFormat))
                     responseDto.assertionScript = resSchema.newAssertionWithJavaOrKotlin(dto.responseVariable, dto.maxAssertionForDataInCollection, DtoUtils.isJava(dto.outputFormat));
->>>>>>> 2a43e6b2
             }
         }
     }
