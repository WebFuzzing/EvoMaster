--- conflicted
+++ resolved
@@ -525,18 +525,15 @@
                 List<String> tablesToClean = getTablesToClean(accessedTables);
                 if (!tablesToClean.isEmpty()){
                     if (emDbClean.schemaNames != null && !emDbClean.schemaNames.isEmpty()){
-<<<<<<< HEAD
                         emDbClean.schemaNames.forEach(sch-> DbCleaner.clearDatabase(getConnectionIfExist(), sch,  null, tablesToClean, emDbClean.dbType, true));
                     } else {
                         DbCleaner.clearDatabase(getConnectionIfExist(), null, null, tablesToClean, emDbClean.dbType, true);
                     }
                     tableDataToInit = tablesToClean.stream().filter(a-> tableInitSqlMap.keySet().stream().anyMatch(t-> t.equalsIgnoreCase(a))).collect(Collectors.toSet());
-=======
                         emDbClean.schemaNames.forEach(sch-> DbCleaner.clearDatabase(getConnectionIfExist(), sch,  null, tablesToClean, emDbClean.dbType));
                     }else
                         DbCleaner.clearDatabase(getConnectionIfExist(), null,  null, tablesToClean, emDbClean.dbType);
                     tableDataToInit = tablesToClean.stream().filter(a-> tableInitSqlMap.keySet().stream().anyMatch(t-> isSameTable(t, a))).collect(Collectors.toSet());
->>>>>>> 97a9c65a
                 }
             }
             handleInitSqlInDbClean(tableDataToInit, emDbClean);
