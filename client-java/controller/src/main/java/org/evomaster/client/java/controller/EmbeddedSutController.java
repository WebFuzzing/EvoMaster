package org.evomaster.client.java.controller;

import org.evomaster.client.java.controller.api.dto.ActionDto;
import org.evomaster.client.java.controller.api.dto.BootTimeInfoDto;
import org.evomaster.client.java.controller.api.dto.UnitsInfoDto;
import org.evomaster.client.java.controller.internal.SutController;
import org.evomaster.client.java.instrumentation.*;
import org.evomaster.client.java.instrumentation.object.ClassToSchema;
import org.evomaster.client.java.instrumentation.staticstate.ExecutionTracer;
import org.evomaster.client.java.instrumentation.staticstate.UnitsInfoRecorder;

import java.util.Collection;
import java.util.List;
import java.util.stream.Collectors;

/**
 * <p>
 * Main class used to implement an EvoMaster Driver.
 * A user that wants to use EvoMaster for white-box testing will
 * need to implement this abstract class.
 * </p>
 *
 * <p>
 * For full details on how to implement this class, look at the documentation
 * for <em>Write an EvoMaster Driver for White-Box Testing</em>,
 * currently at
 * <a href=https://github.com/EMResearch/EvoMaster/blob/master/docs/write_driver.md>
 *     https://github.com/EMResearch/EvoMaster/blob/master/docs/write_driver.md</a>
 * </p>
 */
public abstract class EmbeddedSutController extends SutController {

    @Override
    public final void setupForGeneratedTest(){
        //In the past, we configured P6Spy here
    }

    @Override
    public final boolean isInstrumentationActivated() {
        return InstrumentingAgent.isActive();
    }

    @Override
    public final void newSearch(){
        InstrumentationController.resetForNewSearch();
    }

    @Override
    public final void newTestSpecificHandler(){
        InstrumentationController.resetForNewTest();
    }

    @Override
    public final List<TargetInfo> getTargetInfos(Collection<Integer> ids){
        return InstrumentationController.getTargetInfos(ids);
    }

    @Override
    public final List<AdditionalInfo> getAdditionalInfoList(){
        return InstrumentationController.getAdditionalInfoList();
    }

    @Override
    public final void newActionSpecificHandler(ActionDto dto){
<<<<<<< HEAD
        ExecutionTracer.setAction(new Action(dto.index, dto.name, dto.inputVariables, dto.externalServiceMapping, dto.localAddressMapping));
=======
        ExecutionTracer.setAction(new Action(
                dto.index,
                dto.name,
                dto.inputVariables,
                dto.externalServiceMapping,
                dto.skippedExternalServices.stream().map(e -> new ExternalService(e.hostname, e.port)).collect(Collectors.toList())
        ));
>>>>>>> 1a13d8fc
    }

    @Override
    public final UnitsInfoDto getUnitsInfoDto(){
         return getUnitsInfoDto(UnitsInfoRecorder.getInstance());
    }

    @Override
    public final void setKillSwitch(boolean b) {
        ExecutionTracer.setKillSwitch(b);
    }

    @Override
    public final void setExecutingInitSql(boolean executingInitSql) {
        ExecutionTracer.setExecutingInitSql(executingInitSql);
    }

    @Override
    public final void setExecutingAction(boolean executingAction){
        ExecutionTracer.setExecutingAction(executingAction);
    }

    @Override
    public BootTimeInfoDto getBootTimeInfoDto() {
        return getBootTimeInfoDto(InstrumentationController.getBootTimeObjectiveInfo());
    }

    @Override
    public final String getExecutableFullPath(){
        return null; //not needed for embedded
    }

    @Override
    public final void getJvmDtoSchema(List<String> dtoNames) {
        UnitsInfoRecorder.registerSpecifiedDtoSchema(ExtractJvmClass.extractAsSchema(dtoNames));
    }
}<|MERGE_RESOLUTION|>--- conflicted
+++ resolved
@@ -62,17 +62,14 @@
 
     @Override
     public final void newActionSpecificHandler(ActionDto dto){
-<<<<<<< HEAD
-        ExecutionTracer.setAction(new Action(dto.index, dto.name, dto.inputVariables, dto.externalServiceMapping, dto.localAddressMapping));
-=======
         ExecutionTracer.setAction(new Action(
                 dto.index,
                 dto.name,
                 dto.inputVariables,
                 dto.externalServiceMapping,
+                dto.localAddressMapping,
                 dto.skippedExternalServices.stream().map(e -> new ExternalService(e.hostname, e.port)).collect(Collectors.toList())
         ));
->>>>>>> 1a13d8fc
     }
 
     @Override
