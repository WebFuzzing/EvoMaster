--- conflicted
+++ resolved
@@ -174,7 +174,6 @@
 
         SutInfoDto dto = new SutInfoDto();
         ProblemInfo info;
-        List<String> errorMsg = new ArrayList<>();
 
         try {
             dto.isSutRunning = noKillSwitch(() -> sutController.isSutRunning());
@@ -207,9 +206,6 @@
             dto.graphQLProblem.endpoint= removePrefix(p.getEndpoint(), baseUrlOfSUT);
         } else if(info instanceof RPCProblem){
             try {
-<<<<<<< HEAD
-                dto.rpcProblem = noKillSwitch(() -> sutController.extractRPCProblemDto(dto.isSutRunning));
-=======
                 dto.rpcProblem = new RPCProblemDto();
                 // extract RPCSchema
                 noKillSwitch(() -> sutController.extractRPCSchema());
@@ -238,7 +234,6 @@
 
                 // send the recorded error msg to core in order to show the problem during startup
                 dto.errorMsg = SimpleLogger.getRecordedErrorMsg();
->>>>>>> ec596e0d
             }catch (RuntimeException e){
                 String msg = e.getMessage();
                 SimpleLogger.error(msg, e);
