--- conflicted
+++ resolved
@@ -98,8 +98,7 @@
         connectedClientsSoFar.clear();
     }
 
-    private static String removePrefix(String s, String prefix)
-    {
+    private static String removePrefix(String s, String prefix) {
         if (s != null && prefix != null && s.startsWith(prefix)) {
             return s.substring(prefix.length());
         }
@@ -183,7 +182,7 @@
             dto.sqlSchemaDto = noKillSwitch(() -> sutController.getSqlDatabaseSchema());
             dto.defaultOutputFormat = noKillSwitch(() -> sutController.getPreferredOutputFormat());
             info = noKillSwitch(() -> sutController.getProblemInfo());
-            dto.bootTimeInfoDto = noKillSwitch(()-> sutController.getBootTimeInfoDto());
+            dto.bootTimeInfoDto = noKillSwitch(() -> sutController.getBootTimeInfoDto());
         } catch (RuntimeException e) {
             String msg = e.getMessage();
             SimpleLogger.error(msg, e);
@@ -197,7 +196,10 @@
         }
 
         List<ExternalServiceDto> servicesToNotMock = info.getServicesToNotMock().stream()
-                .map(s -> new ExternalServiceDto(){{hostname = s.getHostname(); port = s.getPort();}})
+                .map(s -> new ExternalServiceDto() {{
+                    hostname = s.getHostname();
+                    port = s.getPort();
+                }})
                 .collect(Collectors.toList());
 
         if (info instanceof RestProblem) {
@@ -211,46 +213,18 @@
         } else if (info instanceof GraphQlProblem) {
             GraphQlProblem p = (GraphQlProblem) info;
             dto.graphQLProblem = new GraphQLProblemDto();
-            dto.graphQLProblem.endpoint= removePrefix(p.getEndpoint(), baseUrlOfSUT);
+            dto.graphQLProblem.endpoint = removePrefix(p.getEndpoint(), baseUrlOfSUT);
             dto.restProblem.servicesToNotMock = servicesToNotMock;
 
-        } else if(info instanceof RPCProblem){
+        } else if (info instanceof RPCProblem) {
             try {
-<<<<<<< HEAD
-                dto.rpcProblem = new RPCProblemDto();
-                // extract RPCSchema
-                noKillSwitch(() -> sutController.extractRPCSchema());
-                Map<String, InterfaceSchema> rpcSchemas = noKillSwitch(() ->sutController.getRPCSchema());
-                if (rpcSchemas == null || rpcSchemas.isEmpty()){
-                    return Response.status(500).entity(WrappedResponseDto.withError("Fail to extract RPC interface schema")).build();
-                }
-
-                Map<Integer, LocalAuthSetupSchema> localMap = noKillSwitch(() ->sutController.getLocalAuthSetupSchemaMap());
-                if (localMap!= null && !localMap.isEmpty()){
-                    dto.rpcProblem.localAuthEndpointReferences = new ArrayList<>();
-                    dto.rpcProblem.localAuthEndpoints = new ArrayList<>();
-                    for (Map.Entry<Integer, LocalAuthSetupSchema> e : localMap.entrySet()){
-                        dto.rpcProblem.localAuthEndpointReferences.add(e.getKey());
-                        dto.rpcProblem.localAuthEndpoints.add(e.getValue().getDto());
-                    }
-                }
-                // handled seeded tests
-                dto.rpcProblem.seededTestDtos = noKillSwitch(() -> sutController.handleSeededTests());
-
-                if (dto.isSutRunning){
-                    noKillSwitch(() -> sutController.getSeededExternalServiceResponseDto());
-                }
-
-                // set the schemas at the end
-                dto.rpcProblem.schemas = rpcSchemas.values().stream().map(s-> s.getDto()).collect(Collectors.toList());
-//                dto.restProblem.servicesToNotMock = servicesToNotMock;
-=======
+                dto.restProblem.servicesToNotMock = servicesToNotMock;
+
                 dto.rpcProblem = noKillSwitch(() -> sutController.extractRPCProblemDto(dto.isSutRunning));
 
                 // send the recorded error msg to core in order to show the problem during startup
                 dto.errorMsg = SimpleLogger.getRecordedErrorMsg();
->>>>>>> 47ee529e
-            }catch (RuntimeException e){
+            } catch (RuntimeException e) {
                 String msg = e.getMessage();
                 SimpleLogger.error(msg, e);
                 return Response.status(500).entity(WrappedResponseDto.withError(msg)).build();
@@ -278,7 +252,7 @@
                                          @QueryParam(ControllerConstants.METHOD_REPLACEMENT_CATEGORIES) String methodReplacementCategories) {
 
         //as the controller methods here might load classes, we need to handle this immediately
-        if(methodReplacementCategories != null && !methodReplacementCategories.isEmpty()) {
+        if (methodReplacementCategories != null && !methodReplacementCategories.isEmpty()) {
             System.setProperty(InputProperties.REPLACEMENT_CATEGORIES, methodReplacementCategories);
         }
 
@@ -306,7 +280,6 @@
     }
 
 
-
     @Path(ControllerConstants.POST_SEARCH_ACTION)
     @POST
     @Consumes(Formats.JSON_V1)
@@ -314,10 +287,10 @@
 
         assert trackRequestSource(httpServletRequest);
 
-        try{
+        try {
             noKillSwitch(() -> sutController.postSearchAction(dto));
-        }catch (RuntimeException e){
-            String msg = "Failed to process post actions after search:" +e.getMessage();
+        } catch (RuntimeException e) {
+            String msg = "Failed to process post actions after search:" + e.getMessage();
             SimpleLogger.error(msg);
             return Response.status(500).entity(WrappedResponseDto.withError(msg)).build();
         }
@@ -331,11 +304,11 @@
     @Consumes(Formats.JSON_V1)
     public Response runSut(SutRunDto dto, @Context HttpServletRequest httpServletRequest) {
 
-        if(dto != null){
+        if (dto != null) {
             /*
                 As this has impact on instrumentation, must be done ASAP
              */
-            if(dto.methodReplacementCategories != null && !dto.methodReplacementCategories.isEmpty()) {
+            if (dto.methodReplacementCategories != null && !dto.methodReplacementCategories.isEmpty()) {
                 System.setProperty(InputProperties.REPLACEMENT_CATEGORIES, dto.methodReplacementCategories);
             }
         }
@@ -457,13 +430,13 @@
     public Response getTestResults(
             @QueryParam("ids")
             @DefaultValue("")
-                    String idList,
+            String idList,
             @QueryParam("killSwitch") @DefaultValue("false")
-                    boolean killSwitch,
+            boolean killSwitch,
             @Context HttpServletRequest httpServletRequest) {
 
         // notify that actions execution is done.
-        noKillSwitch(()->sutController.setExecutingAction(false));
+        noKillSwitch(() -> sutController.setExecutingAction(false));
 
         assert trackRequestSource(httpServletRequest);
 
@@ -583,7 +556,7 @@
     @PUT
     public Response newAction(ActionDto dto, @Context HttpServletRequest httpServletRequest) {
         // notify that the action is executing
-        noKillSwitch(()-> sutController.setExecutingAction(true));
+        noKillSwitch(() -> sutController.setExecutingAction(true));
 
         // executingInitSql should be false when reaching here
         assert (!ExecutionTracer.isExecutingInitSql());
@@ -602,17 +575,17 @@
             //this MUST not be inside a noKillSwitch, as it sets to false
             sutController.newAction(dto);
 
-            if (dto.rpcCall != null){
+            if (dto.rpcCall != null) {
                 ActionResponseDto authResponseDto = null;
-                if (dto.rpcCall.authSetup != null){
+                if (dto.rpcCall.authSetup != null) {
                     // execute auth setup
                     authResponseDto = new ActionResponseDto();
-                    try{
-                        if (LocalAuthSetupSchema.isLocalAuthSetup(dto.rpcCall.authSetup)){
+                    try {
+                        if (LocalAuthSetupSchema.isLocalAuthSetup(dto.rpcCall.authSetup)) {
                             sutController.executeHandleLocalAuthenticationSetup(dto.rpcCall.authSetup, authResponseDto);
-                        }else
+                        } else
                             sutController.executeAction(dto.rpcCall.authSetup, authResponseDto);
-                    }catch (Exception e){
+                    } catch (Exception e) {
                         String msg = "Fail to execute auth setup and thrown exception: " + e.getMessage();
                         SimpleLogger.error(msg, e);
                     }
@@ -620,13 +593,13 @@
 
                 ActionResponseDto responseDto = new ActionResponseDto();
                 responseDto.index = index;
-                try{
+                try {
                     sutController.executeAction(dto.rpcCall, responseDto);
-                    if (authResponseDto!= null && authResponseDto.testScript!=null && !authResponseDto.testScript.isEmpty()){
+                    if (authResponseDto != null && authResponseDto.testScript != null && !authResponseDto.testScript.isEmpty()) {
                         responseDto.testScript.addAll(0, authResponseDto.testScript);
                     }
                     return Response.status(200).entity(WrappedResponseDto.withData(responseDto)).build();
-                }catch (Exception e){
+                } catch (Exception e) {
                     // TODO handle exception on responseDto later
                     String msg = "Thrown exception: " + e.getMessage();
                     SimpleLogger.error(msg, e);
@@ -676,7 +649,7 @@
             sutController.setExecutingInitSql(true);
 
             // collect info about tables to insert
-            noKillSwitch(()-> sutController.addTableToInserted(dto.insertions.stream().map(x-> x.targetTable).collect(Collectors.toList())));
+            noKillSwitch(() -> sutController.addTableToInserted(dto.insertions.stream().map(x -> x.targetTable).collect(Collectors.toList())));
 
             SimpleLogger.debug("Received database command");
 
