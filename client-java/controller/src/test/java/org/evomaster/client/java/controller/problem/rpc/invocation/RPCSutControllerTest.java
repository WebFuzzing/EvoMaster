package org.evomaster.client.java.controller.problem.rpc.invocation;

import com.thrift.example.artificial.*;
import io.restassured.RestAssured;
import io.restassured.common.mapper.TypeRef;
import io.restassured.path.json.JsonPath;
import io.restassured.response.ResponseBodyExtractionOptions;
import org.apache.thrift.TApplicationException;
import org.apache.thrift.TException;
import org.apache.thrift.protocol.TProtocolException;
import org.apache.thrift.transport.TTransportException;
import org.evomaster.client.java.controller.api.Formats;
import org.evomaster.client.java.controller.api.dto.ActionResponseDto;
import org.evomaster.client.java.controller.api.dto.SutInfoDto;
import org.evomaster.client.java.controller.api.dto.problem.RPCProblemDto;
import org.evomaster.client.java.controller.api.dto.problem.rpc.*;
import org.evomaster.client.java.controller.api.dto.problem.rpc.exception.RPCExceptionType;
import org.evomaster.client.java.controller.problem.rpc.schema.params.NamedTypedValue;
import org.junit.jupiter.api.AfterAll;
import org.junit.jupiter.api.BeforeAll;
import org.junit.jupiter.api.Test;

import java.time.LocalDate;
import java.util.ArrayList;
import java.util.Arrays;
import java.util.List;
import java.util.Map;
import java.util.stream.Collectors;


import static io.restassured.RestAssured.given;
import static org.evomaster.client.java.controller.contentMatchers.NumberMatcher.numbersMatch;
import static org.hamcrest.CoreMatchers.is;
import static org.junit.jupiter.api.Assertions.*;

/**
 * created by manzhang on 2021/11/27
 */
public class RPCSutControllerTest {

    public final static FakeSutController rpcController = new FakeSutController();

    private static List<RPCInterfaceSchemaDto> interfaceSchemas;
    private static Map<String, List<RPCActionDto>> seededTestDtos;

    @BeforeAll
    public static void initClass() {
        rpcController.setControllerPort(0);
        rpcController.startTheControllerServer();

        RestAssured.baseURI = "http://localhost";
        RestAssured.port = rpcController.getControllerServerPort();
        RestAssured.basePath = "/controller/api";
        RestAssured.enableLoggingOfRequestAndResponseIfValidationFails();


        RPCProblemDto dto = given()
                .accept(Formats.JSON_V1)
                .get("/infoSUT")
                .then()
                .statusCode(200)
                .body("data.isSutRunning", is(false))
                .extract().body().jsonPath().getObject("data.rpcProblem.", RPCProblemDto.class);

        interfaceSchemas = dto.schemas;
        seededTestDtos = dto.seededTestDtos;
    }

    @AfterAll
    public static void tearDown() {
        rpcController.stopSut();
    }


    @Test
    public void testTypes(){
        List<String> types = interfaceSchemas.get(0).types.stream().map(t-> t.type.fullTypeNameWithGenericType).collect(Collectors.toList());
        assertTrue(types.contains(GenericResponse.class.getName()));
        assertTrue(types.contains(ObjectResponse.class.getName()));
        assertTrue(types.contains(CycleAObj.class.getName()));
        assertTrue(types.contains(CycleBObj.class.getName()));
        assertTrue(types.contains(ConstrainedRequest.class.getName()));
        assertTrue(types.contains(CustomizedRequestA.class.getName()));
        assertTrue(types.contains(CustomizedRequestB.class.getName()));
        assertTrue(types.contains(AuthLoginDto.class.getName()));
        assertTrue(types.contains(PrivateFieldInResponseDto.class.getName()));
        assertTrue(types.contains(ByteResponse.class.getName()));

        assertTrue(types.contains(StringChildDto.class.getName()));
        assertTrue(types.contains(IntChildDto.class.getName()));
        assertTrue(types.contains(ListChildDto.class.getName()));
        assertTrue(types.contains(GenericDto.class.getName()+"<Integer, String>"));
        assertTrue(types.contains(GenericDto.class.getName()+"<"+StringChildDto.class.getName()+", String>"));
        assertTrue(types.contains(NestedGenericDto.class.getName()+"<String>"));
        assertTrue(types.contains(GenericDto.class.getName()+"<String, Integer>"));

        assertTrue(types.contains(BigNumberObj.class.getName()));

    }

    @Test
    public void testIdentifiedTypes(){
        List<String> itypes = Arrays.asList("com.thrift.example.artificial.GenericDto<String, String>", "com.thrift.example.artificial.GenericDto<String, Integer>", "com.thrift.example.artificial.NestedStringGenericDto");
        assertNotNull(interfaceSchemas.get(0).identifiedResponseTypes);
        List<ParamDto> idtos = interfaceSchemas.get(0).identifiedResponseTypes;
        assertEquals(3, idtos.size());
        for (String itype : itypes){
            assertTrue(idtos.stream().anyMatch(s-> s.type.fullTypeNameWithGenericType.equals(itype)));
        }
    }

    @Test
    public void testSeedcheck(){

        assertEquals(3, seededTestDtos.size());
        List<List<RPCActionDto>> list = new ArrayList<>(seededTestDtos.values());

        assertEquals(1, list.get(0).size());

        RPCActionDto test_1 = list.get(0).get(0);
        RPCActionDto dto = test_1.copy();

        assertNotNull(dto.mockRPCExternalServiceDtos);
        assertEquals(1, dto.mockRPCExternalServiceDtos.size());
        MockRPCExternalServiceDto mdto = dto.mockRPCExternalServiceDtos.get(0);
        assertEquals(1, mdto.responses.size());
        assertEquals(mdto.responses.size(), mdto.responseTypes.size());



        dto.doGenerateAssertions = true;
        dto.doGenerateTestScript = true;
        dto.controllerVariable = "rpcController";
        dto.responseVariable = "res1";
        dto.maxAssertionForDataInCollection = -1;
        dto.outputFormat = SutInfoDto.OutputFormat.JAVA_JUNIT_5;

        ActionResponseDto responseDto = new ActionResponseDto();
        rpcController.executeAction(dto, responseDto);

        String expectedResponse = "1;2;3;" + System.lineSeparator()+
                "1;2;3;" + System.lineSeparator()+
                "BigNumberObj{bdPositiveFloat=10.12, bdNegativeFloat=-10.12, bdPositiveOrZeroFloat=0.00, bdNegativeOrZeroFloat=-2.16, biPositive=10, biPositiveOrZero=0, biNegative=-10, biNegativeOrZero=-2};" + System.lineSeparator()+
                "1:1;2:2;" + System.lineSeparator();
        assertEquals(expectedResponse, responseDto.rpcResponse.stringValue);


        RPCActionDto test_2 = list.get(1).get(0);
        RPCActionDto dto2 = test_2.copy();

        dto2.doGenerateAssertions = true;
        dto2.doGenerateTestScript = true;
        dto2.controllerVariable = "rpcController";
        dto2.responseVariable = "res1";
        dto2.maxAssertionForDataInCollection = -1;
        dto2.outputFormat = SutInfoDto.OutputFormat.JAVA_JUNIT_5;

        ActionResponseDto responseDto2 = new ActionResponseDto();
        rpcController.executeAction(dto2, responseDto2);

        assertEquals("", responseDto2.rpcResponse.stringValue);


        RPCActionDto test_3 = list.get(2).get(0);
        RPCActionDto dto3 = test_3.copy();

        dto3.doGenerateAssertions = true;
        dto3.doGenerateTestScript = true;
        dto3.controllerVariable = "rpcController";
        dto3.responseVariable = "res1";
        dto3.maxAssertionForDataInCollection = -1;

        ActionResponseDto responseDto3 = new ActionResponseDto();
        rpcController.executeAction(dto3, responseDto3);

        assertTrue(responseDto3.assertionScript.stream().anyMatch(s->s.contains("assertEquals(2, res1.set.size());")));
    }

    @Test
    public void testPrimitiveResponse(){
        List<String> functions = Arrays.asList("pBoolResponse","pByteResponse","pCharResponse","pShortResponse","pIntResponse","pLongResponse","pFloatResponse","pDoubleResponse");

        List<String> tests = new ArrayList<>();
        int index = 1;
        for (String m : functions){
            List<RPCActionDto> dtos = interfaceSchemas.get(0).endpoints.stream().filter(s-> s.actionName.equals(m)).collect(Collectors.toList());
            assertEquals(1, dtos.size());
            RPCActionDto dto = dtos.get(0).copy();
            assertEquals(0, dto.requestParams.size());
            dto.doGenerateAssertions = true;
            dto.doGenerateTestScript = true;
            dto.controllerVariable = "rpcController";
            dto.responseVariable = "res"+index;
            dto.maxAssertionForDataInCollection = -1;
            dto.outputFormat = SutInfoDto.OutputFormat.JAVA_JUNIT_5;

            ActionResponseDto responseDto = new ActionResponseDto();
            rpcController.executeAction(dto, responseDto);

            tests.addAll(responseDto.testScript);
            tests.addAll(responseDto.assertionScript);
            index++;
        }

        String expected ="boolean res1;\n" +
                "{\n" +
                " res1 = ((com.thrift.example.artificial.RPCInterfaceExampleImpl)(rpcController.getRPCClient(\"com.thrift.example.artificial.RPCInterfaceExample\"))).pBoolResponse();\n" +
                "}\n" +
                "assertEquals(false, res1);\n" +
                "byte res2;\n" +
                "{\n" +
                " res2 = ((com.thrift.example.artificial.RPCInterfaceExampleImpl)(rpcController.getRPCClient(\"com.thrift.example.artificial.RPCInterfaceExample\"))).pByteResponse();\n" +
                "}\n" +
                "assertEquals(0, res2);\n" +
                "char res3;\n" +
                "{\n" +
                " res3 = ((com.thrift.example.artificial.RPCInterfaceExampleImpl)(rpcController.getRPCClient(\"com.thrift.example.artificial.RPCInterfaceExample\"))).pCharResponse();\n" +
                "}\n" +
                "assertEquals('\\u0000', res3);\n" +
                "short res4;\n" +
                "{\n" +
                " res4 = ((com.thrift.example.artificial.RPCInterfaceExampleImpl)(rpcController.getRPCClient(\"com.thrift.example.artificial.RPCInterfaceExample\"))).pShortResponse();\n" +
                "}\n" +
                "assertEquals(0, res4);\n" +
                "int res5;\n" +
                "{\n" +
                " res5 = ((com.thrift.example.artificial.RPCInterfaceExampleImpl)(rpcController.getRPCClient(\"com.thrift.example.artificial.RPCInterfaceExample\"))).pIntResponse();\n" +
                "}\n" +
                "assertEquals(0, res5);\n" +
                "long res6;\n" +
                "{\n" +
                " res6 = ((com.thrift.example.artificial.RPCInterfaceExampleImpl)(rpcController.getRPCClient(\"com.thrift.example.artificial.RPCInterfaceExample\"))).pLongResponse();\n" +
                "}\n" +
                "assertEquals(0L, res6);\n" +
                "float res7;\n" +
                "{\n" +
                " res7 = ((com.thrift.example.artificial.RPCInterfaceExampleImpl)(rpcController.getRPCClient(\"com.thrift.example.artificial.RPCInterfaceExample\"))).pFloatResponse();\n" +
                "}\n" +
                "assertTrue(numbersMatch(0.0f, res7));\n" +
                "double res8;\n" +
                "{\n" +
                " res8 = ((com.thrift.example.artificial.RPCInterfaceExampleImpl)(rpcController.getRPCClient(\"com.thrift.example.artificial.RPCInterfaceExample\"))).pDoubleResponse();\n" +
                "}\n" +
                "assertTrue(numbersMatch(0.0, res8));";

        assertEquals(expected, String.join("\n", tests));
    }

    @Test
    public void testMapResponse(){
        List<RPCActionDto> dtos = interfaceSchemas.get(0).endpoints.stream().filter(s-> s.actionName.equals("mapResponse")).collect(Collectors.toList());
        assertEquals(1, dtos.size());
        RPCActionDto dto = dtos.get(0).copy();
        assertEquals(0, dto.requestParams.size());
        dto.doGenerateAssertions = true;
        dto.doGenerateTestScript = true;
        dto.controllerVariable = "rpcController";
        dto.responseVariable = "res1";
        dto.maxAssertionForDataInCollection = -1;
        dto.outputFormat = SutInfoDto.OutputFormat.JAVA_JUNIT_5;

        ActionResponseDto responseDto = new ActionResponseDto();
        rpcController.executeAction(dto, responseDto);

        String expectedTestScript ="java.util.Map<String,com.thrift.example.artificial.NumericStringObj> res1 = null;\n" +
                "{\n" +
                " res1 = ((com.thrift.example.artificial.RPCInterfaceExampleImpl)(rpcController.getRPCClient(\"com.thrift.example.artificial.RPCInterfaceExample\"))).mapResponse();\n" +
                "}";
        assertEquals(expectedTestScript, String.join("\n", responseDto.testScript));

        String expectedAssertions = "assertEquals(2, res1.size());\n" +
                "assertEquals(\"2L\", res1.get(\"bar\").getLongValue());\n" +
                "assertEquals(\"2\", res1.get(\"bar\").getIntValue());\n" +
                "assertEquals(\"242\", res1.get(\"bar\").getBigIntegerValue());\n" +
                "assertEquals(\"2.42\", res1.get(\"bar\").getBigDecimalValue());\n" +
                "assertEquals(\"42L\", res1.get(\"foo\").getLongValue());\n" +
                "assertEquals(\"42\", res1.get(\"foo\").getIntValue());\n" +
                "assertEquals(\"4242\", res1.get(\"foo\").getBigIntegerValue());\n" +
                "assertEquals(\"42.42\", res1.get(\"foo\").getBigDecimalValue());";

        assertEquals(expectedAssertions, String.join("\n", responseDto.assertionScript));
    }

    @Test
    public void testThriftException(){
        List<RPCActionDto> dtos = interfaceSchemas.get(0).endpoints.stream().filter(s-> s.actionName.equals("throwTException")).collect(Collectors.toList());
        assertEquals(1, dtos.size());

        RPCActionDto dto = dtos.get(0).copy();
        assertEquals(1, dto.requestParams.size());
        dto.doGenerateAssertions = true;
        dto.doGenerateTestScript = true;
        dto.controllerVariable = "rpcController";
        dto.responseVariable = "res1";
        dto.maxAssertionForDataInCollection = -1;
        dto.outputFormat = SutInfoDto.OutputFormat.JAVA_JUNIT_5;

        ActionResponseDto responseDto = new ActionResponseDto();
        dto.requestParams.get(0).stringValue = "0";
        rpcController.executeAction(dto, responseDto);
        assertNotNull(responseDto.exceptionInfoDto);
        assertEquals(TException.class.getName(), responseDto.exceptionInfoDto.exceptionName);
        assertEquals("Base-TException", responseDto.exceptionInfoDto.exceptionMessage);
        assertEquals(RPCExceptionType.CUSTOMIZED_EXCEPTION, responseDto.exceptionInfoDto.type);

        responseDto = new ActionResponseDto();
        dto.requestParams.get(0).stringValue = "1";
        rpcController.executeAction(dto, responseDto);
        assertNotNull(responseDto.exceptionInfoDto);
        assertEquals(TApplicationException.class.getName(), responseDto.exceptionInfoDto.exceptionName);
        assertEquals("TAPP-internal", responseDto.exceptionInfoDto.exceptionMessage);
        assertEquals(RPCExceptionType.APP_INTERNAL_ERROR, responseDto.exceptionInfoDto.type);

        responseDto = new ActionResponseDto();
        dto.requestParams.get(0).stringValue = "2";
        rpcController.executeAction(dto, responseDto);
        assertNotNull(responseDto.exceptionInfoDto);
        assertEquals(TApplicationException.class.getName(), responseDto.exceptionInfoDto.exceptionName);
        assertEquals("TAPP-protocol", responseDto.exceptionInfoDto.exceptionMessage);
        assertEquals(RPCExceptionType.APP_PROTOCOL_ERROR, responseDto.exceptionInfoDto.type);

        responseDto = new ActionResponseDto();
        dto.requestParams.get(0).stringValue = "3";
        rpcController.executeAction(dto, responseDto);
        assertNotNull(responseDto.exceptionInfoDto);
        assertEquals(TProtocolException.class.getName(), responseDto.exceptionInfoDto.exceptionName);
        assertEquals("TProtocol", responseDto.exceptionInfoDto.exceptionMessage);
        assertEquals(RPCExceptionType.PROTO_UNKNOWN, responseDto.exceptionInfoDto.type);

        responseDto = new ActionResponseDto();
        dto.requestParams.get(0).stringValue = "4";
        rpcController.executeAction(dto, responseDto);
        assertNotNull(responseDto.exceptionInfoDto);
        assertEquals(TTransportException.class.getName(), responseDto.exceptionInfoDto.exceptionName);
        assertEquals("TTransport", responseDto.exceptionInfoDto.exceptionMessage);
        assertEquals(RPCExceptionType.TRANS_UNKNOWN, responseDto.exceptionInfoDto.type);


        responseDto = new ActionResponseDto();
        dto.requestParams.get(0).stringValue = "-1";
        rpcController.executeAction(dto, responseDto);
        assertNotNull(responseDto.exceptionInfoDto);
        assertEquals(Exception.class.getName(), responseDto.exceptionInfoDto.exceptionName);
        assertEquals("general", responseDto.exceptionInfoDto.exceptionMessage);
        assertEquals(RPCExceptionType.CUSTOMIZED_EXCEPTION, responseDto.exceptionInfoDto.type);
    }

    @Test
    public void testListResponse(){
        List<RPCActionDto> dtos = interfaceSchemas.get(0).endpoints.stream().filter(s-> s.actionName.equals("listResponse")).collect(Collectors.toList());
        assertEquals(1, dtos.size());
        RPCActionDto dto = dtos.get(0).copy();
        assertEquals(0, dto.requestParams.size());
        dto.doGenerateAssertions = true;
        dto.doGenerateTestScript = true;
        dto.controllerVariable = "rpcController";
        dto.responseVariable = "res1";
        dto.maxAssertionForDataInCollection = -1;
        dto.outputFormat = SutInfoDto.OutputFormat.JAVA_JUNIT_5;

        ActionResponseDto responseDto = new ActionResponseDto();
        rpcController.executeAction(dto, responseDto);

        String expectedTestScript ="java.util.List<com.thrift.example.artificial.BigNumberObj> res1 = null;\n" +
                "{\n" +
                " res1 = ((com.thrift.example.artificial.RPCInterfaceExampleImpl)(rpcController.getRPCClient(\"com.thrift.example.artificial.RPCInterfaceExample\"))).listResponse();\n" +
                "}";
        assertEquals(expectedTestScript, String.join("\n", responseDto.testScript));

        String expectedAssertions = "assertEquals(1, res1.size());\n" +
                "assertEquals(\"10.12\", res1.get(0).getBdPositiveFloat().toString());\n" +
                "assertEquals(\"-10.12\", res1.get(0).getBdNegativeFloat().toString());\n" +
                "assertEquals(\"0.00\", res1.get(0).getBdPositiveOrZeroFloat().toString());\n" +
                "assertEquals(\"-2.16\", res1.get(0).getBdNegativeOrZeroFloat().toString());\n" +
                "assertEquals(\"10\", res1.get(0).getBiPositive().toString());\n" +
                "assertEquals(\"0\", res1.get(0).getBiPositiveOrZero().toString());\n" +
                "assertEquals(\"-10\", res1.get(0).getBiNegative().toString());\n" +
                "assertEquals(\"-2\", res1.get(0).getBiNegativeOrZero().toString());";
        assertEquals(expectedAssertions, String.join("\n", responseDto.assertionScript));
    }

    @Test
    public void testBigNumber(){
        List<RPCActionDto> dtos = interfaceSchemas.get(0).endpoints.stream().filter(s-> s.actionName.equals("bigNumber")).collect(Collectors.toList());
        assertEquals(1, dtos.size());
        RPCActionDto dto = dtos.get(0).copy();
        assertEquals(1, dto.requestParams.size());
        dto.doGenerateAssertions = true;
        dto.doGenerateTestScript = true;
        dto.controllerVariable = "rpcController";
        dto.responseVariable = "res1";
        dto.outputFormat = SutInfoDto.OutputFormat.JAVA_JUNIT_5;

        ActionResponseDto responseDto = new ActionResponseDto();

        ParamDto param = dto.requestParams.get(0);
        param.stringValue = "{}";
        assertEquals(8, param.innerContent.size());
        param.innerContent.get(0).stringValue = "10.12";
        param.innerContent.get(1).stringValue = "-10.12";
        param.innerContent.get(2).stringValue = "0.00";
        param.innerContent.get(3).stringValue = "-2.16";
        param.innerContent.get(4).stringValue = "10";
        param.innerContent.get(5).stringValue = "0";
        param.innerContent.get(6).stringValue = "-10";
        param.innerContent.get(7).stringValue = "-2";

        rpcController.executeAction(dto, responseDto);

        String expect = "BigNumberObj{" +
                "bdPositiveFloat=10.12" +
                ", bdNegativeFloat=-10.12" +
                ", bdPositiveOrZeroFloat=0.00" +
                ", bdNegativeOrZeroFloat=-2.16" +
                ", biPositive=10" +
                ", biPositiveOrZero=0" +
                ", biNegative=-10" +
                ", biNegativeOrZero=-2" +
                '}';
        assertEquals(expect, responseDto.rpcResponse.stringValue);

        List<String> assertionScript = responseDto.assertionScript;
        assertEquals("//assertEquals(\"BigNumberObj{bdPositiveFloat=10.12, bdNegativeFloat=-10.12, bdPositiveOrZeroFloat=0.00, bdNegativeOrZeroFloat=-2.16, biPositive=10, biPositiveOrZero=0, biNegative=-10, biNegativeOrZero=-2}\", res1);", assertionScript.get(0));
    }

    @Test
    public void testEnumWithConstructor(){
        List<RPCActionDto> dtos = interfaceSchemas.get(0).endpoints.stream().filter(s-> s.actionName.equals("handleEnumWithConstructor")).collect(Collectors.toList());

        assertEquals(1, dtos.size());
        RPCActionDto dto = dtos.get(0).copy();
        assertEquals(1, dto.requestParams.size());
        dto.doGenerateAssertions = true;
        dto.doGenerateTestScript = true;
        dto.controllerVariable = "rpcController";
        dto.responseVariable = "res1";
        dto.outputFormat = SutInfoDto.OutputFormat.JAVA_JUNIT_5;

        ActionResponseDto responseDto = new ActionResponseDto();

        ParamDto param = dto.requestParams.get(0);
        param.stringValue = "{}";
        param.innerContent.get(0).stringValue="0";
        rpcController.executeAction(dto, responseDto);
        assertNull(responseDto.exceptionInfoDto);
        assertEquals(9, responseDto.testScript.size());
        assertEquals(1, responseDto.assertionScript.size());
        assertEquals("first", responseDto.rpcResponse.stringValue);
    }

    @Test
    public void testJavaException(){
        List<RPCActionDto> dtos = interfaceSchemas.get(0).endpoints.stream().filter(s-> s.actionName.equals("handleException")).collect(Collectors.toList());

        assertEquals(1, dtos.size());
        RPCActionDto dto = dtos.get(0).copy();
        assertEquals(1, dto.requestParams.size());

        ActionResponseDto responseDto = new ActionResponseDto();

        ParamDto param = dto.requestParams.get(0);
        param.stringValue = null;
        rpcController.executeAction(dto, responseDto);
        assertNotNull(responseDto.exceptionInfoDto);
        assertEquals(NullPointerException.class.getName(), responseDto.exceptionInfoDto.exceptionName);
        assertEquals("null", responseDto.exceptionInfoDto.exceptionMessage);

        param.stringValue = "state";
        rpcController.executeAction(dto, responseDto);
        assertNotNull(responseDto.exceptionInfoDto);
        assertEquals(IllegalStateException.class.getName(), responseDto.exceptionInfoDto.exceptionName);
        assertEquals("state", responseDto.exceptionInfoDto.exceptionMessage);

        param.stringValue = "argument";
        rpcController.executeAction(dto, responseDto);
        assertNotNull(responseDto.exceptionInfoDto);
        assertEquals(IllegalArgumentException.class.getName(), responseDto.exceptionInfoDto.exceptionName);
        assertEquals("argument", responseDto.exceptionInfoDto.exceptionMessage);

        param.stringValue = "foo";
        rpcController.executeAction(dto, responseDto);
        assertNotNull(responseDto.exceptionInfoDto);
        assertEquals(RuntimeException.class.getName(), responseDto.exceptionInfoDto.exceptionName);
        assertEquals("foo", responseDto.exceptionInfoDto.exceptionMessage);
    }

    @Test
    public void testObjectResponseAssertion(){
        List<RPCActionDto> dtos = interfaceSchemas.get(0).endpoints.stream().filter(s-> s.actionName.equals("objResponse")).collect(Collectors.toList());
        assertEquals(1, dtos.size());
        RPCActionDto dto = dtos.get(0).copy();
        assertEquals(0, dto.requestParams.size());
        dto.doGenerateAssertions = true;
        dto.doGenerateTestScript = true;
        dto.controllerVariable = "rpcController";
        dto.responseVariable = "res1";
        dto.outputFormat = SutInfoDto.OutputFormat.JAVA_JUNIT_5;

        ActionResponseDto responseDto = new ActionResponseDto();
        rpcController.executeAction(dto, responseDto);

        assertEquals(4, responseDto.testScript.size());
        assertEquals("com.thrift.example.artificial.ObjectResponse res1 = null;", responseDto.testScript.get(0));
        assertEquals("{", responseDto.testScript.get(1));
        assertEquals(" res1 = ((com.thrift.example.artificial.RPCInterfaceExampleImpl)(rpcController.getRPCClient(\"com.thrift.example.artificial.RPCInterfaceExample\"))).objResponse();", responseDto.testScript.get(2));
        assertEquals("}", responseDto.testScript.get(3));

        assertEquals(7, responseDto.assertionScript.size());
        assertEquals("assertEquals(\"foo\", res1.f1);", responseDto.assertionScript.get(0));
        assertEquals("assertEquals(42, res1.f2);", responseDto.assertionScript.get(1));
        assertEquals("assertTrue(numbersMatch(0.42, res1.f3));", responseDto.assertionScript.get(2));
        assertEquals("assertNull(res1.cycle);", responseDto.assertionScript.get(3));
        assertEquals("assertEquals(3, res1.f4.length);", responseDto.assertionScript.get(4));
        assertEquals("assertNull(res1.f5);", responseDto.assertionScript.get(5));
        assertTrue(responseDto.assertionScript.get(6).contains("//assertEquals"));
    }

    @Test
    public void testHandleNestedGenericString(){
        List<RPCActionDto> dtos = interfaceSchemas.get(0).endpoints.stream().filter(s-> s.actionName.equals("handleNestedGenericString")).collect(Collectors.toList());
        assertEquals(1, dtos.size());
        RPCActionDto dto = dtos.get(0).copy();
        assertEquals(1, dto.requestParams.size());
        dto.doGenerateAssertions = true;
        dto.doGenerateTestScript = true;
        dto.controllerVariable = "rpcController";
        dto.responseVariable = "res1";
        dto.outputFormat = SutInfoDto.OutputFormat.JAVA_JUNIT_5;

        ActionResponseDto responseDto = new ActionResponseDto();
        dto.requestParams.get(0).innerContent = null;
        rpcController.executeAction(dto, responseDto);


        assertEquals(5, responseDto.testScript.size());
        assertEquals("com.thrift.example.artificial.NestedGenericDto<String> res1 = null;", responseDto.testScript.get(0));
        assertEquals("{", responseDto.testScript.get(1));
        assertEquals(" com.thrift.example.artificial.NestedGenericDto<String> arg0 = null;", responseDto.testScript.get(2));
        assertEquals(" res1 = ((com.thrift.example.artificial.RPCInterfaceExampleImpl)(rpcController.getRPCClient(\"com.thrift.example.artificial.RPCInterfaceExample\"))).handleNestedGenericString(arg0);", responseDto.testScript.get(3));
        assertEquals("}", responseDto.testScript.get(4));

        assertNotNull(responseDto.exceptionInfoDto);
        assertEquals(NullPointerException.class.getName(), responseDto.exceptionInfoDto.exceptionName);

        dto = dtos.get(0).copy();
        dto.doGenerateAssertions = true;
        dto.doGenerateTestScript = true;
        dto.controllerVariable = "rpcController";
        dto.responseVariable = "res1";
        dto.maxAssertionForDataInCollection = 4;
        dto.outputFormat = SutInfoDto.OutputFormat.JAVA_JUNIT_5;

        ParamDto request = dto.requestParams.get(0);
        request.stringValue = "{}";

        responseDto = new ActionResponseDto();
        rpcController.executeAction(dto, responseDto);

        request.stringValue = "{}";
        request.innerContent.get(0).innerContent = null;
        request.innerContent.get(1).innerContent = null;
        request.innerContent.get(2).innerContent = null;
        rpcController.executeAction(dto, responseDto);


<<<<<<< HEAD
        assertEquals(12, responseDto.testScript.size());
=======
        assertEquals(11, responseDto.testScript.size());
>>>>>>> 2a43e6b2
        assertEquals("com.thrift.example.artificial.NestedGenericDto<String> res1 = null;", responseDto.testScript.get(0));
        assertEquals("{", responseDto.testScript.get(1));
        assertEquals(" com.thrift.example.artificial.NestedGenericDto<String> arg0 = null;", responseDto.testScript.get(2));
        assertEquals(" {", responseDto.testScript.get(3));
        assertEquals("  arg0 = new com.thrift.example.artificial.NestedGenericDto<String>();", responseDto.testScript.get(4));
        assertEquals("  arg0.intData = null;", responseDto.testScript.get(5));
        assertEquals("  arg0.stringData = null;", responseDto.testScript.get(6));
        assertEquals("  arg0.list = null;", responseDto.testScript.get(7));
        assertEquals("  arg0.set = null;", responseDto.testScript.get(8));
        assertEquals(" }", responseDto.testScript.get(9));
        assertEquals(" res1 = ((com.thrift.example.artificial.RPCInterfaceExampleImpl)(rpcController.getRPCClient(\"com.thrift.example.artificial.RPCInterfaceExample\"))).handleNestedGenericString(arg0);", responseDto.testScript.get(10));
        assertEquals("}", responseDto.testScript.get(11));

        assertEquals("assertEquals(\"child\", res1.intData.data1);", responseDto.assertionScript.get(0));
        assertEquals("assertEquals(0, res1.intData.data2.intValue());", responseDto.assertionScript.get(1));
        assertEquals("assertEquals(\"child\", res1.stringData.data1);", responseDto.assertionScript.get(2));
        assertEquals("assertEquals(\"child\", res1.stringData.data2);", responseDto.assertionScript.get(3));
        assertEquals("assertEquals(2, res1.list.size());", responseDto.assertionScript.get(4));
        assertEquals("assertEquals(\"child\", res1.list.get(0));", responseDto.assertionScript.get(5));
        assertEquals("assertEquals(\"child\", res1.list.get(1));", responseDto.assertionScript.get(6));

    }

    @Test
    public void testHandleGenericIntString(){
        List<RPCActionDto> dtos = interfaceSchemas.get(0).endpoints.stream().filter(s-> s.actionName.equals("handleGenericIntString")).collect(Collectors.toList());
        assertEquals(1, dtos.size());
        RPCActionDto dto = dtos.get(0).copy();
        assertEquals(1, dto.requestParams.size());
        dto.doGenerateAssertions = true;
        dto.doGenerateTestScript = true;
        dto.controllerVariable = "controller";
        dto.responseVariable = "res1";
        dto.outputFormat = SutInfoDto.OutputFormat.JAVA_JUNIT_5;

        ActionResponseDto responseDto = new ActionResponseDto();
        rpcController.executeAction(dto, responseDto);

        assertEquals(5, responseDto.testScript.size());
        assertEquals("com.thrift.example.artificial.GenericDto<Integer, String> res1 = null;", responseDto.testScript.get(0));
        assertEquals("{", responseDto.testScript.get(1));
        assertEquals(" com.thrift.example.artificial.GenericDto<Integer, String> arg0 = null;", responseDto.testScript.get(2));
        assertEquals(" res1 = ((com.thrift.example.artificial.RPCInterfaceExampleImpl)(controller.getRPCClient(\"com.thrift.example.artificial.RPCInterfaceExample\"))).handleGenericIntString(arg0);", responseDto.testScript.get(3));
        assertEquals("}", responseDto.testScript.get(4));

        assertEquals(1, responseDto.assertionScript.size());
        assertEquals("assertNull(res1);", responseDto.assertionScript.get(0));

        ParamDto request = dto.requestParams.get(0);
        request.stringValue = "{}";

        responseDto = new ActionResponseDto();
        rpcController.executeAction(dto, responseDto);


        assertEquals(10, responseDto.testScript.size());
        assertEquals("com.thrift.example.artificial.GenericDto<Integer, String> res1 = null;", responseDto.testScript.get(0));
        assertEquals("{", responseDto.testScript.get(1));
        assertEquals(" com.thrift.example.artificial.GenericDto<Integer, String> arg0 = null;", responseDto.testScript.get(2));
        assertEquals(" {", responseDto.testScript.get(3));
        assertEquals("  arg0 = new com.thrift.example.artificial.GenericDto<Integer, String>();", responseDto.testScript.get(4));
        assertEquals("  arg0.data1 = null;", responseDto.testScript.get(5));
        assertEquals("  arg0.data2 = null;", responseDto.testScript.get(6));
        assertEquals(" }", responseDto.testScript.get(7));
        assertEquals(" res1 = ((com.thrift.example.artificial.RPCInterfaceExampleImpl)(controller.getRPCClient(\"com.thrift.example.artificial.RPCInterfaceExample\"))).handleGenericIntString(arg0);", responseDto.testScript.get(8));
        assertEquals("}", responseDto.testScript.get(9));

        responseDto.assertionScript.forEach(System.out::println);
        assertEquals(2, responseDto.assertionScript.size());
        assertEquals("assertEquals(0, res1.data1.intValue());", responseDto.assertionScript.get(0));
        assertEquals("assertEquals(\"generic\", res1.data2);", responseDto.assertionScript.get(1));

    }

    @Test
    public void testHandleGenericObjectString(){
        List<RPCActionDto> dtos = interfaceSchemas.get(0).endpoints.stream().filter(s-> s.actionName.equals("handleGenericObjectString")).collect(Collectors.toList());
        assertEquals(1, dtos.size());
        RPCActionDto dto = dtos.get(0).copy();
        assertEquals(1, dto.requestParams.size());
        dto.doGenerateAssertions = true;
        dto.doGenerateTestScript = true;
        dto.controllerVariable = "controller";
        dto.responseVariable = "res1";
        dto.outputFormat = SutInfoDto.OutputFormat.JAVA_JUNIT_5;

        ActionResponseDto responseDto = new ActionResponseDto();
        rpcController.executeAction(dto, responseDto);

        assertEquals(5, responseDto.testScript.size());
        assertEquals("com.thrift.example.artificial.GenericDto<com.thrift.example.artificial.StringChildDto, String> res1 = null;", responseDto.testScript.get(0));
        assertEquals("{", responseDto.testScript.get(1));
        assertEquals(" com.thrift.example.artificial.GenericDto<com.thrift.example.artificial.StringChildDto, String> arg0 = null;", responseDto.testScript.get(2));
        assertEquals(" res1 = ((com.thrift.example.artificial.RPCInterfaceExampleImpl)(controller.getRPCClient(\"com.thrift.example.artificial.RPCInterfaceExample\"))).handleGenericObjectString(arg0);", responseDto.testScript.get(3));
        assertEquals("}", responseDto.testScript.get(4));

        assertEquals(1, responseDto.assertionScript.size());
        assertEquals("assertNull(res1);", responseDto.assertionScript.get(0));

        ParamDto request = dto.requestParams.get(0);
        request.stringValue = "{}";
        request.innerContent.get(0).stringValue ="{}";
        responseDto = new ActionResponseDto();
        rpcController.executeAction(dto, responseDto);

        assertEquals(15, responseDto.testScript.size());
        assertEquals("com.thrift.example.artificial.GenericDto<com.thrift.example.artificial.StringChildDto, String> res1 = null;", responseDto.testScript.get(0));
        assertEquals("{", responseDto.testScript.get(1));
        assertEquals(" com.thrift.example.artificial.GenericDto<com.thrift.example.artificial.StringChildDto, String> arg0 = null;", responseDto.testScript.get(2));
        assertEquals(" {", responseDto.testScript.get(3));
        assertEquals("  arg0 = new com.thrift.example.artificial.GenericDto<com.thrift.example.artificial.StringChildDto, String>();", responseDto.testScript.get(4));
        assertEquals("  arg0.data1 = null;", responseDto.testScript.get(5));
        assertEquals("  {", responseDto.testScript.get(6));
        assertEquals("   arg0.data1 = new com.thrift.example.artificial.StringChildDto();", responseDto.testScript.get(7));
        assertEquals("   arg0.data1.setCode(null);", responseDto.testScript.get(8));
        assertEquals("   arg0.data1.setMessage(null);", responseDto.testScript.get(9));
        assertEquals("  }", responseDto.testScript.get(10));
        assertEquals("  arg0.data2 = null;", responseDto.testScript.get(11));
        assertEquals(" }", responseDto.testScript.get(12));
        assertEquals(" res1 = ((com.thrift.example.artificial.RPCInterfaceExampleImpl)(controller.getRPCClient(\"com.thrift.example.artificial.RPCInterfaceExample\"))).handleGenericObjectString(arg0);", responseDto.testScript.get(13));
        assertEquals("}", responseDto.testScript.get(14));

        assertEquals(3, responseDto.assertionScript.size());
        assertEquals("assertEquals(\"child\", res1.data1.getCode());", responseDto.assertionScript.get(0));
        assertEquals("assertEquals(\"child\", res1.data1.getMessage());", responseDto.assertionScript.get(1));
        assertEquals("assertEquals(\"generic\", res1.data2);", responseDto.assertionScript.get(2));
    }


    @Test
    public void testHandledInheritedGenericStringDto(){
        List<RPCActionDto> dtos = interfaceSchemas.get(0).endpoints.stream().filter(s-> s.actionName.equals("handledInheritedGenericStringDto")).collect(Collectors.toList());
        assertEquals(1, dtos.size());
        RPCActionDto dto = dtos.get(0).copy();
        assertEquals(1, dto.requestParams.size());
        dto.doGenerateAssertions = true;
        dto.doGenerateTestScript = true;
        dto.controllerVariable = "controller";
        dto.responseVariable = "res1";
        dto.outputFormat = SutInfoDto.OutputFormat.JAVA_JUNIT_5;

        ActionResponseDto responseDto = new ActionResponseDto();
        rpcController.executeAction(dto, responseDto);


        assertEquals(5, responseDto.testScript.size());
        assertEquals("com.thrift.example.artificial.StringChildDto res1 = null;", responseDto.testScript.get(0));
        assertEquals("{", responseDto.testScript.get(1));
        assertEquals(" com.thrift.example.artificial.StringChildDto arg0 = null;", responseDto.testScript.get(2));
        assertEquals(" res1 = ((com.thrift.example.artificial.RPCInterfaceExampleImpl)(controller.getRPCClient(\"com.thrift.example.artificial.RPCInterfaceExample\"))).handledInheritedGenericStringDto(arg0);", responseDto.testScript.get(3));
        assertEquals("}", responseDto.testScript.get(4));

        assertEquals(1, responseDto.assertionScript.size());
        assertEquals("assertNull(res1);", responseDto.assertionScript.get(0));

        ParamDto request = dto.requestParams.get(0);
        request.stringValue = "{}";

        responseDto = new ActionResponseDto();
        rpcController.executeAction(dto, responseDto);

        assertEquals(10, responseDto.testScript.size());
        assertEquals("com.thrift.example.artificial.StringChildDto res1 = null;", responseDto.testScript.get(0));
        assertEquals("{", responseDto.testScript.get(1));
        assertEquals(" com.thrift.example.artificial.StringChildDto arg0 = null;", responseDto.testScript.get(2));
        assertEquals(" {", responseDto.testScript.get(3));
        assertEquals("  arg0 = new com.thrift.example.artificial.StringChildDto();", responseDto.testScript.get(4));
        assertEquals("  arg0.setCode(null);", responseDto.testScript.get(5));
        assertEquals("  arg0.setMessage(null);", responseDto.testScript.get(6));
        assertEquals(" }", responseDto.testScript.get(7));
        assertEquals(" res1 = ((com.thrift.example.artificial.RPCInterfaceExampleImpl)(controller.getRPCClient(\"com.thrift.example.artificial.RPCInterfaceExample\"))).handledInheritedGenericStringDto(arg0);", responseDto.testScript.get(8));
        assertEquals("}", responseDto.testScript.get(9));

        assertEquals(2, responseDto.assertionScript.size());
        assertEquals("assertEquals(\"child\", res1.getCode());", responseDto.assertionScript.get(0));
        assertEquals("assertEquals(\"child\", res1.getMessage());", responseDto.assertionScript.get(1));

        request = dto.requestParams.get(0);
        assertEquals(2, request.innerContent.size());
        request.innerContent.get(0).stringValue = "ppcode";
        request.innerContent.get(1).stringValue = "pmsg";

        responseDto = new ActionResponseDto();
        rpcController.executeAction(dto, responseDto);

        assertEquals(10, responseDto.testScript.size());
        assertEquals("com.thrift.example.artificial.StringChildDto res1 = null;", responseDto.testScript.get(0));
        assertEquals("{", responseDto.testScript.get(1));
        assertEquals(" com.thrift.example.artificial.StringChildDto arg0 = null;", responseDto.testScript.get(2));
        assertEquals(" {", responseDto.testScript.get(3));
        assertEquals("  arg0 = new com.thrift.example.artificial.StringChildDto();", responseDto.testScript.get(4));
        assertEquals("  arg0.setCode(\"ppcode\");", responseDto.testScript.get(5));
        assertEquals("  arg0.setMessage(\"pmsg\");", responseDto.testScript.get(6));
        assertEquals(" }", responseDto.testScript.get(7));
        assertEquals(" res1 = ((com.thrift.example.artificial.RPCInterfaceExampleImpl)(controller.getRPCClient(\"com.thrift.example.artificial.RPCInterfaceExample\"))).handledInheritedGenericStringDto(arg0);", responseDto.testScript.get(8));
        assertEquals("}", responseDto.testScript.get(9));

        assertEquals(2, responseDto.assertionScript.size());
        assertEquals("//assertEquals(\"childppcode\", res1.getCode());", responseDto.assertionScript.get(0));
        assertEquals("//assertEquals(\"childpmsg\", res1.getMessage());", responseDto.assertionScript.get(1));
    }


    @Test
    public void testHandledInheritedGenericIntDto(){
        List<RPCActionDto> dtos = interfaceSchemas.get(0).endpoints.stream().filter(s-> s.actionName.equals("handledInheritedGenericIntDto")).collect(Collectors.toList());
        assertEquals(1, dtos.size());
        RPCActionDto dto = dtos.get(0).copy();
        assertEquals(1, dto.requestParams.size());
        dto.doGenerateAssertions = true;
        dto.doGenerateTestScript = true;
        dto.controllerVariable = "controller";
        dto.responseVariable = "res1";
        dto.outputFormat = SutInfoDto.OutputFormat.JAVA_JUNIT_5;

        ActionResponseDto responseDto = new ActionResponseDto();
        rpcController.executeAction(dto, responseDto);


        assertEquals(5, responseDto.testScript.size());
        assertEquals("com.thrift.example.artificial.IntChildDto res1 = null;", responseDto.testScript.get(0));
        assertEquals("{", responseDto.testScript.get(1));
        assertEquals(" com.thrift.example.artificial.IntChildDto arg0 = null;", responseDto.testScript.get(2));
        assertEquals(" res1 = ((com.thrift.example.artificial.RPCInterfaceExampleImpl)(controller.getRPCClient(\"com.thrift.example.artificial.RPCInterfaceExample\"))).handledInheritedGenericIntDto(arg0);", responseDto.testScript.get(3));
        assertEquals("}", responseDto.testScript.get(4));

        assertEquals(1, responseDto.assertionScript.size());
        assertEquals("assertNull(res1);", responseDto.assertionScript.get(0));


        ParamDto request = dto.requestParams.get(0);
        assertEquals(2, request.innerContent.size());
        request.stringValue = "{}";

        responseDto = new ActionResponseDto();
        rpcController.executeAction(dto, responseDto);


        assertEquals(10, responseDto.testScript.size());
        assertEquals("com.thrift.example.artificial.IntChildDto res1 = null;", responseDto.testScript.get(0));
        assertEquals("{", responseDto.testScript.get(1));
        assertEquals(" com.thrift.example.artificial.IntChildDto arg0 = null;", responseDto.testScript.get(2));
        assertEquals(" {", responseDto.testScript.get(3));
        assertEquals("  arg0 = new com.thrift.example.artificial.IntChildDto();", responseDto.testScript.get(4));
        assertEquals("  arg0.setCode(null);", responseDto.testScript.get(5));
        assertEquals("  arg0.setMessage(null);", responseDto.testScript.get(6));
        assertEquals(" }", responseDto.testScript.get(7));
        assertEquals(" res1 = ((com.thrift.example.artificial.RPCInterfaceExampleImpl)(controller.getRPCClient(\"com.thrift.example.artificial.RPCInterfaceExample\"))).handledInheritedGenericIntDto(arg0);", responseDto.testScript.get(8));
        assertEquals("}", responseDto.testScript.get(9));

        assertEquals(2, responseDto.assertionScript.size());
        assertEquals("assertEquals(0, res1.getCode().intValue());", responseDto.assertionScript.get(0));
        assertEquals("assertEquals(0, res1.getMessage().intValue());", responseDto.assertionScript.get(1));

        request = dto.requestParams.get(0);
        assertEquals(2, request.innerContent.size());
        request.innerContent.get(0).stringValue = "1";
        request.innerContent.get(1).stringValue = "2";

        responseDto = new ActionResponseDto();
        rpcController.executeAction(dto, responseDto);

        assertEquals(10, responseDto.testScript.size());
        assertEquals("com.thrift.example.artificial.IntChildDto res1 = null;", responseDto.testScript.get(0));
        assertEquals("{", responseDto.testScript.get(1));
        assertEquals(" com.thrift.example.artificial.IntChildDto arg0 = null;", responseDto.testScript.get(2));
        assertEquals(" {", responseDto.testScript.get(3));
        assertEquals("  arg0 = new com.thrift.example.artificial.IntChildDto();", responseDto.testScript.get(4));
        assertEquals("  arg0.setCode(1);", responseDto.testScript.get(5));
        assertEquals("  arg0.setMessage(2);", responseDto.testScript.get(6));
        assertEquals(" }", responseDto.testScript.get(7));
        assertEquals(" res1 = ((com.thrift.example.artificial.RPCInterfaceExampleImpl)(controller.getRPCClient(\"com.thrift.example.artificial.RPCInterfaceExample\"))).handledInheritedGenericIntDto(arg0);", responseDto.testScript.get(8));
        assertEquals("}", responseDto.testScript.get(9));

        assertEquals(2, responseDto.assertionScript.size());
        assertEquals("assertEquals(2, res1.getCode().intValue());", responseDto.assertionScript.get(0));
        assertEquals("assertEquals(3, res1.getMessage().intValue());", responseDto.assertionScript.get(1));
    }


    @Test
    public void testHandledInheritedGenericListDto(){
        List<RPCActionDto> dtos = interfaceSchemas.get(0).endpoints.stream().filter(s-> s.actionName.equals("handledInheritedGenericListDto")).collect(Collectors.toList());
        assertEquals(1, dtos.size());
        RPCActionDto dto = dtos.get(0).copy();
        assertEquals(1, dto.requestParams.size());
        dto.doGenerateAssertions = true;
        dto.doGenerateTestScript = true;
        dto.controllerVariable = "controller";
        dto.responseVariable = "res1";
        dto.maxAssertionForDataInCollection = 10;
        dto.outputFormat = SutInfoDto.OutputFormat.JAVA_JUNIT_5;

        ActionResponseDto responseDto = new ActionResponseDto();
        rpcController.executeAction(dto, responseDto);


        assertEquals(5, responseDto.testScript.size());
        assertEquals("com.thrift.example.artificial.ListChildDto res1 = null;", responseDto.testScript.get(0));
        assertEquals("{", responseDto.testScript.get(1));
        assertEquals(" com.thrift.example.artificial.ListChildDto arg0 = null;", responseDto.testScript.get(2));
        assertEquals(" res1 = ((com.thrift.example.artificial.RPCInterfaceExampleImpl)(controller.getRPCClient(\"com.thrift.example.artificial.RPCInterfaceExample\"))).handledInheritedGenericListDto(arg0);", responseDto.testScript.get(3));
        assertEquals("}", responseDto.testScript.get(4));

        assertEquals(1, responseDto.assertionScript.size());
        assertEquals("assertNull(res1);", responseDto.assertionScript.get(0));

        ParamDto request = dto.requestParams.get(0);
        request.stringValue = "{}";

        responseDto = new ActionResponseDto();
        rpcController.executeAction(dto, responseDto);

        assertEquals(12, responseDto.testScript.size());
        assertEquals("com.thrift.example.artificial.ListChildDto res1 = null;", responseDto.testScript.get(0));
        assertEquals("{", responseDto.testScript.get(1));
        assertEquals(" com.thrift.example.artificial.ListChildDto arg0 = null;", responseDto.testScript.get(2));
        assertEquals(" {", responseDto.testScript.get(3));
        assertEquals("  arg0 = new com.thrift.example.artificial.ListChildDto();", responseDto.testScript.get(4));
        assertEquals("  java.util.List<Integer> arg0_code = null;", responseDto.testScript.get(5));
        assertEquals("  arg0.setCode(arg0_code);", responseDto.testScript.get(6));
        assertEquals("  java.util.List<Integer> arg0_message = null;", responseDto.testScript.get(7));
        assertEquals("  arg0.setMessage(arg0_message);", responseDto.testScript.get(8));
        assertEquals(" }", responseDto.testScript.get(9));
        assertEquals(" res1 = ((com.thrift.example.artificial.RPCInterfaceExampleImpl)(controller.getRPCClient(\"com.thrift.example.artificial.RPCInterfaceExample\"))).handledInheritedGenericListDto(arg0);", responseDto.testScript.get(10));
        assertEquals("}", responseDto.testScript.get(11));

        assertEquals(4, responseDto.assertionScript.size());
        assertEquals("assertEquals(1, res1.getCode().size());", responseDto.assertionScript.get(0));
        assertEquals("assertEquals(0, res1.getCode().get(0).intValue());", responseDto.assertionScript.get(1));
        assertEquals("assertEquals(1, res1.getMessage().size());", responseDto.assertionScript.get(2));
        assertEquals("assertEquals(0, res1.getMessage().get(0).intValue());", responseDto.assertionScript.get(3));

        request = dto.requestParams.get(0);
        assertEquals(2, request.innerContent.size());
        ParamDto innerCode = request.innerContent.get(0).type.example.copy();
        innerCode.stringValue = "1";
        request.innerContent.get(0).innerContent = Arrays.asList(innerCode);
        ParamDto innerMsg = request.innerContent.get(1).type.example.copy();
        innerMsg.stringValue = "2";
        request.innerContent.get(1).innerContent = Arrays.asList(innerMsg);

        responseDto = new ActionResponseDto();
        rpcController.executeAction(dto, responseDto);

        assertEquals(22, responseDto.testScript.size());
        assertEquals("com.thrift.example.artificial.ListChildDto res1 = null;", responseDto.testScript.get(0));
        assertEquals("{", responseDto.testScript.get(1));
        assertEquals(" com.thrift.example.artificial.ListChildDto arg0 = null;", responseDto.testScript.get(2));
        assertEquals(" {", responseDto.testScript.get(3));
        assertEquals("  arg0 = new com.thrift.example.artificial.ListChildDto();", responseDto.testScript.get(4));
        assertEquals("  java.util.List<Integer> arg0_code = null;", responseDto.testScript.get(5));
        assertEquals("  {", responseDto.testScript.get(6));
        assertEquals("   arg0_code = new java.util.ArrayList<>();", responseDto.testScript.get(7));
        assertEquals("   Integer arg0_code_e_0 = 1;", responseDto.testScript.get(8));
        assertEquals("   arg0_code.add(arg0_code_e_0);", responseDto.testScript.get(9));
        assertEquals("  }", responseDto.testScript.get(10));
        assertEquals("  arg0.setCode(arg0_code);", responseDto.testScript.get(11));
        assertEquals("  java.util.List<Integer> arg0_message = null;", responseDto.testScript.get(12));
        assertEquals("  {", responseDto.testScript.get(13));
        assertEquals("   arg0_message = new java.util.ArrayList<>();", responseDto.testScript.get(14));
        assertEquals("   Integer arg0_message_e_0 = 2;", responseDto.testScript.get(15));
        assertEquals("   arg0_message.add(arg0_message_e_0);", responseDto.testScript.get(16));
        assertEquals("  }", responseDto.testScript.get(17));
        assertEquals("  arg0.setMessage(arg0_message);", responseDto.testScript.get(18));
        assertEquals(" }", responseDto.testScript.get(19));
        assertEquals(" res1 = ((com.thrift.example.artificial.RPCInterfaceExampleImpl)(controller.getRPCClient(\"com.thrift.example.artificial.RPCInterfaceExample\"))).handledInheritedGenericListDto(arg0);", responseDto.testScript.get(20));
        assertEquals("}", responseDto.testScript.get(21));

        assertEquals(4, responseDto.assertionScript.size());
        assertEquals("assertEquals(1, res1.getCode().size());", responseDto.assertionScript.get(0));
        assertEquals("assertEquals(2, res1.getCode().get(0).intValue());", responseDto.assertionScript.get(1));
        assertEquals("assertEquals(1, res1.getMessage().size());", responseDto.assertionScript.get(2));
        assertEquals("assertEquals(3, res1.getMessage().get(0).intValue());", responseDto.assertionScript.get(3));
    }


    @Test
    public void testRuntimeException(){
        List<RPCActionDto> dtos = interfaceSchemas.get(0).endpoints.stream().filter(s-> s.actionName.equals("throwRuntimeException")).collect(Collectors.toList());
        assertEquals(1, dtos.size());
        RPCActionDto dto = dtos.get(0).copy();
        ActionResponseDto responseDto = new ActionResponseDto();
        rpcController.executeAction(dto, responseDto);
        assertNotNull(responseDto.exceptionInfoDto);
        assertEquals(RuntimeException.class.getName(), responseDto.exceptionInfoDto.exceptionName);
        assertEquals("runtime exception", responseDto.exceptionInfoDto.exceptionMessage);
        assertFalse(responseDto.exceptionInfoDto.isCauseOfUndeclaredThrowable);
    }

    @Test
    public void testUndeclaredThrowableException(){
        List<RPCActionDto> dtos = interfaceSchemas.get(0).endpoints.stream().filter(s-> s.actionName.equals("throwUndeclaredThrowableException")).collect(Collectors.toList());
        assertEquals(1, dtos.size());
        RPCActionDto dto = dtos.get(0).copy();
        ActionResponseDto responseDto = new ActionResponseDto();
        rpcController.executeAction(dto, responseDto);
        assertNotNull(responseDto.exceptionInfoDto);
        assertEquals(IllegalStateException.class.getName(), responseDto.exceptionInfoDto.exceptionName);
        assertEquals("undeclared", responseDto.exceptionInfoDto.exceptionMessage);
        assertTrue(responseDto.exceptionInfoDto.isCauseOfUndeclaredThrowable);
    }

    @Test
    public void testLocalAuth(){
        List<RPCActionDto> dtos = interfaceSchemas.get(0).endpoints.stream().filter(s-> s.actionName.equals("authorizedEndpoint")).collect(Collectors.toList());
        assertEquals(1, dtos.size());
        RPCActionDto dto = dtos.get(0).copy();
        RPCActionDto localDto = rpcController.getLocalAuthSetupSchemaMap().get(0).getDto();

        localDto.responseVariable = "res1_auth";
        localDto.doGenerateTestScript = true;
        localDto.controllerVariable = "controller";
        localDto.outputFormat = SutInfoDto.OutputFormat.JAVA_JUNIT_5;
        ActionResponseDto authResponseDto = new ActionResponseDto();

        rpcController.executeHandleLocalAuthenticationSetup(localDto, authResponseDto);
        assertNotNull(authResponseDto.testScript);
        assertEquals(4, authResponseDto.testScript.size());
        assertEquals("{", authResponseDto.testScript.get(0));
        assertEquals(" String arg0 = \"local_foo\";", authResponseDto.testScript.get(1));
        assertEquals(" controller.handleLocalAuthenticationSetup(arg0);", authResponseDto.testScript.get(2));
        assertEquals("}", authResponseDto.testScript.get(3));


        dto.doGenerateAssertions = true;
        dto.doGenerateTestScript = true;
        dto.controllerVariable = "controller";
        dto.responseVariable = "res1";
        dto.outputFormat = SutInfoDto.OutputFormat.JAVA_JUNIT_5;

        ActionResponseDto responseDto = new ActionResponseDto();
        rpcController.executeAction(dto, responseDto);
        assertNotNull(responseDto.assertionScript);
        assertEquals("assertEquals(\"local\", res1);", responseDto.assertionScript.get(0));

    }

    @Test
    public void testSutInfoAndSchema(){
        assertEquals(1, interfaceSchemas.size());
    }

    @Test
    public void testSimpleWrapPrimitiveEndpoint(){
        List<RPCActionDto> dtos = interfaceSchemas.get(0).endpoints.stream().filter(s-> s.actionName.equals("simpleWrapPrimitive")).collect(Collectors.toList());
        assertEquals(1, dtos.size());
        RPCActionDto dto = dtos.get(0).copy();
        assertEquals(8, dto.requestParams.size());
        dto.requestParams.get(0).stringValue = ""+42;
        dto.requestParams.get(1).stringValue = ""+4.2f;
        dto.requestParams.get(2).stringValue = ""+42L;
        dto.requestParams.get(3).stringValue = ""+4.2;
        dto.requestParams.get(4).stringValue = ""+'x';
        dto.requestParams.get(5).stringValue = ""+ Byte.parseByte("42");
        dto.requestParams.get(6).stringValue = ""+ false;
        dto.requestParams.get(7).stringValue = ""+ Short.parseShort("42");
        ActionResponseDto responseDto = new ActionResponseDto();
        rpcController.executeAction(dto, responseDto);
        assertNotNull(responseDto.rpcResponse);
        assertEquals(RPCSupportedDataType.STRING, responseDto.rpcResponse.type.type);
        assertEquals("int:42,float:4.2,long:42,double:4.2,char:x,byte:42,boolean:false,short:42", responseDto.rpcResponse.stringValue);
    }

    @Test
    public void testSimplePrimitiveEndpoint(){
        List<RPCActionDto> dtos = interfaceSchemas.get(0).endpoints.stream().filter(s-> s.actionName.equals("simplePrimitive")).collect(Collectors.toList());
        assertEquals(1, dtos.size());
        RPCActionDto dto = dtos.get(0).copy();
        assertEquals(8, dto.requestParams.size());
        dto.requestParams.get(0).stringValue = ""+42;
        dto.requestParams.get(1).stringValue = ""+4.2f;
        dto.requestParams.get(2).stringValue = ""+42L;
        dto.requestParams.get(3).stringValue = ""+4.2;
        dto.requestParams.get(4).stringValue = ""+'x';
        dto.requestParams.get(5).stringValue = ""+ Byte.parseByte("42");
        dto.requestParams.get(6).stringValue = ""+ false;
        dto.requestParams.get(7).stringValue = ""+ Short.parseShort("42");
        ActionResponseDto responseDto = new ActionResponseDto();
        rpcController.executeAction(dto, responseDto);
        assertNotNull(responseDto.rpcResponse);
        assertEquals(RPCSupportedDataType.STRING, responseDto.rpcResponse.type.type);
        assertEquals("int:42,float:4.2,long:42,double:4.2,char:x,byte:42,boolean:false,short:42", responseDto.rpcResponse.stringValue);
    }


    @Test
    public void testByteResponse(){
        List<RPCActionDto> dtos = interfaceSchemas.get(0).endpoints.stream().filter(s-> s.actionName.equals("byteResponse")).collect(Collectors.toList());
        assertEquals(1, dtos.size());
        RPCActionDto dto = dtos.get(0).copy();
        dto.outputFormat = SutInfoDto.OutputFormat.JAVA_JUNIT_5;

        dto.requestParams.get(0).stringValue = "" + Byte.parseByte("0");
        dto.requestParams.get(1).stringValue = "" + Byte.parseByte("42");
        assertEquals(2, dto.requestParams.size());
        ActionResponseDto responseDto = new ActionResponseDto();
        dto.doGenerateTestScript = true;
        dto.doGenerateAssertions = true;
        dto.controllerVariable = "controller";
        dto.responseVariable = "res1";
        rpcController.executeAction(dto, responseDto);
        assertNotNull(responseDto.rpcResponse);
        assertEquals(RPCSupportedDataType.CUSTOM_OBJECT, responseDto.rpcResponse.type.type);
        assertEquals(6, responseDto.testScript.size());
        assertEquals("com.thrift.example.artificial.ByteResponse res1 = null;", responseDto.testScript.get(0));
        assertEquals("{", responseDto.testScript.get(1));
        assertEquals(" byte arg0 = 0;", responseDto.testScript.get(2));
        assertEquals(" Byte arg1 = 42;", responseDto.testScript.get(3));
        assertEquals(" res1 = ((com.thrift.example.artificial.RPCInterfaceExampleImpl)(controller.getRPCClient(\"com.thrift.example.artificial.RPCInterfaceExample\"))).byteResponse(arg0,arg1);", responseDto.testScript.get(4));
        assertEquals("}", responseDto.testScript.get(5));
        assertEquals(2, responseDto.assertionScript.size());
        assertEquals("assertEquals(42, res1.byteValue.byteValue());", responseDto.assertionScript.get(0));
        assertEquals("assertEquals(0, res1.pbyteValue);", responseDto.assertionScript.get(1));
        responseDto.testScript.forEach(System.out::println);
        responseDto.assertionScript.forEach(System.out::println);

    }

    @Test
    public void testLocalDate(){
        List<RPCActionDto> dtos = interfaceSchemas.get(0).endpoints.stream().filter(s-> s.actionName.equals("localDateToString")).collect(Collectors.toList());
        assertEquals(1, dtos.size());
        RPCActionDto dto = dtos.get(0).copy();
        assertEquals(1, dto.requestParams.size());
        ParamDto request = dto.requestParams.get(0);
        assertEquals(RPCSupportedDataType.LOCAL_DATE, request.type.type);
        assertEquals(3, request.innerContent.size());
        request.innerContent.get(0).stringValue = ""+2023;
        request.innerContent.get(1).stringValue = ""+8;
        request.innerContent.get(2).stringValue = ""+28;

        ActionResponseDto responseDto = new ActionResponseDto();
        dto.doGenerateTestScript = true;
        dto.doGenerateAssertions = true;
        dto.controllerVariable = "rpcController";
        dto.responseVariable = "res1";
        rpcController.executeAction(dto, responseDto);

        String[] expectedScript = ("String res1 = null;\n" +
            "{\n" +
            " java.time.LocalDate arg0 = null;\n" +
            " {\n" +
            "  // Date is 2023-08-28\n" +
            "  arg0 = java.time.LocalDate.ofEpochDay(19597L);\n" +
            " }\n" +
            " res1 = ((com.thrift.example.artificial.RPCInterfaceExampleImpl)(rpcController.getRPCClient(\"com.thrift.example.artificial.RPCInterfaceExample\"))).localDateToString(arg0);\n" +
            "}").split("\n");

        assertEquals(expectedScript.length, responseDto.testScript.size());
        for (int i = 0; i < expectedScript.length; i++)
            assertEquals(expectedScript[i], responseDto.testScript.get(i));

        String[] expectedAssertions = ("//assertEquals(\"2023-08-28\", res1);").split("\n");
        for (int i = 0; i < expectedAssertions.length; i++)
            assertEquals(expectedAssertions[i], responseDto.assertionScript.get(i));


        String res1 = null;
        {
            java.time.LocalDate arg0 = null;
            {
                // Date is 2023-08-28
                arg0 = java.time.LocalDate.ofEpochDay(19597L);
            }
            res1 = ((com.thrift.example.artificial.RPCInterfaceExampleImpl)(rpcController.getRPCClient("com.thrift.example.artificial.RPCInterfaceExample"))).localDateToString(arg0);
        }
        assertEquals("2023-08-28", res1);
    }
}<|MERGE_RESOLUTION|>--- conflicted
+++ resolved
@@ -563,11 +563,7 @@
         rpcController.executeAction(dto, responseDto);
 
 
-<<<<<<< HEAD
         assertEquals(12, responseDto.testScript.size());
-=======
-        assertEquals(11, responseDto.testScript.size());
->>>>>>> 2a43e6b2
         assertEquals("com.thrift.example.artificial.NestedGenericDto<String> res1 = null;", responseDto.testScript.get(0));
         assertEquals("{", responseDto.testScript.get(1));
         assertEquals(" com.thrift.example.artificial.NestedGenericDto<String> arg0 = null;", responseDto.testScript.get(2));
