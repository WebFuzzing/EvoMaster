package org.evomaster.client.java.controller.api.dto;

import org.evomaster.client.java.controller.api.dto.database.schema.DbSchemaDto;
import org.evomaster.client.java.controller.api.dto.problem.RPCProblemDto;
import org.evomaster.client.java.controller.api.dto.problem.RestProblemDto;
import org.evomaster.client.java.controller.api.dto.problem.GraphQLProblemDto;

import java.util.List;
import java.util.Set;

public class SutInfoDto {

    /**
     * If the SUT is a RESTful API, here there will be the info
     * on how to interact with it
     */
    public RestProblemDto restProblem;

    /**
     * If the SUT is a GraphQL API, here there will be the info
     * on how to interact with it
     */
    public GraphQLProblemDto graphQLProblem;

    /**
     * If the SUT is a PRC-based service, here there will be the info
     * on how to interact with it
     */
    public RPCProblemDto rpcProblem;

    /**
     * Whether the SUT is running or not
     */
    public Boolean isSutRunning;

    /*
        Note: this enum must be kept in sync with what declared in
        org.evomaster.core.output.OutputFormat
     */
    public enum OutputFormat {
        JAVA_JUNIT_5,
        JAVA_JUNIT_4,
        KOTLIN_JUNIT_4,
        KOTLIN_JUNIT_5,
        JS_JEST,
        CSHARP_XUNIT
    }

    /**
     * When generating test cases for this SUT, specify the default
     * preferred output format (eg JUnit 4 in Java)
     */
    public OutputFormat defaultOutputFormat;

    /**
     * The base URL of the running SUT (if any).
     * E.g., "http://localhost:8080"
     * It should only contain the protocol and the hostname/port
     */
    public String baseUrlOfSUT;

    /**
     * There is no way a testing system can guess passwords, even
     * if given full access to the database storing them (ie, reversing
     * hash values).
     * As such, the SUT might need to provide a set of valid credentials
     */
    public List<AuthenticationDto> infoForAuthentication;


    /**
     * If the application is using a SQL database, then we need to
     * know its schema to be able to do operations on it.
     */
    public DbSchemaDto sqlSchemaDto;


    /**
     * Information about the "units" in the SUT.
     */
    public UnitsInfoDto unitsInfoDto;

    /**
<<<<<<< HEAD
     * info collected during SUT boot-time
     */
    public BootTimeInfoDto bootTimeInfoDto;
=======
     * Information about the external services used inside the SUT
     */
    public List<ExternalServiceInfoDto> externalServicesDto;
>>>>>>> 2f86389a
}<|MERGE_RESOLUTION|>--- conflicted
+++ resolved
@@ -6,7 +6,6 @@
 import org.evomaster.client.java.controller.api.dto.problem.GraphQLProblemDto;
 
 import java.util.List;
-import java.util.Set;
 
 public class SutInfoDto {
 
@@ -81,13 +80,12 @@
     public UnitsInfoDto unitsInfoDto;
 
     /**
-<<<<<<< HEAD
      * info collected during SUT boot-time
      */
     public BootTimeInfoDto bootTimeInfoDto;
-=======
+
+    /**
      * Information about the external services used inside the SUT
      */
     public List<ExternalServiceInfoDto> externalServicesDto;
->>>>>>> 2f86389a
 }