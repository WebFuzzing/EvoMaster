package org.evomaster.client.java.controller.api.dto;

import org.evomaster.client.java.controller.api.dto.problem.ExternalServiceDto;
import org.evomaster.client.java.controller.api.dto.problem.rpc.RPCActionDto;

import java.util.*;

/**
 * Created by arcuri82 on 16-Sep-19.
 */
public class ActionDto {

    /**
     * The index of this action in the test.
     * Eg, in a test with 10 indices, the index would be
     * between 0 and 9
     */
    public Integer index = null;

    /**
     * The name of the action, used to identify its type.
     * It is not unique.
     * Eg, for REST, it could be something like VERB:PATH
     */
    public String name = null;

    /**
     * A list (possibly empty) of String values used in the action.
     * This info can be used for different kinds of taint analysis, eg
     * to check how such values are used in the SUT
     */
    public List<String> inputVariables = new ArrayList<>();

    /**
     * info to execute an RPC action.
     * note that this is only used when handling RPC problem
     */
    public RPCActionDto rpcCall;

    /**
     * Mapping of external service signature to internal WireMock
     * instance addresses.
     */
    public Map<String, String> externalServiceMapping = new HashMap<>();

<<<<<<< HEAD
    public Map<String, String> localAddressMapping = new HashMap<>();
=======
    public List<ExternalServiceDto> skippedExternalServices = new ArrayList<>();
>>>>>>> 1a13d8fc
}<|MERGE_RESOLUTION|>--- conflicted
+++ resolved
@@ -43,9 +43,8 @@
      */
     public Map<String, String> externalServiceMapping = new HashMap<>();
 
-<<<<<<< HEAD
     public Map<String, String> localAddressMapping = new HashMap<>();
-=======
+
     public List<ExternalServiceDto> skippedExternalServices = new ArrayList<>();
->>>>>>> 1a13d8fc
+
 }