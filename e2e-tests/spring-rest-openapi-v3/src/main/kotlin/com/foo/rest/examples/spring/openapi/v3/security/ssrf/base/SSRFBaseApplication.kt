package com.foo.rest.examples.spring.openapi.v3.security.ssrf.base

import com.foo.rest.examples.spring.openapi.v3.security.ssrf.RemoteDataDto
import com.foo.rest.examples.spring.openapi.v3.security.ssrf.UserDto
import io.swagger.v3.oas.annotations.Operation
import io.swagger.v3.oas.annotations.responses.ApiResponse
import io.swagger.v3.oas.annotations.responses.ApiResponses
import org.springframework.boot.SpringApplication
import org.springframework.boot.autoconfigure.SpringBootApplication
import org.springframework.boot.autoconfigure.security.servlet.SecurityAutoConfiguration
import org.springframework.http.ResponseEntity
import org.springframework.web.bind.annotation.PostMapping
import org.springframework.web.bind.annotation.RequestBody
import org.springframework.web.bind.annotation.RequestMapping
import org.springframework.web.bind.annotation.RestController
import java.net.HttpURLConnection
import java.net.URL

@SpringBootApplication(exclude = [SecurityAutoConfiguration::class])
@RequestMapping(path = ["/api"])
@RestController
open class SSRFBaseApplication {

    // TODO: Need to handle URL whitelist prevention in another case study

    companion object {
        @JvmStatic
        fun main(args: Array<String>) {
            SpringApplication.run(SSRFBaseApplication::class.java, *args)
        }
    }

    @Operation(
        summary = "POST endpoint to fetch remote image",
        description = "Can be used to fetch remote profile image for user."
    )
    @ApiResponses(
        value = [
            ApiResponse(responseCode = "200", description = "Successful response"),
            ApiResponse(responseCode = "204", description = "Unable to fetch the remote image"),
            ApiResponse(responseCode = "400", description = "Invalid request"),
            ApiResponse(responseCode = "500", description = "Invalid server error")
        ]
    )
    @PostMapping(path = ["/fetch/image"])
    open fun fetchUserImage(@RequestBody userInfo: UserDto): ResponseEntity<String> {
        if (userInfo.profileImageUrl!!.isNotEmpty()) {
            return try {
                val url = URL(userInfo.profileImageUrl)
                val connection = url.openConnection() as HttpURLConnection
                connection.setRequestProperty("accept", "application/json")
<<<<<<< HEAD
=======
                connection.requestMethod = "GET"
>>>>>>> 2b4aff74
                connection.connectTimeout = 1000

                // Note: Here the saving file should exist
                if (connection.responseCode == 200) {
                    return ResponseEntity.status(200).body("OK")
                }

                ResponseEntity.status(204).body("Unable to fetch remote image.")
            } catch (e: Exception) {
<<<<<<< HEAD
=======
                // There is no guarantee [userInfo.profileImageUrl] to exists
                // Due to this, returns HTTP 204 to simulate the success, as we consider only the
                // tests with HTTP 2XX codes.
>>>>>>> 2b4aff74
                ResponseEntity.status(204).body("Unable to fetch remote image.")
            }
        }

        return ResponseEntity.badRequest().body("Invalid request")
    }

    @Operation(
        summary = "POST endpoint to fetch sensor data",
        description = "Can be used to fetch sensor data from remote source"
    )
    @ApiResponses(
        value = [
            ApiResponse(responseCode = "200", description = "Successful response"),
            ApiResponse(responseCode = "204", description = "Unable to fetch remote data"),
            ApiResponse(responseCode = "400", description = "Invalid request"),
            ApiResponse(responseCode = "500", description = "Invalid server error")
        ]
    )
    @PostMapping(path = ["/fetch/data"])
    open fun fetchSensorData(@RequestBody remoteData: RemoteDataDto): ResponseEntity<String> {
        if (remoteData.sensorUrl!!.isNotEmpty()) {
            return try {
                val url = URL(remoteData.sensorUrl)
                val connection = url.openConnection() as HttpURLConnection
                connection.setRequestProperty("accept", "application/json")
<<<<<<< HEAD
=======
                connection.requestMethod = "GET"
>>>>>>> 2b4aff74
                connection.connectTimeout = 1000

                if (connection.responseCode == 200) {
                    return ResponseEntity.status(200).body("OK")
                }

                ResponseEntity.status(204).body("Unable to fetch sensor data.")
            } catch (e: Exception) {
<<<<<<< HEAD
                ResponseEntity.status(204).body("Unable to fetch remote image.")
=======
                ResponseEntity.status(204).body("Unable to fetch sensor data.")
>>>>>>> 2b4aff74
            }
        }

        return ResponseEntity.badRequest().body("Invalid request")
    }
}<|MERGE_RESOLUTION|>--- conflicted
+++ resolved
@@ -49,10 +49,7 @@
                 val url = URL(userInfo.profileImageUrl)
                 val connection = url.openConnection() as HttpURLConnection
                 connection.setRequestProperty("accept", "application/json")
-<<<<<<< HEAD
-=======
                 connection.requestMethod = "GET"
->>>>>>> 2b4aff74
                 connection.connectTimeout = 1000
 
                 // Note: Here the saving file should exist
@@ -62,12 +59,9 @@
 
                 ResponseEntity.status(204).body("Unable to fetch remote image.")
             } catch (e: Exception) {
-<<<<<<< HEAD
-=======
                 // There is no guarantee [userInfo.profileImageUrl] to exists
                 // Due to this, returns HTTP 204 to simulate the success, as we consider only the
                 // tests with HTTP 2XX codes.
->>>>>>> 2b4aff74
                 ResponseEntity.status(204).body("Unable to fetch remote image.")
             }
         }
@@ -94,10 +88,7 @@
                 val url = URL(remoteData.sensorUrl)
                 val connection = url.openConnection() as HttpURLConnection
                 connection.setRequestProperty("accept", "application/json")
-<<<<<<< HEAD
-=======
                 connection.requestMethod = "GET"
->>>>>>> 2b4aff74
                 connection.connectTimeout = 1000
 
                 if (connection.responseCode == 200) {
@@ -106,11 +97,7 @@
 
                 ResponseEntity.status(204).body("Unable to fetch sensor data.")
             } catch (e: Exception) {
-<<<<<<< HEAD
-                ResponseEntity.status(204).body("Unable to fetch remote image.")
-=======
                 ResponseEntity.status(204).body("Unable to fetch sensor data.")
->>>>>>> 2b4aff74
             }
         }
 
