--- conflicted
+++ resolved
@@ -3,10 +3,6 @@
 import io.swagger.v3.oas.annotations.media.Schema
 
 class RemoteDataDto {
-<<<<<<< HEAD
-
-=======
->>>>>>> 2227d95f
     @Schema(name = "sensorUrl", example = "http://example.com/data/json", required = true, description = "Remote sensor url to fetch data")
     var sensorUrl: String? = null
 }