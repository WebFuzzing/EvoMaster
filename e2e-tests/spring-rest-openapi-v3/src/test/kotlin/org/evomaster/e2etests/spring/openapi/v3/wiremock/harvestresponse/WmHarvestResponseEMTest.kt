--- conflicted
+++ resolved
@@ -39,11 +39,7 @@
                 args.add("--externalServiceIPSelectionStrategy")
                 args.add("USER")
                 args.add("--externalServiceIP")
-<<<<<<< HEAD
                 args.add("127.0.0.55")
-=======
-                args.add("127.0.0.50")
->>>>>>> 233914db
                 args.add("--probOfHarvestingResponsesFromActualExternalServices")
                 args.add("0.9")
                 args.add("--probOfMutatingResponsesBasedOnActualResponse")
