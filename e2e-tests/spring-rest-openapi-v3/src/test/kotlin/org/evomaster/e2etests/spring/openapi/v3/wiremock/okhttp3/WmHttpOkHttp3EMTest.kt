package org.evomaster.e2etests.spring.openapi.v3.wiremock.okhttp3

import com.foo.rest.examples.spring.openapi.v3.wiremock.okhttp3.WmOkHttp3Controller
import org.evomaster.ci.utils.CIUtils
import org.evomaster.core.EMConfig
import org.evomaster.core.problem.rest.HttpVerb
import org.evomaster.e2etests.spring.openapi.v3.SpringTestBase
import org.junit.jupiter.api.Assertions.assertTrue
import org.junit.jupiter.api.BeforeAll
import org.junit.jupiter.api.Test


class WmHttpOkHttp3EMTest : SpringTestBase() {

    companion object {
        @BeforeAll
        @JvmStatic
        fun init() {

            val config = EMConfig()
            config.instrumentMR_NET = true
            initClass(WmOkHttp3Controller(listOf("/api/wm/socketconnect/sstring")), config)

            /*
            The test fails on CI, but not local with WM 2.32.0

            if updating WM to 2.34.0, the test fails on local windows as well (TO CHECK)
            */
            //CIUtils.skipIfOnGA()
        }
    }


    @Test
    fun testRunEM() {

        runTestHandlingFlakyAndCompilation(
            "WmHttpOkHttp3EM",
            "org.foo.WmHttpOkHttp3EM",
<<<<<<< HEAD
            100,
            true,
=======
            1000,
            false,
>>>>>>> 5308acf3
            { args: MutableList<String> ->

                args.add("--externalServiceIPSelectionStrategy")
                args.add("USER")
                args.add("--externalServiceIP")
                args.add("127.0.0.72")

                val solution = initAndRun(args)

                assertTrue(solution.individuals.size >= 1)
                assertHasAtLeastOne(solution, HttpVerb.GET, 200, "/api/wm/socketconnect/string", "OK")
                assertHasAtLeastOne(solution, HttpVerb.GET, 200, "/api/wm/socketconnect/string", "Hello There")
<<<<<<< HEAD
=======

>>>>>>> 5308acf3
                assertHasAtLeastOne(solution, HttpVerb.GET, 400, "/api/wm/socketconnect/string", null)
                // TODO: We don't have any situtation to expect this output, so disabling temporarily until issues fixed
//                assertHasAtLeastOne(solution, HttpVerb.GET, 418, "/api/wm/socketconnect/string", null)

                assertHasAtLeastOne(solution, HttpVerb.GET, 200, "/api/wm/socketconnect/object", "OK")
            },
            3
        )
    }

}<|MERGE_RESOLUTION|>--- conflicted
+++ resolved
@@ -37,13 +37,8 @@
         runTestHandlingFlakyAndCompilation(
             "WmHttpOkHttp3EM",
             "org.foo.WmHttpOkHttp3EM",
-<<<<<<< HEAD
             100,
             true,
-=======
-            1000,
-            false,
->>>>>>> 5308acf3
             { args: MutableList<String> ->
 
                 args.add("--externalServiceIPSelectionStrategy")
@@ -56,10 +51,7 @@
                 assertTrue(solution.individuals.size >= 1)
                 assertHasAtLeastOne(solution, HttpVerb.GET, 200, "/api/wm/socketconnect/string", "OK")
                 assertHasAtLeastOne(solution, HttpVerb.GET, 200, "/api/wm/socketconnect/string", "Hello There")
-<<<<<<< HEAD
-=======
 
->>>>>>> 5308acf3
                 assertHasAtLeastOne(solution, HttpVerb.GET, 400, "/api/wm/socketconnect/string", null)
                 // TODO: We don't have any situtation to expect this output, so disabling temporarily until issues fixed
 //                assertHasAtLeastOne(solution, HttpVerb.GET, 418, "/api/wm/socketconnect/string", null)
