package org.evomaster.e2etests.spring.openapi.v3.wiremock.okhttp3

import com.foo.rest.examples.spring.openapi.v3.wiremock.okhttp3.WmOkHttp3Controller
import org.evomaster.ci.utils.CIUtils
import org.evomaster.core.EMConfig
import org.evomaster.core.problem.rest.HttpVerb
import org.evomaster.e2etests.spring.openapi.v3.SpringTestBase
import org.junit.jupiter.api.Assertions.assertTrue
import org.junit.jupiter.api.BeforeAll
import org.junit.jupiter.api.Test


class WmHttpOkHttp3EMTest : SpringTestBase() {

    companion object {
        @BeforeAll
        @JvmStatic
        fun init() {

            val config = EMConfig()
            config.instrumentMR_NET = true
            initClass(WmOkHttp3Controller(listOf("/api/wm/socketconnect/sstring")), config)

            /*
            The test fails on CI, but not local with WM 2.32.0

            if updating WM to 2.34.0, the test fails on local windows as well (TO CHECK)
            */
            //CIUtils.skipIfOnGA()
        }
    }


    @Test
    fun testRunEM() {

        runTestHandlingFlakyAndCompilation(
            "WmHttpOkHttp3EM",
            "org.foo.WmHttpOkHttp3EM",
            1000,
<<<<<<< HEAD
            true,
=======
            false,
>>>>>>> 66e55479
            { args: MutableList<String> ->

                args.add("--externalServiceIPSelectionStrategy")
                args.add("USER")
                args.add("--externalServiceIP")
                args.add("127.0.0.72")
//                args.add("--minimize")
//                args.add("false")

                val solution = initAndRun(args)

                assertTrue(solution.individuals.size >= 1)
                assertHasAtLeastOne(solution, HttpVerb.GET, 200, "/api/wm/socketconnect/string", "OK")
                assertHasAtLeastOne(solution, HttpVerb.GET, 200, "/api/wm/socketconnect/string", "Hello There")
<<<<<<< HEAD
                assertHasAtLeastOne(solution, HttpVerb.GET, 400, "/api/wm/socketconnect/string", "")
                assertHasAtLeastOne(solution, HttpVerb.GET, 500, "/api/wm/socketconnect/string", "")
=======
                assertHasAtLeastOne(solution, HttpVerb.GET, 400, "/api/wm/socketconnect/string", null)
                assertHasAtLeastOne(solution, HttpVerb.GET, 418, "/api/wm/socketconnect/string", null)
>>>>>>> 66e55479

                assertHasAtLeastOne(solution, HttpVerb.GET, 200, "/api/wm/socketconnect/object", "OK")
            },
            10
        )
    }

}<|MERGE_RESOLUTION|>--- conflicted
+++ resolved
@@ -38,11 +38,7 @@
             "WmHttpOkHttp3EM",
             "org.foo.WmHttpOkHttp3EM",
             1000,
-<<<<<<< HEAD
             true,
-=======
-            false,
->>>>>>> 66e55479
             { args: MutableList<String> ->
 
                 args.add("--externalServiceIPSelectionStrategy")
@@ -57,13 +53,8 @@
                 assertTrue(solution.individuals.size >= 1)
                 assertHasAtLeastOne(solution, HttpVerb.GET, 200, "/api/wm/socketconnect/string", "OK")
                 assertHasAtLeastOne(solution, HttpVerb.GET, 200, "/api/wm/socketconnect/string", "Hello There")
-<<<<<<< HEAD
-                assertHasAtLeastOne(solution, HttpVerb.GET, 400, "/api/wm/socketconnect/string", "")
-                assertHasAtLeastOne(solution, HttpVerb.GET, 500, "/api/wm/socketconnect/string", "")
-=======
                 assertHasAtLeastOne(solution, HttpVerb.GET, 400, "/api/wm/socketconnect/string", null)
                 assertHasAtLeastOne(solution, HttpVerb.GET, 418, "/api/wm/socketconnect/string", null)
->>>>>>> 66e55479
 
                 assertHasAtLeastOne(solution, HttpVerb.GET, 200, "/api/wm/socketconnect/object", "OK")
             },
