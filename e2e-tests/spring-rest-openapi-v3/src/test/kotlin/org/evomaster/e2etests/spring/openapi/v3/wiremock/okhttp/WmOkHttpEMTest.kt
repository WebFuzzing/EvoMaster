--- conflicted
+++ resolved
@@ -28,11 +28,7 @@
         runTestHandlingFlakyAndCompilation(
             "WmOkHttpEM",
             "org.foo.WmOkHttpEM",
-<<<<<<< HEAD
-            100,
-=======
             200,
->>>>>>> 233914db
             true,
             { args: MutableList<String> ->
 
