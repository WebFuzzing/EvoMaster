package org.evomaster.e2etests.utils;

import com.google.inject.Injector;
import kotlin.Unit;
import org.apache.commons.io.FileUtils;
import org.evomaster.client.java.controller.EmbeddedSutController;
import org.evomaster.client.java.controller.InstrumentedSutStarter;
import org.evomaster.client.java.controller.api.dto.SutInfoDto;
import org.evomaster.client.java.controller.internal.SutController;
import org.evomaster.client.java.instrumentation.shared.ClassName;
import org.evomaster.client.java.instrumentation.staticstate.ExecutionTracer;
import org.evomaster.client.java.utils.SimpleLogger;
import org.evomaster.core.Main;
import org.evomaster.core.StaticCounter;
import org.evomaster.core.logging.LoggingUtil;
import org.evomaster.core.output.OutputFormat;
import org.evomaster.core.output.compiler.CompilerForTestGenerated;
import org.evomaster.core.problem.rest.*;
import org.evomaster.core.remote.service.RemoteController;
import org.evomaster.core.search.Action;
import org.evomaster.core.search.EvaluatedIndividual;
import org.evomaster.core.search.Individual;
import org.evomaster.core.search.Solution;
import org.junit.jupiter.api.AfterAll;
import org.junit.jupiter.api.BeforeEach;
import org.junit.platform.launcher.listeners.TestExecutionSummary;

import java.io.File;
import java.io.PrintWriter;
import java.io.StringWriter;
import java.time.Duration;
import java.util.ArrayList;
import java.util.Arrays;
import java.util.List;
import java.util.function.Consumer;

import static org.junit.jupiter.api.Assertions.*;

public abstract class RestTestBase  extends WsTestBase{

<<<<<<< HEAD
    protected static InstrumentedSutStarter embeddedStarter;
    protected static String baseUrlOfSut;
    protected static SutController controller;
    protected static RemoteController remoteController;
    protected static int controllerPort;


    private final static int STARTING_SEED = 42;
    protected int defaultSeed = STARTING_SEED;

    public final static String TESTS_OUTPUT_ROOT_FOLDER = "target/em-tests/";

    @AfterAll
    public static void tearDown() {

        assertTimeoutPreemptively(Duration.ofMinutes(2), () -> {
            boolean stopped = remoteController.stopSUT();
            stopped = embeddedStarter.stop() && stopped;

            assertTrue(stopped);
        });

        SimpleLogger.setThreshold(SimpleLogger.Level.INFO);
    }


    @BeforeEach
    public void initTest() {

        //in case it was modified in a previous test in the same class
        defaultSeed = STARTING_SEED;

        StaticCounter.Companion.reset();

        assertTimeoutPreemptively(Duration.ofMinutes(2), () -> {
            boolean reset = remoteController.resetSUT();
            assertTrue(reset);
        });

        SimpleLogger.setThreshold(SimpleLogger.Level.DEBUG);
    }
=======
>>>>>>> 5dfb2e34


    protected Solution<RestIndividual> initAndRun(List<String> args){
        return (Solution<RestIndividual>) Main.initAndRun(args.toArray(new String[0]));
    }

<<<<<<< HEAD
    protected Injector init(List<String> args) {
        return Main.init(args.toArray(new String[0]));
    }

    protected void initPartialOracles(Injector injector) {
        Main.initPartialOracles(injector);
    }

    protected String outputFolderPath(String outputFolderName){
        return TESTS_OUTPUT_ROOT_FOLDER + outputFolderName;
    }

    protected void runAndCheckDeterminism(int iterations, Consumer<List<String>> lambda){
        runAndCheckDeterminism(iterations, lambda, 2, false);
    }

    protected String runAndCheckDeterminism(int iterations, Consumer<List<String>> lambda, int times, boolean notDeterminism){

        /*
            As some HTTP verbs are idempotent, they could be repeated... and we have no control whatsoever on it :(
            so, for these deterministic checks, we disable the loggers in the driver
         */
        SimpleLogger.setThreshold(SimpleLogger.Level.OFF);

        List<String> args =  new ArrayList<>(Arrays.asList(
                "--createTests", "false",
                "--seed", "42",
                "--showProgress", "false",
                "--avoidNonDeterministicLogs", "true",
                "--sutControllerPort", "" + controllerPort,
                "--maxActionEvaluations", "" + iterations,
                "--stoppingCriterion", "FITNESS_EVALUATIONS",
                "--useTimeInFeedbackSampling" , "false"
        ));

        return isDeterminismConsumer(args, lambda, times, notDeterminism);
    }
    protected String isDeterminismConsumer(List<String> args, Consumer<List<String>> lambda) {
        return isDeterminismConsumer(args, lambda, 2, false);
    }

    protected String isDeterminismConsumer(List<String> args, Consumer<List<String>> lambda, int times, boolean notEqual) {
        assert(times >= 2);

        String firstRun = consumerToString(args, lambda);

        int c = 1;
        while (c < times){
            String secondRun = consumerToString(args, lambda);
            if (notEqual)
                assertNotEquals(firstRun, secondRun);
            else
                assertEquals(firstRun, secondRun);
            firstRun = secondRun;
            c++;
        }
        return firstRun;
    }

    protected String consumerToString(List<String> args, Consumer<List<String>> lambda){
        StaticCounter.Companion.reset();
        return LoggingUtil.Companion.runWithDeterministicLogger(
                () -> {lambda.accept(args); return Unit.INSTANCE;}
        );
    }

    protected void runTestHandlingFlaky(
            String outputFolderName,
            String fullClassName,
            int iterations,
            boolean createTests,
            Consumer<List<String>> lambda) throws Throwable{

        runTestHandlingFlaky(outputFolderName, fullClassName, iterations, createTests, lambda, 3);
    }


    protected void runTestHandlingFlaky(
            String outputFolderName,
            String fullClassName,
            int iterations,
            boolean createTests,
            Consumer<List<String>> lambda,
            int timeoutMinutes) throws Throwable{

        runTestHandlingFlaky(outputFolderName, fullClassName, null, iterations, createTests, lambda, timeoutMinutes);
    }

    protected void runTestHandlingFlaky(
            String outputFolderName,
            String fullClassName,
            List<String> terminations,
            int iterations,
            boolean createTests,
            Consumer<List<String>> lambda,
            int timeoutMinutes) throws Throwable{

        List<ClassName> classNames = new ArrayList<>();

        if(terminations == null || terminations.isEmpty()){
            classNames.add(new ClassName(fullClassName));
        } else {
            for (String termination : terminations) {
                classNames.add(new ClassName(fullClassName + termination));
            }
        }

         /*
            Years have passed, still JUnit 5 does not handle global test timeouts :(
            https://github.com/junit-team/junit5/issues/80
         */
        assertTimeoutPreemptively(Duration.ofMinutes(timeoutMinutes), () -> {
            ClassName className = new ClassName(fullClassName);
            clearGeneratedFiles(outputFolderName, classNames);

            handleFlaky(
                    () -> {
                        List<String> args = getArgsWithCompilation(iterations, outputFolderName, className, createTests);
                        defaultSeed++;
                        lambda.accept(new ArrayList<>(args));
                    }
            );
        });
    }



    protected void runTestHandlingFlakyAndCompilation(
            String outputFolderName,
            String fullClassName,
            int iterations,
            Consumer<List<String>> lambda) throws Throwable {

        runTestHandlingFlakyAndCompilation(outputFolderName, fullClassName, Arrays.asList(""), iterations, true, lambda, 3);
    }

    protected void runTestHandlingFlakyAndCompilation(
            String outputFolderName,
            String fullClassName,
            List<String> terminations,
            int iterations,
            Consumer<List<String>> lambda) throws Throwable {

        runTestHandlingFlakyAndCompilation(outputFolderName, fullClassName, terminations, iterations, true, lambda, 3);
    }

    protected void runTestHandlingFlakyAndCompilation(
            String outputFolderName,
            String fullClassName,
            List<String> terminations,
            int iterations,
            boolean createTests,
            Consumer<List<String>> lambda,
            int timeoutMinutes) throws Throwable {

        runTestHandlingFlaky(outputFolderName, fullClassName, terminations, iterations, createTests,lambda, timeoutMinutes);


        //BMR: this is where I should handle multiples???
        if (createTests){
            for (String termination : terminations) {
                assertTimeoutPreemptively(Duration.ofMinutes(2), () -> {
                    ClassName className = new ClassName(fullClassName + termination);
                    clearCompiledFiles(className);
                    //the first one goes through, but for the second generated files appear to not be clean.
                    compileRunAndVerifyTests(outputFolderName, className);
                });
            }
        }
    }

    protected void runTestHandlingFlakyAndCompilation(
            String outputFolderName,
            String fullClassName,
            int iterations,
            boolean createTests,
            Consumer<List<String>> lambda,
            int timeoutMinutes) throws Throwable {

        runTestHandlingFlaky(outputFolderName, fullClassName, iterations, createTests,lambda, timeoutMinutes);

        if (createTests){
            assertTimeoutPreemptively(Duration.ofMinutes(2), () -> {
                ClassName className = new ClassName(fullClassName);
                compileRunAndVerifyTests(outputFolderName, className);
            });
        }
    }

    protected void compileRunAndVerifyTests(String outputFolderName, ClassName className){

        ExecutionTracer.setKillSwitch(false); //make sure it is not on

        Class<?> klass = loadClass(className);
        assertNull(klass);

        compile(outputFolderName);
        klass = loadClass(className);
        assertNotNull(klass);

        StringWriter writer = new StringWriter();
        PrintWriter pw = new PrintWriter(writer);

        TestExecutionSummary summary = JUnitTestRunner.runTestsInClass(klass);
        summary.printFailuresTo(pw, 100);
        String failures = writer.toString();

        assertTrue(summary.getContainersFoundCount() > 0);
        assertEquals(0, summary.getContainersFailedCount(), failures);
        assertTrue(summary.getContainersSucceededCount() > 0);
        assertTrue(summary.getTestsFoundCount() > 0);
        assertEquals(0, summary.getTestsFailedCount(), failures);
        assertTrue(summary.getTestsSucceededCount() > 0);
    }

    protected void clearGeneratedFiles(String outputFolderName, List<ClassName> testClassNames){

        File folder = new File(outputFolderPath(outputFolderName));
        try{
            FileUtils.deleteDirectory(folder);
        }catch (Exception e){
            throw new RuntimeException(e);
        }

        for (ClassName testClassName : testClassNames){
            clearCompiledFiles(testClassName);
        }

    }

    protected void clearGeneratedFiles(String outputFolderName, ClassName testClassName){
        List<ClassName> classNames = new ArrayList<ClassName>();
        classNames.add(testClassName);

        clearGeneratedFiles(outputFolderName, classNames);
    }

    protected void clearCompiledFiles(ClassName testClassName){
        String byteCodePath = "target/test-classes/" + testClassName.getAsResourcePath();
        File compiledFile = new File(byteCodePath);
        boolean result = compiledFile.delete();

    }

    protected Class<?> loadClass(ClassName className){
        try {
            return this.getClass().getClassLoader().loadClass(className.getFullNameWithDots());
        } catch (ClassNotFoundException e) {
            return null;
        }
    }

    protected void compile(String outputFolderName){

        CompilerForTestGenerated.INSTANCE.compile(
                OutputFormat.KOTLIN_JUNIT_5,
                new File(outputFolderPath(outputFolderName)),
                new File("target/test-classes")
        );
    }

        protected List<String> getArgsWithCompilation(int iterations, String outputFolderName, ClassName testClassName){
            return getArgsWithCompilation(iterations, outputFolderName, testClassName, true);
        }

        protected List<String> getArgsWithCompilation(int iterations, String outputFolderName, ClassName testClassName, boolean createTests){

        return new ArrayList<>(Arrays.asList(
                "--createTests", "" + createTests,
                "--seed", "" + defaultSeed,
                "--useTimeInFeedbackSampling" , "false",
                "--sutControllerPort", "" + controllerPort,
                "--maxActionEvaluations", "" + iterations,
                "--stoppingCriterion", "FITNESS_EVALUATIONS",
                "--outputFolder", outputFolderPath(outputFolderName),
                "--outputFormat", OutputFormat.KOTLIN_JUNIT_5.toString(),
                "--testSuiteFileName", testClassName.getFullNameWithDots()
        ));
    }

    protected static void initClass(EmbeddedSutController controller) throws Exception {

        RestTestBase.controller = controller;

        embeddedStarter = new InstrumentedSutStarter(controller);
        embeddedStarter.start();

        controllerPort = embeddedStarter.getControllerServerPort();

        remoteController = new RemoteController("localhost", controllerPort, true);
        boolean started = remoteController.startSUT();
        assertTrue(started);

        SutInfoDto dto = remoteController.getSutInfo();
        assertNotNull(dto);

        baseUrlOfSut = dto.baseUrlOfSUT;
        assertNotNull(baseUrlOfSut);

        System.out.println("Remote controller running on port " + controllerPort);
        System.out.println("SUT listening on " + baseUrlOfSut);
    }


=======
>>>>>>> 5dfb2e34

    protected List<Integer> getIndexOfHttpCalls(Individual ind, HttpVerb verb) {

        List<Integer> indices = new ArrayList<>();
        List<Action> actions = ind.seeActions();

        for (int i = 0; i < actions.size(); i++) {
            if (actions.get(i) instanceof RestCallAction) {
                RestCallAction action = (RestCallAction) actions.get(i);
                if (action.getVerb() == verb) {
                    indices.add(i);
                }
            }
        }

        return indices;
    }


    protected boolean hasAtLeastOne(EvaluatedIndividual<RestIndividual> ind,
                                    HttpVerb verb,
                                    int expectedStatusCode) {

        List<Integer> index = getIndexOfHttpCalls(ind.getIndividual(), verb);
        for (int i : index) {
            String statusCode = ind.getResults().get(i).getResultValue(
                    RestCallResult.STATUS_CODE);
            if (statusCode.equals("" + expectedStatusCode)) {
                return true;
            }
        }
        return false;
    }

    protected boolean hasAtLeastOne(EvaluatedIndividual<RestIndividual> ind,
                                    HttpVerb verb,
                                    int expectedStatusCode,
                                    String path,
                                    String inResponse) {

        List<RestAction> actions = ind.getIndividual().seeActions();

        boolean stopped = false;

        for (int i = 0; i < actions.size() && !stopped; i++) {

            RestCallResult res = (RestCallResult) ind.getResults().get(i);
            stopped = res.getStopping();

            if (!(actions.get(i) instanceof RestCallAction)) {
                continue;
            }

            RestCallAction action = (RestCallAction) actions.get(i);

            if (action.getVerb() != verb) {
                continue;
            }

            if (path != null) {
                RestPath target = new RestPath(path);
                if (!action.getPath().isEquivalent(target)) {
                    continue;
                }
            }



            Integer statusCode = res.getStatusCode();

            if (!statusCode.equals(expectedStatusCode)) {
                continue;
            }

            String body = res.getBody();
            if (inResponse != null && (body==null ||  !body.contains(inResponse))) {
                continue;
            }

            return true;
        }

        return false;
    }

    protected int countExpected(Solution<RestIndividual> solution,
                                       HttpVerb verb,
                                       int expectedStatusCode,
                                       String path,
                                       String inResponse, int count, List<String> msg) {

        boolean ok = solution.getIndividuals().stream().anyMatch(
                ind -> hasAtLeastOne(ind, verb, expectedStatusCode, path, inResponse));
        if (!ok){
            msg.add("Seed " + (defaultSeed-1)+". ");
            msg.add("Missing " + expectedStatusCode + " " + verb + " " + path + " " + inResponse + "\n");
        }

        return ok? count+1: count;
    }

    protected void assertHasAtLeastOne(Solution<RestIndividual> solution,
                                       HttpVerb verb,
                                       int expectedStatusCode,
                                       String path,
                                       String inResponse) {

        boolean ok = solution.getIndividuals().stream().anyMatch(
                ind -> hasAtLeastOne(ind, verb, expectedStatusCode, path, inResponse));

        String errorMsg = "Seed " + (defaultSeed-1)+". ";
        errorMsg += "Missing " + expectedStatusCode + " " + verb + " " + path + " " + inResponse + "\n";

        assertTrue(ok, errorMsg + restActions(solution));
    }

    protected void assertInsertionIntoTable(Solution<RestIndividual> solution, String tableName) {

        boolean ok = solution.getIndividuals().stream().anyMatch(
                ind -> ind.getIndividual().getDbInitialization().stream().anyMatch(
                        da -> da.getTable().getName().equalsIgnoreCase(tableName))
        );

        assertTrue(ok);
    }

    protected void assertHasAtLeastOne(Solution<RestIndividual> solution,
                                       HttpVerb verb,
                                       int expectedStatusCode) {
        assertHasAtLeastOne(solution, verb, expectedStatusCode, null, null);
    }

    protected String restActions(Solution<RestIndividual> solution) {
        StringBuffer msg = new StringBuffer("REST calls:\n");

        solution.getIndividuals().stream().flatMap(ind -> ind.evaluatedActions().stream())
                .filter(ea -> ea.getAction() instanceof RestCallAction)
                .map(ea -> {
                    String s = ((RestCallResult)ea.getResult()).getStatusCode() + " ";
                    s += ea.getAction().toString() + "\n";
                    return s;
                })
                .sorted()
                .forEach(s -> msg.append(s));
        ;

        return msg.toString();
    }

    protected void assertNone(Solution<RestIndividual> solution,
                              HttpVerb verb,
                              int expectedStatusCode) {

        boolean ok = solution.getIndividuals().stream().noneMatch(
                ind -> hasAtLeastOne(ind, verb, expectedStatusCode));

        StringBuffer msg = new StringBuffer("REST calls:\n");
        if (!ok) {
            solution.getIndividuals().stream().flatMap(ind -> ind.evaluatedActions().stream())
                    .map(ea -> ea.getAction())
                    .filter(a -> a instanceof RestCallAction)
                    .forEach(a -> msg.append(a.toString() + "\n"));
        }

        assertTrue(ok, msg.toString());
    }


}<|MERGE_RESOLUTION|>--- conflicted
+++ resolved
@@ -31,38 +31,13 @@
 import java.time.Duration;
 import java.util.ArrayList;
 import java.util.Arrays;
+import java.util.Collections;
 import java.util.List;
 import java.util.function.Consumer;
 
 import static org.junit.jupiter.api.Assertions.*;
 
 public abstract class RestTestBase  extends WsTestBase{
-
-<<<<<<< HEAD
-    protected static InstrumentedSutStarter embeddedStarter;
-    protected static String baseUrlOfSut;
-    protected static SutController controller;
-    protected static RemoteController remoteController;
-    protected static int controllerPort;
-
-
-    private final static int STARTING_SEED = 42;
-    protected int defaultSeed = STARTING_SEED;
-
-    public final static String TESTS_OUTPUT_ROOT_FOLDER = "target/em-tests/";
-
-    @AfterAll
-    public static void tearDown() {
-
-        assertTimeoutPreemptively(Duration.ofMinutes(2), () -> {
-            boolean stopped = remoteController.stopSUT();
-            stopped = embeddedStarter.stop() && stopped;
-
-            assertTrue(stopped);
-        });
-
-        SimpleLogger.setThreshold(SimpleLogger.Level.INFO);
-    }
 
 
     @BeforeEach
@@ -80,15 +55,12 @@
 
         SimpleLogger.setThreshold(SimpleLogger.Level.DEBUG);
     }
-=======
->>>>>>> 5dfb2e34
 
 
     protected Solution<RestIndividual> initAndRun(List<String> args){
         return (Solution<RestIndividual>) Main.initAndRun(args.toArray(new String[0]));
     }
 
-<<<<<<< HEAD
     protected Injector init(List<String> args) {
         return Main.init(args.toArray(new String[0]));
     }
@@ -393,8 +365,6 @@
     }
 
 
-=======
->>>>>>> 5dfb2e34
 
     protected List<Integer> getIndexOfHttpCalls(Individual ind, HttpVerb verb) {
 
