package bar.examples.it.spring.aiconstraint.numeric

import io.swagger.v3.oas.annotations.Parameter
import org.springframework.boot.SpringApplication
import org.springframework.boot.autoconfigure.SpringBootApplication
import org.springframework.boot.autoconfigure.security.servlet.SecurityAutoConfiguration
import org.springframework.http.ResponseEntity
import org.springframework.web.bind.annotation.*

@SpringBootApplication(exclude = [SecurityAutoConfiguration::class])
@RequestMapping(path = ["/api"])
@RestController
open class AICNumericApplication {

    companion object {
        @JvmStatic
        fun main(args: Array<String>) {
            SpringApplication.run(AICNumericApplication::class.java, *args)
        }
    }


    @GetMapping("/numeric")
    open fun getString(
        @RequestParam("x", required = true) @Parameter(required=true) x: Int

    ) : ResponseEntity<String> {

<<<<<<< HEAD
        if(x in 381..421){
            return ResponseEntity.status(200).build()
        }

        return ResponseEntity.status(400).build()
    }



=======
        if(x !in 1925..2025){
            return ResponseEntity.status(400).build()
        }
        return ResponseEntity.status(200).build()
>>>>>>> 4c8936e4

    }



}<|MERGE_RESOLUTION|>--- conflicted
+++ resolved
@@ -26,22 +26,10 @@
 
     ) : ResponseEntity<String> {
 
-<<<<<<< HEAD
-        if(x in 381..421){
-            return ResponseEntity.status(200).build()
-        }
-
-        return ResponseEntity.status(400).build()
-    }
-
-
-
-=======
         if(x !in 1925..2025){
             return ResponseEntity.status(400).build()
         }
         return ResponseEntity.status(200).build()
->>>>>>> 4c8936e4
 
     }
 
