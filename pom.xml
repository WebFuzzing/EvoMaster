--- conflicted
+++ resolved
@@ -542,166 +542,6 @@
             </dependency>
 
 
-<<<<<<< HEAD
-            <!-- DropWizard -->
-            <dependency>
-                <groupId>io.dropwizard</groupId>
-                <artifactId>dropwizard-core</artifactId>
-                <version>${dropwizard.version}</version>
-            </dependency>
-            <dependency>
-                <groupId>io.dropwizard</groupId>
-                <artifactId>dropwizard-assets</artifactId>
-                <version>${dropwizard.version}</version>
-            </dependency>
-            <dependency>
-                <groupId>io.dropwizard</groupId>
-                <artifactId>dropwizard-testing</artifactId>
-                <version>${dropwizard.version}</version>
-                <scope>test</scope>
-            </dependency>
-            <dependency>
-                <groupId>io.dropwizard</groupId>
-                <artifactId>dropwizard-jetty</artifactId>
-                <version>${dropwizard.version}</version>
-                <exclusions>
-                    <exclusion>
-                        <groupId>org.eclipse.jetty</groupId>
-                        <artifactId>*</artifactId>
-                    </exclusion>
-                </exclusions>
-            </dependency>
-
-            <!-- Spring -->
-            <dependency>
-                <groupId>org.springframework.boot</groupId>
-                <artifactId>spring-boot</artifactId>
-                <version>${springboot.version}</version>
-            </dependency>
-            <dependency>
-                <groupId>org.springframework.boot</groupId>
-                <artifactId>spring-boot-starter-web</artifactId>
-                <version>${springboot.version}</version>
-            </dependency>
-            <dependency>
-                <groupId>org.springframework.boot</groupId>
-                <artifactId>spring-boot-starter-data-jpa</artifactId>
-                <version>${springboot.version}</version>
-            </dependency>
-            <dependency>
-                <groupId>org.springframework.boot</groupId>
-                <artifactId>spring-boot-starter-security</artifactId>
-                <version>${springboot.version}</version>
-            </dependency>
-            <dependency>
-                <groupId>org.springframework.boot</groupId>
-                <artifactId>spring-boot-starter-validation</artifactId>
-                <version>${springboot.version}</version>
-            </dependency>
-            <dependency>
-                <groupId>org.springframework.boot</groupId>
-                <artifactId>spring-boot-starter-test</artifactId>
-                <scope>test</scope>
-                <version>${springboot.version}</version>
-            </dependency>
-            <dependency>
-                <groupId>org.springframework.boot</groupId>
-                <artifactId>spring-boot-starter-data-mongodb</artifactId>
-                <version>${springboot.version}</version>
-            </dependency>
-            <dependency>
-                <groupId>org.springframework.boot</groupId>
-                <artifactId>spring-boot-starter-data-redis</artifactId>
-                <version>${springboot.version}</version>
-            </dependency>
-            <dependency>
-                <groupId>org.springframework.data</groupId>
-                <artifactId>spring-data-redis</artifactId>
-                <version>${org.springframework.data.version}</version>
-            </dependency>
-            <dependency>
-                <groupId>io.lettuce</groupId>
-                <artifactId>lettuce-core</artifactId>
-                <version>${io.lettuce.core.version}</version>
-            </dependency>
-
-            <!--  SpringFox: Swagger documentation for SpringBoot-->
-            <dependency>
-                <groupId>io.springfox</groupId>
-                <artifactId>springfox-swagger2</artifactId>
-                <version>${springfox.version}</version>
-            </dependency>
-            <dependency>
-                <groupId>io.springfox</groupId>
-                <artifactId>springfox-spring-web</artifactId>
-                <version>${springfox.version}</version>
-            </dependency>
-
-            <!--  SpringDoc: Swagger/OpenApi documentation for SpringBoot-->
-            <dependency>
-                <groupId>org.springdoc</groupId>
-                <artifactId>springdoc-openapi-ui</artifactId>
-                <version>${springdoc.version}</version>
-            </dependency>
-            <dependency>
-                <groupId>org.springdoc</groupId>
-                <artifactId>springdoc-openapi-security</artifactId>
-                <version>${springdoc.version}</version>
-            </dependency>
-            <dependency>
-                <groupId>org.springdoc</groupId>
-                <artifactId>springdoc-openapi-kotlin</artifactId>
-                <version>${springdoc.version}</version>
-            </dependency>
-
-            <!--
-                Swagger for JaxRS
-
-                TODO: at the moment, only used for Dropwizard test.
-                We ll need to update to v3 version
-              -->
-            <dependency>
-                <groupId>io.swagger</groupId>
-                <artifactId>swagger-jaxrs</artifactId>
-                <version>${swagger.version}</version>
-                <exclusions>
-                    <exclusion>
-                        <groupId>com.fasterxml.jackson.core</groupId>
-                        <artifactId>jackson-databind</artifactId>
-                    </exclusion>
-                </exclusions>
-            </dependency>
-            <dependency>
-                <groupId>io.swagger</groupId>
-                <artifactId>swagger-jersey2-jaxrs</artifactId>
-                <version>${swagger.version}</version>
-            </dependency>
-            <dependency>
-                <groupId>io.swagger</groupId>
-                <artifactId>swagger-hibernate-validations</artifactId>
-                <version>${swagger.version}</version>
-            </dependency>
-
-
-            <!--  OpenApi/Swagger Parser-->
-            <dependency>
-                <groupId>io.swagger</groupId>
-                <artifactId>swagger-parser</artifactId>
-                <version>${swagger.parser-v2.version}</version>
-            </dependency>
-            <dependency>
-                <groupId>io.swagger.parser.v3</groupId>
-                <artifactId>swagger-parser</artifactId>
-                <version>${swagger.parser-v3.version}</version>
-            </dependency>
-            <dependency>
-                <groupId>com.atlassian.oai</groupId>
-                <artifactId>swagger-request-validator-core</artifactId>
-                <version>2.44.9</version>
-            </dependency>
-
-=======
->>>>>>> b0c0e92a
             <!-- databases -->
             <dependency>
                 <groupId>com.h2database</groupId>
