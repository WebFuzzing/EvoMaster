<project xmlns="http://maven.apache.org/POM/4.0.0" xmlns:xsi="http://www.w3.org/2001/XMLSchema-instance"
         xsi:schemaLocation="http://maven.apache.org/POM/4.0.0 http://maven.apache.org/maven-v4_0_0.xsd">
    <modelVersion>4.0.0</modelVersion>

    <groupId>org.evomaster</groupId>
    <artifactId>evomaster</artifactId>

    <!--
        To change version in all modules, use:
        mvn versions:set -DnewVersion=a.b.c
     -->
    <version>1.4.1-SNAPSHOT</version>

    <inceptionYear>2016</inceptionYear>
    <name>EvoMaster</name>
    <description>A tool for automatically generating system-level test cases</description>
    <url>www.evomaster.org</url>
    <packaging>pom</packaging>

    <modules>
        <module>dbconstraint</module>
        <module>core</module>
        <module>core-driver-it</module>
        <module>core-it</module>
        <module>core-graphql-it</module>
        <module>client-java</module>
        <module>e2e-tests</module>
        <module>report</module>
    </modules>

    <issueManagement>
        <system>Github</system>
        <url>https://github.com/EMResearch/evomaster/issues</url>
    </issueManagement>

    <scm>
        <connection>scm:git:https://github.com/EMResearch/evomaster.git</connection>
        <developerConnection>scm:git:https://github.com/EMResearch/evomaster.git</developerConnection>
        <url>https://github.com/EMResearch/evomaster/tree/master</url>
    </scm>


    <profiles>
        <profile>
            <id>Configs for JDK >= 17</id>
            <activation>
                <jdk>17</jdk>
            </activation>
            <properties>
                <addOpens>--add-opens java.base/java.util.regex=ALL-UNNAMED --add-opens java.base/java.net=ALL-UNNAMED --add-opens java.base/java.lang=ALL-UNNAMED</addOpens>
            </properties>
        </profile>
        <profile>
            <!--
                   This profile is needed when making a deployment to Maven Central.
                   Note: we upload only the client library, not the whole EvoMaster.
                   However, we also need this root pom.xml. So,

                   On the root:
                   mvn  -N -Pdeployment -DskipTests  deploy

                   On "client-java":
                   mvn clean -Pdeployment -DskipTests  deploy
              -->
            <id>deployment</id>
            <build>
                <plugins>
                    <plugin>
                        <groupId>org.apache.maven.plugins</groupId>
                        <artifactId>maven-gpg-plugin</artifactId>
                    </plugin>
                    <plugin>
                        <groupId>org.sonatype.plugins</groupId>
                        <artifactId>nexus-staging-maven-plugin</artifactId>
                    </plugin>
                </plugins>
            </build>
        </profile>
    </profiles>

    <developers>
        <developer>
            <id>arcuri82</id>
            <name>Andrea Arcuri</name>
            <email>arcuri82@gmail.com</email>
            <url>http://www.arcuriandrea.org</url>
            <timezone>2</timezone>
            <roles>
                <role>Architect/Developer</role>
            </roles>
        </developer>
    </developers>

    <licenses>
        <license>
            <name>GNU Lesser General Public License (LGPL), version 3</name>
            <url>http://www.gnu.org/licenses/lgpl-3.0.en.html</url>
            <distribution>repo</distribution>
        </license>
    </licenses>

    <properties>
        <addOpens></addOpens> <!-- overridden in profile -->
        <project.build.sourceEncoding>UTF-8</project.build.sourceEncoding>
        <java.version>1.8</java.version>
        <kotlin.version>1.5.30</kotlin.version>
        <kotlin.compiler.incremental>true</kotlin.compiler.incremental>
        <junit.jupiter.version>5.7.2</junit.jupiter.version>
        <junit.platform.version>1.7.2</junit.platform.version>
        <dropwizard.version>1.3.7</dropwizard.version>
        <swagger.version>1.6.1</swagger.version>
        <swagger.parser-v2.version>1.0.39</swagger.parser-v2.version>
        <swagger.parser-v3.version>2.0.27</swagger.parser-v3.version>
        <springboot.version>2.5.4</springboot.version>
        <springfox.version>3.0.0</springfox.version>
        <springdoc.version>1.5.10</springdoc.version>
        <jetty.version>9.4.29.v20200521</jetty.version>
        <jersey.version>2.33</jersey.version>
        <javax.el.version>2.2.5</javax.el.version>
        <jackson.version>2.11.0</jackson.version>
        <asm.version>9.2</asm.version>
        <testcontainers.version>1.16.0</testcontainers.version>
        <jetbrains.annotations.version>20.1.0</jetbrains.annotations.version>
        <antlr.version>4.9.2</antlr.version>
        <nlp.version>4.3.1</nlp.version>
        <dk.brics.automaton.version>1.11-8</dk.brics.automaton.version>
        <jgrapht.version>0.8.3</jgrapht.version>
        <version.graphql-spring>11.1.0</version.graphql-spring>
        <mysql.connector.java.version>8.0.27</mysql.connector.java.version>
        <mariadb.java.client.version>2.7.2</mariadb.java.client.version>
        <mssql.jdbc.version>9.2.1.jre8</mssql.jdbc.version>
        <org.mybatis.spring.boot.version>2.2.0</org.mybatis.spring.boot.version>
        <thrift.libthrift.version>0.15.0</thrift.libthrift.version>
<<<<<<< HEAD
        <wiremock.version>2.32.0</wiremock.version>
=======
>>>>>>> b1948a8e
        <jakarta.annotation.version>2.0.0</jakarta.annotation.version>
        <micronaut.version>3.2.7</micronaut.version>
        <micronaut.openapi.version>3.2.0</micronaut.openapi.version>
        <micronaut.test.version>3.0.5</micronaut.test.version>
        <swagger.annotations.version>2.1.10</swagger.annotations.version>
    </properties>


    <dependencyManagement>

        <!--
            Use

            mvn versions:display-dependency-updates -DprocessDependencyManagement=false

            for plugins, use:

            mvn versions:display-plugin-updates
        -->

        <dependencies>

            <!-- Internal Modules -->
            <dependency>
                <groupId>org.evomaster</groupId>
                <artifactId>evomaster-core</artifactId>
                <version>${project.version}</version>
            </dependency>
            <!--  Note: adding here also the one for  <type>test-jar</type> gives a lot of problems -->
            <dependency>
                <groupId>org.evomaster</groupId>
                <artifactId>evomaster-dbconstraint</artifactId>
                <version>${project.version}</version>
            </dependency>
            <dependency>
                <groupId>org.evomaster</groupId>
                <artifactId>evomaster-client-java-controller</artifactId>
                <version>${project.version}</version>
            </dependency>
            <dependency>
                <groupId>org.evomaster</groupId>
                <artifactId>evomaster-client-java-controller-api</artifactId>
                <version>${project.version}</version>
            </dependency>
            <dependency>
                <groupId>org.evomaster</groupId>
                <artifactId>evomaster-client-java-instrumentation</artifactId>
                <version>${project.version}</version>
                <type>jar</type>
            </dependency>
            <dependency>
                <groupId>org.evomaster</groupId>
                <artifactId>evomaster-client-java-instrumentation</artifactId>
                <version>${project.version}</version>
                <type>test-jar</type>
            </dependency>
            <dependency>
                <groupId>org.evomaster</groupId>
                <artifactId>evomaster-client-java-instrumentation-shared</artifactId>
                <version>${project.version}</version>
            </dependency>


            <!-- Kotlin -->
            <dependency>
                <groupId>org.jetbrains.kotlin</groupId>
                <artifactId>kotlin-stdlib</artifactId>
                <version>${kotlin.version}</version>
            </dependency>
            <dependency>
                <groupId>org.jetbrains.kotlin</groupId>
                <artifactId>kotlin-reflect</artifactId>
                <version>${kotlin.version}</version>
            </dependency>
            <dependency>
                <groupId>org.jetbrains.kotlin</groupId>
                <artifactId>kotlin-compiler-embeddable</artifactId>
                <version>${kotlin.version}</version>
                <scope>test</scope>
            </dependency>


            <!-- Javax -->
            <dependency>
                <groupId>javax.el</groupId>
                <artifactId>javax.el-api</artifactId>
                <version>${javax.el.version}</version>
            </dependency>
            <dependency>
                <groupId>org.glassfish.web</groupId>
                <artifactId>javax.el</artifactId>
                <version>${javax.el.version}</version>
            </dependency>
            <dependency>
                <groupId>javax.ws.rs</groupId>
                <artifactId>javax.ws.rs-api</artifactId>
                <version>2.1.1</version>
            </dependency>


            <!-- Dependency Injection -->
            <dependency>
                <groupId>com.google.inject</groupId>
                <artifactId>guice</artifactId>
                <version>5.0.1</version>
            </dependency>
            <dependency> <!-- This is needed as Guice has no LifeCycle management -->
                <groupId>com.netflix.governator</groupId>
                <artifactId>governator</artifactId>
                <version>1.17.12</version>
                <exclusions>
                    <!--It looks like it uses quite a few old versions -->
                    <exclusion>
                        <groupId>org.hibernate</groupId>
                        <artifactId>hibernate-validator</artifactId>
                    </exclusion>
                    <exclusion>
                        <groupId>com.fasterxml.jackson.core</groupId>
                        <artifactId>jackson-databind</artifactId>
                    </exclusion>
                </exclusions>
            </dependency>

            <!--  JVM  -->
            <dependency> <!-- For bytecode instrumentation -->
                <groupId>org.ow2.asm</groupId>
                <artifactId>asm</artifactId>
                <version>${asm.version}</version>
            </dependency>
            <dependency> <!-- For bytecode instrumentation -->
                <groupId>org.ow2.asm</groupId>
                <artifactId>asm-util</artifactId>
                <version>${asm.version}</version>
            </dependency>
            <dependency>
                <groupId>org.ow2.asm</groupId>
                <artifactId>asm-commons</artifactId>
                <version>${asm.version}</version>
            </dependency>
            <dependency> <!-- To attach instrumenting JavaAgent at runtime -->
                <groupId>com.ea.agentloader</groupId>
                <artifactId>ea-agent-loader</artifactId>
                <version>1.0.3</version>
            </dependency>


            <!-- Misc -->
            <dependency>
                <!--
                    We do not (and SHOULD NOT) use it directly... but as it brought in transitively
                    by different libraries, we force a specific version here to avoid conflicts (which for
                    example happened when updating Guice)
                -->
                <groupId>com.google.guava</groupId>
                <artifactId>guava</artifactId>
                <version>30.1.1-jre</version>
            </dependency>
            <dependency>
                <!--
                    So dependencies bring this one here transitively... but old version of this one before
                    3.11 do not play well with JDK 17+. So we force this version here
                -->
                <groupId>org.apache.commons</groupId>
                <artifactId>commons-lang3</artifactId>
                <version>3.12.0</version>
            </dependency>
            <dependency>
                <groupId>org.apache.commons</groupId>
                <artifactId>commons-text</artifactId>
                <version>1.9</version>
            </dependency>
            <dependency>
                <groupId>org.hibernate</groupId>
                <artifactId>hibernate-validator</artifactId>
                <version>6.1.0.Final</version>
            </dependency>
            <dependency>
                <groupId>com.google.code.gson</groupId>
                <artifactId>gson</artifactId>
                <version>2.8.8</version>
            </dependency>
            <dependency>
                <groupId>commons-io</groupId>
                <artifactId>commons-io</artifactId>
                <version>2.11.0</version>
            </dependency>
            <dependency> <!-- Used to handle terminal/console inputs -->
                <groupId>net.sf.jopt-simple</groupId>
                <artifactId>jopt-simple</artifactId>
                <version>6.0-alpha-3</version>
            </dependency>
            <dependency> <!-- Used for parsers -->
                <groupId>org.antlr</groupId>
                <artifactId>antlr4-runtime</artifactId>
                <version>${antlr.version}</version>
            </dependency>
            <dependency><!-- Used for Java Regex distances -->
                <!-- BSD -->
                <groupId>dk.brics.automaton</groupId>
                <artifactId>automaton</artifactId>
                <version>${dk.brics.automaton.version}</version>
            </dependency>
            <dependency><!-- Used for Java Regex distances -->
                <!-- LGPL -->
                <groupId>net.sf.jgrapht</groupId>
                <artifactId>jgrapht</artifactId>
                <version>${jgrapht.version}</version>
            </dependency>
            <!-- Logging -->
            <dependency>
                <groupId>org.slf4j</groupId>
                <artifactId>slf4j-api</artifactId>
                <version>1.7.24</version>
            </dependency>
            <dependency>
                <groupId>ch.qos.logback</groupId>
                <artifactId>logback-classic</artifactId>
                <version>1.2.3</version>
            </dependency>


            <!-- Jetty -->
            <dependency>
                <groupId>org.eclipse.jetty</groupId>
                <artifactId>jetty-server</artifactId>
                <version>${jetty.version}</version>
            </dependency>
            <dependency>
                <groupId>org.eclipse.jetty</groupId>
                <artifactId>jetty-servlet</artifactId>
                <version>${jetty.version}</version>
            </dependency>

            <!-- Jersey -->
            <dependency>
                <groupId>org.glassfish.jersey.core</groupId>
                <artifactId>jersey-client</artifactId>
                <version>${jersey.version}</version>
            </dependency>
            <dependency>
                <groupId>org.glassfish.jersey.core</groupId>
                <artifactId>jersey-server</artifactId>
                <version>${jersey.version}</version>
            </dependency>
            <dependency>
                <groupId>org.glassfish.jersey.containers</groupId>
                <artifactId>jersey-container-servlet-core</artifactId>
                <version>${jersey.version}</version>
            </dependency>
            <dependency>
                <groupId>org.glassfish.jersey.containers</groupId>
                <artifactId>jersey-container-jetty-http</artifactId>
                <version>${jersey.version}</version>
                <exclusions>
                    <exclusion>
                        <groupId>org.eclipse.jetty</groupId>
                        <artifactId>*</artifactId>
                    </exclusion>
                </exclusions>
            </dependency>
            <dependency>
                <groupId>org.glassfish.jersey.inject</groupId>
                <artifactId>jersey-hk2</artifactId>
                <version>${jersey.version}</version>
            </dependency>

            <!-- Jackson -->
            <dependency>
                <groupId>com.fasterxml.jackson.core</groupId>
                <artifactId>jackson-core</artifactId>
                <version>${jackson.version}</version>
            </dependency>
            <dependency>
                <groupId>com.fasterxml.jackson.core</groupId>
                <artifactId>jackson-annotations</artifactId>
                <version>${jackson.version}</version>
            </dependency>
            <dependency>
                <groupId>com.fasterxml.jackson.core</groupId>
                <artifactId>jackson-databind</artifactId>
                <version>${jackson.version}</version>
            </dependency>
            <dependency>
                <groupId>com.fasterxml.jackson.dataformat</groupId>
                <artifactId>jackson-dataformat-yaml</artifactId>
                <version>${jackson.version}</version>
            </dependency>
            <dependency>
                <groupId>com.fasterxml.jackson.datatype</groupId>
                <artifactId>jackson-dataformat-yaml</artifactId>
                <version>${jackson.version}</version>
            </dependency>
            <dependency>
                <groupId>com.fasterxml.jackson.jaxrs</groupId>
                <artifactId>jackson-jaxrs-base</artifactId>
                <version>${jackson.version}</version>
            </dependency>
            <dependency>
                <groupId>com.fasterxml.jackson.jaxrs</groupId>
                <artifactId>jackson-jaxrs-json-provider</artifactId>
                <version>${jackson.version}</version>
            </dependency>
            <dependency>
                <groupId>org.glassfish.jersey.media</groupId>
                <artifactId>jersey-media-json-jackson</artifactId>
                <version>${jersey.version}</version>
            </dependency>


            <!-- DropWizard -->
            <dependency>
                <groupId>io.dropwizard</groupId>
                <artifactId>dropwizard-core</artifactId>
                <version>${dropwizard.version}</version>
            </dependency>
            <dependency>
                <groupId>io.dropwizard</groupId>
                <artifactId>dropwizard-assets</artifactId>
                <version>${dropwizard.version}</version>
            </dependency>
            <dependency>
                <groupId>io.dropwizard</groupId>
                <artifactId>dropwizard-testing</artifactId>
                <version>${dropwizard.version}</version>
                <scope>test</scope>
            </dependency>
            <dependency>
                <groupId>io.dropwizard</groupId>
                <artifactId>dropwizard-jetty</artifactId>
                <version>${dropwizard.version}</version>
                <exclusions>
                    <exclusion>
                        <groupId>org.eclipse.jetty</groupId>
                        <artifactId>*</artifactId>
                    </exclusion>
                </exclusions>
            </dependency>

            <!-- Spring -->
            <dependency>
                <groupId>org.springframework.boot</groupId>
                <artifactId>spring-boot</artifactId>
                <version>${springboot.version}</version>
            </dependency>
            <dependency>
                <groupId>org.springframework.boot</groupId>
                <artifactId>spring-boot-starter-web</artifactId>
                <version>${springboot.version}</version>
            </dependency>
            <dependency>
                <groupId>org.springframework.boot</groupId>
                <artifactId>spring-boot-starter-data-jpa</artifactId>
                <version>${springboot.version}</version>
            </dependency>
            <dependency>
                <groupId>org.springframework.boot</groupId>
                <artifactId>spring-boot-starter-security</artifactId>
                <version>${springboot.version}</version>
            </dependency>
            <dependency>
                <groupId>org.springframework.boot</groupId>
                <artifactId>spring-boot-starter-validation</artifactId>
                <version>${springboot.version}</version>
            </dependency>


            <!--  SpringFox: Swagger documentation for SpringBoot-->
            <dependency>
                <groupId>io.springfox</groupId>
                <artifactId>springfox-swagger2</artifactId>
                <version>${springfox.version}</version>
            </dependency>
            <dependency>
                <groupId>io.springfox</groupId>
                <artifactId>springfox-spring-web</artifactId>
                <version>${springfox.version}</version>
            </dependency>

            <!--  SpringDoc: Swagger/OpenApi documentation for SpringBoot-->
            <dependency>
                <groupId>org.springdoc</groupId>
                <artifactId>springdoc-openapi-ui</artifactId>
                <version>${springdoc.version}</version>
            </dependency>
            <dependency>
                <groupId>org.springdoc</groupId>
                <artifactId>springdoc-openapi-security</artifactId>
                <version>${springdoc.version}</version>
            </dependency>
            <dependency>
                <groupId>org.springdoc</groupId>
                <artifactId>springdoc-openapi-kotlin</artifactId>
                <version>${springdoc.version}</version>
            </dependency>

            <!--
                Swagger for JaxRS

                TODO: at the moment, only used for Dropwizard test.
                We ll need to update to v3 version
              -->
            <dependency>
                <groupId>io.swagger</groupId>
                <artifactId>swagger-jaxrs</artifactId>
                <version>${swagger.version}</version>
                <exclusions>
                    <exclusion>
                        <groupId>com.fasterxml.jackson.core</groupId>
                        <artifactId>jackson-databind</artifactId>
                    </exclusion>
                </exclusions>
            </dependency>
            <dependency>
                <groupId>io.swagger</groupId>
                <artifactId>swagger-jersey2-jaxrs</artifactId>
                <version>${swagger.version}</version>
            </dependency>
            <dependency>
                <groupId>io.swagger</groupId>
                <artifactId>swagger-hibernate-validations</artifactId>
                <version>${swagger.version}</version>
            </dependency>


            <!--  OpenApi/Swagger Parser-->
            <dependency>
                <groupId>io.swagger</groupId>
                <artifactId>swagger-parser</artifactId>
                <version>${swagger.parser-v2.version}</version>
            </dependency>
            <dependency>
                <groupId>io.swagger.parser.v3</groupId>
                <artifactId>swagger-parser</artifactId>
                <version>${swagger.parser-v3.version}</version>
            </dependency>


            <!-- databases -->
            <dependency>
                <groupId>com.h2database</groupId>
                <artifactId>h2</artifactId>
                <version>1.4.200</version>
            </dependency>
            <dependency>
                <groupId>com.github.jsqlparser</groupId>
                <artifactId>jsqlparser</artifactId>
                <version>4.2</version>
            </dependency>
            <dependency>
                <groupId>org.postgresql</groupId>
                <artifactId>postgresql</artifactId>
                <version>42.3.1</version>
            </dependency>
            <dependency>
                <groupId>org.flywaydb</groupId>
                <artifactId>flyway-core</artifactId>
                <version>7.14.1</version>
            </dependency>

            <dependency>
                <groupId>org.mariadb.jdbc</groupId>
                <artifactId>mariadb-java-client</artifactId>
                <version>${mariadb.java.client.version}</version>
            </dependency>

            <dependency>
                <groupId>com.microsoft.sqlserver</groupId>
                <artifactId>mssql-jdbc</artifactId>
                <version>${mssql.jdbc.version}</version>
            </dependency>

            <dependency>
                <groupId>mysql</groupId>
                <artifactId>mysql-connector-java</artifactId>
                <version>${mysql.connector.java.version}</version>
            </dependency>

            <dependency>
                <groupId>org.mybatis.spring.boot</groupId>
                <artifactId>mybatis-spring-boot-starter</artifactId>
                <version>${org.mybatis.spring.boot.version}</version>
            </dependency>

            <!--   XML  -->
            <dependency>
                <groupId>javax.xml.bind</groupId>
                <artifactId>jaxb-api</artifactId>
                <version>2.3.1</version>
            </dependency>
            <dependency>
                <groupId>org.glassfish.jaxb</groupId>
                <artifactId>jaxb-runtime</artifactId>
                <version>2.3.1</version>
            </dependency>

            <!--  GraphQL             -->
            <dependency>
                <groupId>com.graphql-java-kickstart</groupId>
                <artifactId>graphql-spring-boot-starter</artifactId>
                <version>${version.graphql-spring}</version>
            </dependency>
            <dependency>
                <groupId>com.graphql-java-kickstart</groupId>
                <artifactId>graphiql-spring-boot-starter</artifactId>
                <version>${version.graphql-spring}</version>
            </dependency>
            <dependency>
                <groupId>com.graphql-java-kickstart</groupId>
                <artifactId>voyager-spring-boot-starter</artifactId>
                <version>${version.graphql-spring}</version>
            </dependency>


            <!-- test dependencies -->
            <dependency>
                <groupId>org.junit.jupiter</groupId>
                <artifactId>junit-jupiter-engine</artifactId>
                <version>${junit.jupiter.version}</version>
                <scope>test</scope>
            </dependency>
            <dependency>
                <groupId>org.junit.platform</groupId>
                <artifactId>junit-platform-launcher</artifactId>
                <version>${junit.platform.version}</version>
                <scope>test</scope>
            </dependency>
            <dependency>
                <groupId>org.junit.jupiter</groupId>
                <artifactId>junit-jupiter-params</artifactId>
                <version>${junit.jupiter.version}</version>
                <scope>test</scope>
            </dependency>
            <dependency>
                <groupId>org.junit.jupiter</groupId>
                <artifactId>junit-jupiter-api</artifactId>
                <version>${junit.jupiter.version}</version>
                <scope>test</scope>
            </dependency>
            <dependency>
                <groupId>io.rest-assured</groupId>
                <artifactId>rest-assured</artifactId>
                <version>4.3.0</version>
                <scope>test</scope>
            </dependency>
            <dependency>
                <groupId>org.hamcrest</groupId>
                <artifactId>hamcrest-all</artifactId>
                <version>1.3</version>
                <scope>test</scope>
            </dependency>
            <dependency>
                <groupId>org.mockito</groupId>
                <artifactId>mockito-core</artifactId>
                <version>2.23.4</version>
                <scope>test</scope>
            </dependency>
            <dependency>
                <!-- To use Docker from tests -->
                <groupId>org.testcontainers</groupId>
                <artifactId>testcontainers</artifactId>
                <version>${testcontainers.version}</version>
                <scope>test</scope>
            </dependency>
            <dependency>
                <!-- Used in SqlHandlerInDBTest class -->
                <groupId>org.jetbrains</groupId>
                <artifactId>annotations</artifactId>
                <version>${jetbrains.annotations.version}</version>
                <scope>test</scope>
            </dependency>

            <!-- RPC-->
            <dependency>
                <groupId>org.apache.thrift</groupId>
                <artifactId>libthrift</artifactId>
                <version>${thrift.libthrift.version}</version>
            </dependency>

<<<<<<< HEAD
            <!-- Wiremock -->
            <dependency>
                <groupId>com.github.tomakehurst</groupId>
                <artifactId>wiremock-jre8</artifactId>
                <version>${wiremock.version}</version>
                <scope>test</scope>
            </dependency>

=======
>>>>>>> b1948a8e
            <!-- Micronaut -->
            <dependency>
                <groupId>io.micronaut</groupId>
                <artifactId>micronaut-bom</artifactId>
                <version>${micronaut.version}</version>
            </dependency>

            <dependency>
                <groupId>io.micronaut</groupId>
                <artifactId>micronaut-inject</artifactId>
                <version>${micronaut.version}</version>
            </dependency>
            <dependency>
                <groupId>io.micronaut</groupId>
                <artifactId>micronaut-validation</artifactId>
                <version>${micronaut.version}</version>
            </dependency>
            <dependency>
                <groupId>io.micronaut.test</groupId>
                <artifactId>micronaut-test-junit5</artifactId>
                <version>${micronaut.test.version}</version>
            </dependency>
            <dependency>
                <groupId>io.micronaut</groupId>
                <artifactId>micronaut-http-client</artifactId>
                <version>${micronaut.version}</version>
            </dependency>
            <dependency>
                <groupId>io.micronaut</groupId>
                <artifactId>micronaut-http-server-netty</artifactId>
                <version>${micronaut.version}</version>
            </dependency>
            <dependency>
                <groupId>io.micronaut</groupId>
                <artifactId>micronaut-jackson-databind</artifactId>
                <version>${micronaut.version}</version>
            </dependency>
            <dependency>
                <groupId>io.micronaut</groupId>
                <artifactId>micronaut-runtime</artifactId>
                <version>${micronaut.version}</version>
            </dependency>
            <dependency>
                <groupId>io.micronaut</groupId>
                <artifactId>micronaut-core</artifactId>
                <version>${micronaut.version}</version>
            </dependency>

            <dependency>
                <groupId>io.swagger.core.v3</groupId>
                <artifactId>swagger-annotations</artifactId>
                <version>${swagger.annotations.version}</version>
            </dependency>

        </dependencies>
    </dependencyManagement>


    <build>
        <pluginManagement>
            <plugins>
                <plugin>
                    <groupId>org.apache.maven.plugins</groupId>
                    <artifactId>maven-enforcer-plugin</artifactId>
                    <version>3.0.0</version>
                    <executions>
                        <execution>
                            <id>enforce-maven</id>
                            <goals>
                                <goal>enforce</goal>
                            </goals>
                            <configuration>
                                <rules>
                                    <requireMavenVersion>
                                        <!--
                                            Due to possible issues with CI not having latest version, good
                                            to stay bit behind (but not too much)
                                        -->
                                        <version>3.6.3</version>
                                    </requireMavenVersion>
                                </rules>
                            </configuration>
                        </execution>
                    </executions>
                </plugin>

                <!-- To run unit tests -->
                <plugin>
                    <groupId>org.apache.maven.plugins</groupId>
                    <artifactId>maven-surefire-plugin</artifactId>
                    <!--Man: maven 3.6.3 and jdk1.8.0_261.
                        with 3.0.0-M4, there exist an error
                         "The forked VM terminated without properly saying goodbye. VM crash or System.exit called?"
                        then fixed with 3.0.0-M5
                    -->
                    <version>3.0.0-M5</version>
                    <configuration>
                        <forkCount>1</forkCount>
                        <redirectTestOutputToFile>true</redirectTestOutputToFile>
                        <rerunFailingTestsCount>2</rerunFailingTestsCount>
                        <!--
                            @{argLine} is needed for JaCoCo
                            -Djdk.attach.allowAttachSelf=true is needed for Java 9+
                            TODO might not needed when using workaround like in ByteBuddy
                            of creating an external process to do the Agent attachment
                            https://github.com/raphw/byte-buddy/issues/295

                            Fucking JDK 17!!! And fuck you JEP 403!!!
                            https://bugs.openjdk.java.net/browse/JDK-8266851
                        -->
                        <argLine>@{argLine} -ea -Xms1024m -Xmx4096m -Djdk.attach.allowAttachSelf=true ${addOpens}</argLine>
                        <!-- Needed for some weird bug in JDK used in CircleCI-->
                        <!--  Commented out, as no longer using CircleCI-->
                        <!--  <useSystemClassLoader>false</useSystemClassLoader>-->
                        <runOrder>alphabetical</runOrder>
                    </configuration>
                </plugin>

                <!-- To run integration tests -->
                <plugin>
                    <groupId>org.apache.maven.plugins</groupId>
                    <artifactId>maven-failsafe-plugin</artifactId>
                    <version>3.0.0-M4</version>
                    <configuration>
                        <forkCount>1</forkCount>
                        <redirectTestOutputToFile>true</redirectTestOutputToFile>
                        <rerunFailingTestsCount>2</rerunFailingTestsCount>
                        <argLine>@{argLine} -ea -Xms1024m -Xmx4096m -Djdk.attach.allowAttachSelf=true ${addOpens}</argLine>
                        <useSystemClassLoader>false</useSystemClassLoader>
                    </configuration>
                    <executions>
                        <execution>
                            <goals>
                                <goal>integration-test</goal>
                                <goal>verify</goal>
                            </goals>
                        </execution>
                    </executions>
                </plugin>

                <!-- To compile Kotlin code -->
                <plugin>
                    <artifactId>kotlin-maven-plugin</artifactId>
                    <groupId>org.jetbrains.kotlin</groupId>
                    <version>${kotlin.version}</version>
                    <configuration>
                        <jvmTarget>${java.version}</jvmTarget>
                    </configuration>
                    <executions>
                        <execution>
                            <id>compile</id>
                            <goals>
                                <goal>compile</goal>
                            </goals>
                            <configuration>
                                <sourceDirs>
                                    <sourceDir>${project.basedir}/src/main/kotlin</sourceDir>
                                    <sourceDir>${project.basedir}/src/main/java</sourceDir>
                                    <sourceDir>${project.basedir}/target/generated-sources/antlr4</sourceDir>
                                </sourceDirs>
                            </configuration>
                        </execution>
                        <execution>
                            <id>test-compile</id>
                            <goals>
                                <goal>test-compile</goal>
                            </goals>
                            <configuration>
                                <sourceDirs>
                                    <sourceDir>${project.basedir}/src/test/kotlin</sourceDir>
                                    <sourceDir>${project.basedir}/src/test/java</sourceDir>
                                </sourceDirs>
                            </configuration>
                        </execution>
                    </executions>
                </plugin>

                <!-- To compile Java code -->
                <plugin>
                    <groupId>org.apache.maven.plugins</groupId>
                    <artifactId>maven-compiler-plugin</artifactId>
                    <version>3.5.1</version>
                    <configuration>
                        <source>${java.version}</source>
                        <target>${java.version}</target>
                        <encoding>${project.build.sourceEncoding}</encoding>

                    </configuration>
                    <executions>
                        <!-- Replacing default-compile as it is treated specially by maven -->
                        <execution>
                            <id>default-compile</id>
                            <phase>none</phase>
                        </execution>
                        <!-- Replacing default-testCompile as it is treated specially by maven -->
                        <execution>
                            <id>default-testCompile</id>
                            <phase>none</phase>
                        </execution>
                        <execution>
                            <id>java-compile</id>
                            <phase>compile</phase>
                            <goals>
                                <goal>compile</goal>
                            </goals>
                        </execution>
                        <execution>
                            <id>java-test-compile</id>
                            <phase>test-compile</phase>
                            <goals>
                                <goal>testCompile</goal>
                            </goals>
                        </execution>
                    </executions>
                </plugin>

                <!-- To create Jar files for tests -->
                <plugin>
                    <groupId>org.apache.maven.plugins</groupId>
                    <artifactId>maven-jar-plugin</artifactId>
                    <version>3.0.2</version>
                    <executions>
                        <execution>
                            <goals>
                                <goal>test-jar</goal>
                            </goals>
                        </execution>
                    </executions>
                </plugin>

                <!-- To create self-executable uber/fat jars -->
                <plugin>
                    <groupId>org.apache.maven.plugins</groupId>
                    <artifactId>maven-assembly-plugin</artifactId>
                    <version>3.3.0</version>
                </plugin>

                <!-- To create self-executable uber/fat jars with shaded packages-->
                <plugin>
                    <groupId>org.apache.maven.plugins</groupId>
                    <artifactId>maven-shade-plugin</artifactId>
                    <version>3.2.1</version>
                </plugin>

                <!-- To sign Jar files before uploading them to Maven Central -->
                <plugin>
                    <groupId>org.apache.maven.plugins</groupId>
                    <artifactId>maven-gpg-plugin</artifactId>
                    <version>1.6</version>
                    <executions>
                        <execution>
                            <id>sign-artifacts</id>
                            <phase>deploy</phase>
                            <goals>
                                <goal>sign</goal>
                            </goals>
                        </execution>
                    </executions>
                </plugin>

                <!-- We deploy to SonaType, which then sync to Maven Central -->
                <plugin>
                    <groupId>org.sonatype.plugins</groupId>
                    <artifactId>nexus-staging-maven-plugin</artifactId>
                    <version>1.6.8</version>
                    <extensions>true</extensions>
                    <configuration>
                        <serverId>ossrh</serverId>
                        <nexusUrl>https://oss.sonatype.org/</nexusUrl>
                        <autoReleaseAfterClose>true</autoReleaseAfterClose>
                    </configuration>
                </plugin>

                <!--  Needed to be able to run on CircleCI -->
                <plugin>
                    <groupId>de.qaware.maven</groupId>
                    <artifactId>go-offline-maven-plugin</artifactId>
                    <version>1.1.0</version>
                </plugin>

                <!--
                  Used to calculate code-coverage of the tests.
                  Note: Kotlin still has problems, as its compiler not marking
                  yet the automatically generated/added functions
                  -->
                <plugin>
                    <groupId>org.jacoco</groupId>
                    <artifactId>jacoco-maven-plugin</artifactId>
                    <version>0.8.7</version>
                    <configuration>
                        <excludes>
                            <!--  Prevent SUTs in E2E to be part of coverage report -->
                            <exclude>com/foo/**/*</exclude>
                            <exclude>com/thrift/example/**/*</exclude>
                        </excludes>
                    </configuration>
                    <executions>
                        <execution>
                            <id>default-prepare-agent</id>
                            <goals>
                                <goal>prepare-agent</goal>
                            </goals>
                        </execution>
                        <execution>
                            <id>default-report</id>
                            <phase>prepare-package</phase>
                            <goals>
                                <goal>report</goal>
                            </goals>
                        </execution>
                    </executions>
                </plugin>

                <!--
                    To publish JaCoCo results to Coveralls.
                    Should be run only on Travis, by adding "coveralls:report"

                    WARN: unfortunately, does not seem to work well with Kotlin :(
                    So, rather use CodeCov, which is setup directly Travis
                 -->
                <plugin>
                    <groupId>org.eluder.coveralls</groupId>
                    <artifactId>coveralls-maven-plugin</artifactId>
                    <version>4.3.0</version>
                    <configuration>
                        <sourceDirectories>
                            <param>src/main/java</param>
                            <param>src/main/kotlin</param>
                        </sourceDirectories>
                    </configuration>
                </plugin>

                <!-- Used for parsers. Eg, to analyze regex -->
                <plugin>
                    <groupId>org.antlr</groupId>
                    <artifactId>antlr4-maven-plugin</artifactId>
                    <version>${antlr.version}</version>
                    <configuration>
                        <listener>false</listener>
                        <visitor>true</visitor>
                    </configuration>
                    <executions>
                        <execution>
                            <goals>
                                <goal>antlr4</goal>
                            </goals>
                        </execution>
                    </executions>
                </plugin>

                <plugin>
                    <!-- Need to create self-executable uber/fat jars for Spring-->
                    <groupId>org.springframework.boot</groupId>
                    <artifactId>spring-boot-maven-plugin</artifactId>
                    <version>${springboot.version}</version>
                    <executions>
                        <execution>
                            <goals>
                                <goal>repackage</goal>
                            </goals>
                        </execution>
                    </executions>
                </plugin>

            </plugins>
        </pluginManagement>


        <plugins>
            <plugin>
                <groupId>org.apache.maven.plugins</groupId>
                <artifactId>maven-enforcer-plugin</artifactId>
            </plugin>
            <!-- Executed JaCoCo in all the modules. Default binding is on "verify" -->
            <plugin>
                <groupId>org.jacoco</groupId>
                <artifactId>jacoco-maven-plugin</artifactId>
            </plugin>
        </plugins>
    </build>


</project><|MERGE_RESOLUTION|>--- conflicted
+++ resolved
@@ -131,10 +131,7 @@
         <mssql.jdbc.version>9.2.1.jre8</mssql.jdbc.version>
         <org.mybatis.spring.boot.version>2.2.0</org.mybatis.spring.boot.version>
         <thrift.libthrift.version>0.15.0</thrift.libthrift.version>
-<<<<<<< HEAD
         <wiremock.version>2.32.0</wiremock.version>
-=======
->>>>>>> b1948a8e
         <jakarta.annotation.version>2.0.0</jakarta.annotation.version>
         <micronaut.version>3.2.7</micronaut.version>
         <micronaut.openapi.version>3.2.0</micronaut.openapi.version>
@@ -713,7 +710,6 @@
                 <version>${thrift.libthrift.version}</version>
             </dependency>
 
-<<<<<<< HEAD
             <!-- Wiremock -->
             <dependency>
                 <groupId>com.github.tomakehurst</groupId>
@@ -722,8 +718,6 @@
                 <scope>test</scope>
             </dependency>
 
-=======
->>>>>>> b1948a8e
             <!-- Micronaut -->
             <dependency>
                 <groupId>io.micronaut</groupId>
