--- conflicted
+++ resolved
@@ -3,17 +3,6 @@
 /**
  * created by manzh on 2019-08-15
  */
-<<<<<<< HEAD
-enum class RestMethod {
-    POST,
-    POST_VALUE,
-    PUT,
-    GET_ID,
-    GET_ALL,
-    PATCH,
-    PATCH_VALUE,
-    DELETE
-=======
 enum class RestMethod(val text : String) {
     POST("POST"),
     POST_VALUE("POST"),
@@ -27,5 +16,4 @@
     PATCH_VALUE("PATCH"),
     DELETE("DELETE"),
     DELETE_CON("DELETE")
->>>>>>> d09c1f65
 }