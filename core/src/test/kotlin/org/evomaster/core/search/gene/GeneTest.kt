--- conflicted
+++ resolved
@@ -24,11 +24,7 @@
             This number should not change, unless you explicitly add/remove any gene.
             if so, update this number accordingly
          */
-<<<<<<< HEAD
-        assertEquals(82, genes.size)
-=======
         assertEquals(83, genes.size)
->>>>>>> d524df66
     }
 
     @Test
