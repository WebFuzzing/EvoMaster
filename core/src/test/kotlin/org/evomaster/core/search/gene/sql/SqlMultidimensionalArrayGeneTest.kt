--- conflicted
+++ resolved
@@ -326,13 +326,8 @@
         gene.getElement(listOf(1)).value = 2
         gene.getElement(listOf(2)).value = 3
 
-<<<<<<< HEAD
         assertEquals("\"{1, 2, 3}\"", gene.getValueAsPrintableString())
-        assertTrue(gene.isValid())
-=======
-        assertEquals("\"{1,2,3}\"", gene.getValueAsPrintableString())
-        assertTrue(gene.isLocallyValid())
->>>>>>> 54bb226b
+        assertTrue(gene.isLocallyValid())
     }
 
     @Test
@@ -345,13 +340,8 @@
         gene.getElement(listOf(1, 0)).value = 3
         gene.getElement(listOf(1, 1)).value = 4
 
-<<<<<<< HEAD
         assertEquals("\"{{1, 2}, {3, 4}}\"", gene.getValueAsPrintableString())
-        assertTrue(gene.isValid())
-=======
-        assertEquals("\"{{1,2},{3,4}}\"", gene.getValueAsPrintableString())
-        assertTrue(gene.isLocallyValid())
->>>>>>> 54bb226b
+        assertTrue(gene.isLocallyValid())
     }
 
     @Test
@@ -360,13 +350,8 @@
         gene.getElement(listOf(0, 0)).value = 1
         gene.getElement(listOf(0, 1)).value = 2
         gene.getElement(listOf(0, 2)).value = 3
-<<<<<<< HEAD
         assertEquals("\"{{1, 2, 3}}\"", gene.getValueAsPrintableString())
-        assertTrue(gene.isValid())
-=======
-        assertEquals("\"{{1,2,3}}\"", gene.getValueAsPrintableString())
-        assertTrue(gene.isLocallyValid())
->>>>>>> 54bb226b
+        assertTrue(gene.isLocallyValid())
     }
 
     @Test
@@ -375,13 +360,8 @@
         gene.getElement(listOf(0, 0)).value = 1
         gene.getElement(listOf(1, 0)).value = 2
         gene.getElement(listOf(2, 0)).value = 3
-<<<<<<< HEAD
         assertEquals("\"{{1}, {2}, {3}}\"", gene.getValueAsPrintableString())
-        assertTrue(gene.isValid())
-=======
-        assertEquals("\"{{1},{2},{3}}\"", gene.getValueAsPrintableString())
-        assertTrue(gene.isLocallyValid())
->>>>>>> 54bb226b
+        assertTrue(gene.isLocallyValid())
     }
 
     @Test
@@ -405,13 +385,8 @@
 
         gene.getElement(listOf(0)).value = "Hello"
         gene.getElement(listOf(1)).value = "World"
-<<<<<<< HEAD
         assertEquals("\"{\"Hello\", \"World\"}\"", gene.getValueAsPrintableString())
-        assertTrue(gene.isValid())
-=======
-        assertEquals("\"{\"Hello\",\"World\"}\"", gene.getValueAsPrintableString())
-        assertTrue(gene.isLocallyValid())
->>>>>>> 54bb226b
+        assertTrue(gene.isLocallyValid())
     }
 
     // TODO FixMe. It is not clear how mutation weight should be computed
