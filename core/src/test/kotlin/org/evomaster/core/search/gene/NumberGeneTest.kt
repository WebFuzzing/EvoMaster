--- conflicted
+++ resolved
@@ -326,7 +326,16 @@
         assertEquals(value, bdGene.value.toDouble())
     }
 
-<<<<<<< HEAD
+
+
+    @Test
+    fun testBigDecimalSetValueWithDouble(){
+        val bdGene = BigDecimalGene(name = "bdGene", min = BigDecimal("-2190982811087044603"), max = BigDecimal("-1447602971353231867"), precision = 21, scale = 2)
+        val value = -1.62352851568738509E+18
+        bdGene.setValueWithDouble(value)
+        assertEquals(value, bdGene.value.toDouble())
+    }
+
     @Test
     fun testMinMaxConfiguration(){
         val floatGene = FloatGene("fg", min = 0.02f, max = 1.2f,scale = 0)
@@ -353,8 +362,5 @@
         assertEquals(maxl_maxbd.setScale(0), maxl_bd.max)
         assertEquals(maxl_minbd.setScale(0), maxl_bd.min)
     }
-=======
-
->>>>>>> 2b10ff85
 
 }