--- conflicted
+++ resolved
@@ -61,7 +61,6 @@
         assertEquals(1, postEnums.size)
     }
 
-<<<<<<< HEAD
 //    @ParameterizedTest
 //    @ValueSource(booleans = [true, false])
 //    fun testArrayAnyOfSchema(enableConstraintHandling : Boolean){
@@ -168,10 +167,6 @@
     @ParameterizedTest
     @ValueSource(booleans = [true, false])
     fun testPropertiesWithAdditionalProperties(enableConstraintHandling : Boolean){
-=======
-    @Test
-    fun testPropertiesWithAdditionalProperties(){
->>>>>>> d524df66
         //example from APIs_guru/azure.com/cognitiveservices-LUIS-Runtime/2.0
         val name = "EntityModel"
         val dtoSchema = """
@@ -209,22 +204,7 @@
             }
         """.trimIndent()
 
-<<<<<<< HEAD
         val gene = RestActionBuilderV3.createObjectGeneForDTO(name, dtoSchema, null, enableConstraintHandling)
-        assertEquals(name, gene.name)
-
-        assertTrue(gene is FlexibleObjectGene<*>)
-        (gene as FlexibleObjectGene<*>).apply {
-            assertEquals(4, fields.size)
-            assertTrue(template.second is FixedMapGene<*, *>)
-        }
-    }
-
-    @ParameterizedTest
-    @ValueSource(booleans = [true, false])
-    fun testArrayWithAdditionalProperties(enableConstraintHandling : Boolean){
-=======
-        val gene = RestActionBuilderV3.createObjectGeneForDTO(name, dtoSchema, null)
         assertEquals(name, gene.name)
 
         assertTrue(gene is ObjectGene)
@@ -234,9 +214,9 @@
         }
     }
 
-    @Test
-    fun testArrayWithAdditionalProperties(){
->>>>>>> d524df66
+    @ParameterizedTest
+    @ValueSource(booleans = [true, false])
+    fun testArrayWithAdditionalProperties(enableConstraintHandling : Boolean){
         //example from APIs_guru/googleapis.com/apigateway/v1
         val name = "ApigatewayStatus"
         val dtoSchema = """
@@ -267,11 +247,7 @@
           }
         """.trimIndent()
 
-<<<<<<< HEAD
         val gene = RestActionBuilderV3.createObjectGeneForDTO(name, dtoSchema, null, enableConstraintHandling) as ObjectGene
-=======
-        val gene = RestActionBuilderV3.createObjectGeneForDTO(name, dtoSchema, null) as ObjectGene
->>>>>>> d524df66
 
         assertEquals(name, gene.name)
         assertEquals(3, gene.fields.size)
@@ -289,14 +265,9 @@
         }
     }
 
-<<<<<<< HEAD
     @ParameterizedTest
     @ValueSource(booleans = [true, false])
     fun testAdditionalPropertiesWithObjectType(enableConstraintHandling : Boolean){
-=======
-    @Test
-    fun testAdditionalPropertiesWithObjectType(){
->>>>>>> d524df66
         // example from APIs_guru/azure.com/containerinstance-containerInstance/2018-10-01
         val name = "ContainerGroupIdentity"
         val dtoSchema = """
@@ -350,11 +321,7 @@
             }
         """.trimIndent()
 
-<<<<<<< HEAD
         val gene = RestActionBuilderV3.createObjectGeneForDTO(name, dtoSchema, null, enableConstraintHandling) as ObjectGene
-=======
-        val gene = RestActionBuilderV3.createObjectGeneForDTO(name, dtoSchema, null) as ObjectGene
->>>>>>> d524df66
 
         assertEquals(name, gene.name)
         assertEquals(4, gene.fields.size)
@@ -375,11 +342,6 @@
     }
 
 
-<<<<<<< HEAD
-    @ParameterizedTest
-    @ValueSource(booleans = [true, false])
-    fun testParseDto(enableConstraintHandling : Boolean){
-=======
     @Test
     fun testDtoEnum(){
         val name = "org.evomaster.client.java.instrumentation.object.dtos.DtoEnum"
@@ -415,9 +377,10 @@
         }
     }
 
-    @Test
-    fun testParseDto(){
->>>>>>> d524df66
+    @ParameterizedTest
+    @ValueSource(booleans = [true, false])
+    fun testParseDto(enableConstraintHandling : Boolean){
+
 
         val name = "com.FooBar"
         val foo = "foo"
