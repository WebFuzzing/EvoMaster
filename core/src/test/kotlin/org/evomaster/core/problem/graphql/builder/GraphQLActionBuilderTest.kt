--- conflicted
+++ resolved
@@ -1216,44 +1216,13 @@
     }
 
     @Test
-<<<<<<< HEAD
-    fun testPetClinic2() {
-
-        val actionCluster = mutableMapOf<String, Action>()
-        val json = GraphQLActionBuilderTest::class.java.getResource("/graphql/petclinic(fragment3).json").readText()
-=======
     fun primitivesTest() {
         val actionCluster = mutableMapOf<String, Action>()
         val json = GraphQLActionBuilderTest::class.java.getResource("/graphql/Primitives.json").readText()
->>>>>>> 9993588b
-
-        val config = EMConfig()
-        GraphQLActionBuilder.addActionsFromSchema(json, actionCluster, config.treeDepth)
-
-<<<<<<< HEAD
-        assertEquals(1, actionCluster.size)
-
-        val owners = actionCluster["owners"] as GraphQLAction
-        assertEquals(1, owners.parameters.size)
-        assertTrue(owners.parameters[0] is GQReturnParam)
-        assertTrue(owners.parameters[0].gene is ObjectGene)
-        /**/
-        val owner = owners.parameters[0].gene as ObjectGene
-        assertEquals(1, owner.fields.size)
-        assertTrue(owner.fields.any { it is OptionalGene && it.name == "pets" })
-        val objPet = ((owner.fields.first { it.name == "pets" }) as OptionalGene).gene as ObjectGene
-        assertEquals(1, objPet.fields.size)
-        assertTrue(objPet.fields.any { it is OptionalGene && it.name == "visits" })
-        assertTrue(objPet.fields[0] is OptionalGene)
-        val objVisitConnection = (objPet.fields[0] as OptionalGene).gene as ObjectGene
-        assertEquals(2, objVisitConnection.fields.size)
-        assertTrue(objVisitConnection.fields[0] is BooleanGene)
-        assertTrue(objVisitConnection.fields.any { it is BooleanGene && it.name == "totalCount" })
-        assertTrue(objVisitConnection.fields.any { it is OptionalGene && it.name == "visits" })
-
-    }
-
-=======
+
+        val config = EMConfig()
+        GraphQLActionBuilder.addActionsFromSchema(json, actionCluster, config.treeDepth)
+
         assertEquals(2, actionCluster.size)
 
         val flowers = actionCluster["flowers"] as GraphQLAction
@@ -1269,7 +1238,6 @@
         assertTrue(objStore.fields.any { it is BooleanGene && it.name == "bouquets" })
 
     }
->>>>>>> 9993588b
 
     @Disabled
     @Test
