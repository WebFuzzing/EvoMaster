package org.evomaster.core

import com.webfuzzing.commons.faults.DefinedFaultCategory
import com.webfuzzing.commons.faults.FaultCategory
import joptsimple.*
import org.evomaster.client.java.controller.api.ControllerConstants
import org.evomaster.client.java.controller.api.dto.auth.AuthenticationDto
import org.evomaster.client.java.instrumentation.shared.ExternalServiceSharedUtils
import org.evomaster.client.java.instrumentation.shared.ObjectiveNaming
import org.evomaster.client.java.instrumentation.shared.ReplacementCategory
import org.evomaster.core.config.ConfigProblemException
import org.evomaster.core.config.ConfigUtil
import org.evomaster.core.config.ConfigsFromFile
import org.evomaster.core.logging.LoggingUtil
import org.evomaster.core.output.OutputFormat
import org.evomaster.core.output.naming.NamingStrategy
import org.evomaster.core.output.sorting.SortingStrategy
import org.evomaster.core.problem.enterprise.ExperimentalFaultCategory
import org.evomaster.core.search.impact.impactinfocollection.GeneMutationSelectionMethod
import org.evomaster.core.search.service.IdMapper
import org.slf4j.LoggerFactory
import java.net.MalformedURLException
import java.net.URL
import java.nio.file.Files
import java.nio.file.InvalidPathException
import java.nio.file.Paths
import kotlin.io.path.Path
import kotlin.io.path.exists
import kotlin.reflect.KMutableProperty
import kotlin.reflect.jvm.javaType

typealias PercentageAsProbability = EMConfig.Probability

/**
 * Class used to hold all the main configuration properties
 * of EvoMaster.
 *
 */
class EMConfig {

    /*
        Code here does use the JOptSimple library

        https://pholser.github.io/jopt-simple/
     */

    companion object {

        private val log = LoggerFactory.getLogger(EMConfig::class.java)

        private const val timeRegex = "(\\s*)((?=(\\S+))(\\d+h)?(\\d+m)?(\\d+s)?)(\\s*)"

        private const val headerRegex = "(.+:.+)|(^$)"
        private const val faultCodeRegex = "(\\s*\\d{3}\\s*(,\\s*\\d{3}\\s*)*)?"
        private const val targetSeparator = ";"
        private const val targetNone = "\\b(None|NONE|none)\\b"
        private const val targetPrefix = "\\b(Class|CLASS|class|Line|LINE|line|Branch|BRANCH|branch|MethodReplacement|METHODREPLACEMENT|method[r|R]eplacement|Success_Call|SUCCESS_CALL|success_[c|C]all|Local|LOCAL|local|PotentialFault|POTENTIALFAULT|potential[f|F]ault)\\b"
        private const val targetExclusionRegex = "^($targetNone|($targetPrefix($targetSeparator$targetPrefix)*))\$"

        private const val maxTcpPort = 65535.0

        /**
         * Maximum possible length for strings.
         * Really, having something longer would make little to no sense
         */
        const val stringLengthHardLimit = 20_000

        private const val defaultExternalServiceIP = "127.0.0.4"

        //leading zeros are allowed
        private const val lz = "0*"
        //should start with local 127
        private const val _eip_s = "^${lz}127"
        // other numbers could be anything between 0 and 255
        private const val _eip_e = "(\\.${lz}(25[0-5]|2[0-4][0-9]|1?[0-9]?[0-9])){3}$"
        // the first four numbers (127.0.0.0 to 127.0.0.3) are reserved
        // this is done with a negated lookahead ?!
        private const val _eip_n = "(?!${_eip_s}(\\.${lz}0){2}\\.${lz}[0123]$)"

        private const val externalServiceIPRegex = "$_eip_n$_eip_s$_eip_e"

        private val defaultAlgorithmForBlackBox = Algorithm.SMARTS

        private val defaultAlgorithmForWhiteBox = Algorithm.MIO

        private val defaultOutputFormatForBlackBox = OutputFormat.PYTHON_UNITTEST

        private val defaultTestCaseNamingStrategy = NamingStrategy.ACTION

        private val defaultTestCaseSortingStrategy = SortingStrategy.TARGET_INCREMENTAL

        fun validateOptions(args: Array<String>): OptionParser {

            val config = EMConfig() // tmp config object used only for validation.
                                    // actual singleton instance created with Guice

            val parser = getOptionParser()

            val options = try{
                parser.parse(*args)
            }catch (e: joptsimple.OptionException){
                throw ConfigProblemException("Wrong input configuration parameters. ${e.message}")
            }

            if (!options.has("help")) {
                //actual validation is done here when updating
                config.updateProperties(options)
            }

            return parser
        }

        /**
         * Having issue with types/kotlin/reflection...
         * Therefore, need custom output formatting.
         * However, easier way (for now) is to just override
         * what we want to change
         *
         *  TODO: groups and ordering
         */
        private class MyHelpFormatter : BuiltinHelpFormatter(80, 2) {
            override fun extractTypeIndicator(descriptor: OptionDescriptor): String? {
                return null
            }
        }

        /**
         * Get all available "console options" for the annotated properties
         */
        fun getOptionParser(): OptionParser {

            val defaultInstance = EMConfig()

            val parser = OptionParser()

            parser.accepts("help", "Print this help documentation")
                    .forHelp()

            getConfigurationProperties().forEach { m ->
                /*
                    Note: here we could use typing in the options,
                    instead of converting everything to string.
                    But it looks bit cumbersome to do it in Kotlin,
                    at least for them moment

                    Until we make a complete MyHelpFormatter, here
                    for the types we "hack" the default one, ie,
                    we set the type description to "null", but then
                    the argument description will contain the type
                 */

                val argTypeName = m.returnType.toString()
                        .run { substring(lastIndexOf('.') + 1) }

                parser.accepts(m.name, getDescription(m).toString())
                        .withRequiredArg()
                        .describedAs(argTypeName)
                        .defaultsTo(m.call(defaultInstance).toString())
            }

            parser.formatHelpWith(MyHelpFormatter())

            return parser
        }

        class ConfigDescription(
                val text: String,
                val constraints: String,
                val enumExperimentalValues: String,
                val enumValidValues: String,
                val experimental: Boolean,
                val debug: Boolean
        ) {
            override fun toString(): String {

                var description = text

                if (debug) {
                    description += " [DEBUG option]."
                }
                if (constraints.isNotBlank()) {
                    description += " [Constraints: $constraints]."
                }
                if (enumValidValues.isNotBlank()) {
                    description += " [Values: $enumValidValues]."
                }
                if (enumExperimentalValues.isNotBlank()) {
                    description += " [Experimental Values: $enumExperimentalValues]."
                }

                if (experimental) {
                    /*
                    TODO: For some reasons, coloring is not working here.
                    Could open an issue at:
                    https://github.com/jopt-simple/jopt-simple
                    */
                    //description = AnsiColor.inRed("EXPERIMENTAL: $description")
                    description = "EXPERIMENTAL: $description"
                }

                return description
            }
        }

        fun getDescription(m: KMutableProperty<*>): ConfigDescription {

            val cfg = (m.annotations.find { it is Cfg } as? Cfg)
                    ?: throw IllegalArgumentException("Property ${m.name} is not annotated with @Cfg")

            val text = cfg.description.trim().run {
                when {
                    isBlank() -> "No description."
                    !endsWith(".") -> "$this."
                    else -> this
                }
            }

            val min = (m.annotations.find { it is Min } as? Min)?.min
            val max = (m.annotations.find { it is Max } as? Max)?.max
            val probability = m.annotations.find { it is Probability }
            val url = m.annotations.find { it is Url }
            val regex = (m.annotations.find { it is Regex } as? Regex)

            var constraints = ""
            if (min != null || max != null || probability != null || url != null || regex != null) {
                if (min != null) {
                    constraints += "min=$min"
                }
                if (max != null) {
                    if (min != null) constraints += ", "
                    constraints += "max=$max"
                }
                if (probability != null) {
                    constraints += "probability 0.0-1.0"
                }
                if (url != null) {
                    constraints += "URL"
                }
                if (regex != null) {
                    constraints += "regex ${regex.regex}"
                }
            }

            var experimentalValues = ""
            var validValues = ""
            val returnType = m.returnType.javaType as Class<*>

            if (returnType.isEnum) {
                val elements = returnType.getDeclaredMethod("values")
                        .invoke(null) as Array<*>
                val experimentElements = elements.filter { it is WithExperimentalOptions && it.isExperimental() }
                val validElements = elements.filter { it !is WithExperimentalOptions || !it.isExperimental() }
                experimentalValues = experimentElements.joinToString(", ")
                validValues = validElements.joinToString(", ")
            }

            val experimental = (m.annotations.find { it is Experimental } as? Experimental)
            val debug = (m.annotations.find { it is Debug } as? Debug)

            return ConfigDescription(
                    text,
                    constraints,
                    experimentalValues,
                    validValues,
                    experimental != null,
                    debug != null
            )
        }


        fun getConfigurationProperties(): List<KMutableProperty<*>> {
            return EMConfig::class.members
                    .filterIsInstance(KMutableProperty::class.java)
                    .filter { it.annotations.any { it is Cfg } }
        }
    }

    /**
     * Update the values of the properties based on the options
     * chosen on the command line
     *
     *
     * @throws ConfigProblemException if there are constraint violations
     */
    fun updateProperties(options: OptionSet) {

        val properties = getConfigurationProperties()

        // command-line arguments are applied last (most important, overriding config file),
        // but would need to check first for config path location...
        val configPath = properties.first { it.name == "configPath" }
        updateProperty(options, configPath)
        checkPropertyConstraints(configPath)

        // First apply all settings in config file, if any
        val cff = loadConfigFile()
        if(cff != null){
            applyConfigFromFile(cff)
            authFromFile = cff.auth
        }

        // the apply command-line arguments
        properties.forEach { m ->

            updateProperty(options, m)

            checkPropertyConstraints(m)
        }

        //why was this done for each updateProperty???
        excludedTargetsForImpactCollection = extractExcludedTargetsForImpactCollection()

        checkMultiFieldConstraints()

        handleDeprecated()

        handleCreateConfigPathIfMissing(properties)
    }

    private fun handleCreateConfigPathIfMissing(properties: List<KMutableProperty<*>>) {
        if (createConfigPathIfMissing && !Path(configPath).exists() && configPath == defaultConfigPath) {

            val cff = ConfigsFromFile()
            val important = properties.filter { it.annotations.any { a -> a is Important } }
            important.forEach {
                var default = it.call(this).toString()
                val type = (it.returnType.javaType as Class<*>)
                if(default == "null"){
                    default = "null"
                }else if (default.isBlank()) {
                    default = "\"\""
                } else if(type.isEnum || String::class.java.isAssignableFrom(type)){
                    default = "\"$default\""
                }

                cff.configs[it.name] = default
            }

            if(! avoidNonDeterministicLogs) {
                LoggingUtil.uniqueUserInfo("Going to create configuration file at: ${Path(configPath).toAbsolutePath()}")
            }
            ConfigUtil.createConfigFileTemplate(configPath, cff)
        }
    }

    private fun loadConfigFile(): ConfigsFromFile?{

        //if specifying one manually, file MUST exist. otherwise might be missing
        if(!Path(configPath).exists()) {
            if (configPath == defaultConfigPath) {
                return null
            } else {
                throw ConfigProblemException("There is no configuration file at custom path: $configPath")
            }
        }

        if(! avoidNonDeterministicLogs) {
            LoggingUtil.uniqueUserInfo("Loading configuration file from: ${Path(configPath).toAbsolutePath()}")
        }

        try {
            val cf = ConfigUtil.readFromFile(configPath)
            cf.validateAndNormalizeAuth()
            return cf
        }catch (e: Exception){
            val cause = if(e.cause!=null) "\nCause:${e.cause!!.message}" else ""
            throw ConfigProblemException("Failed when reading configuration file at $configPath." +
                    "\nError: ${e.message}" +
                    "$cause")
        }
    }

    private fun applyConfigFromFile(cff: ConfigsFromFile) {

        val properties = getConfigurationProperties()

        val missing = cff.configs.keys
                .filter { name -> properties.none { it.name == name } }

        if (missing.isNotEmpty()) {
            throw ConfigProblemException("Configuration file defines the following non-existing properties: ${missing.joinToString(", ")}")
        }

        if(cff.configs.isEmpty()){
            //nothing to do
            return
        }

        LoggingUtil.uniqueUserInfo("Applying following ${cff.configs.size} configuration settings: [${cff.configs.keys.joinToString(", ")}]")

        properties.forEach {
            if (cff.configs.contains(it.name)) {
                val value = cff.configs[it.name]
                //TODO is right to assume we are not going to handle null values??? maybe not...
                updateValue(value!!, it)
            }
        }
    }

    private fun handleDeprecated() {
        /*
            TODO If this happens often, then should use annotations.
            eg, could handle specially in Markdown all the deprecated fields
         */
        if (testSuiteFileName.isNotBlank()) {
            LoggingUtil.uniqueUserWarn("Using deprecated option 'testSuiteFileName'")
            outputFilePrefix = testSuiteFileName
            outputFileSuffix = ""
            testSuiteFileName = ""
        }
    }

    /**
     * Note: this can have side-effect of updating some DEFAULT settings
     */
    fun checkMultiFieldConstraints() {
        /*
            Each option field might have specific constraints, setup with @annotations.
            However, there can be multi-field constraints as well.
            Those are defined here.
            They can be checked only once all fields have been updated
         */

        /*
            First start from updating DEFAULT
         */
        if(blackBox){
            if (problemType == ProblemType.DEFAULT) {
                LoggingUtil.uniqueUserWarn("You are doing Black-Box testing, but you did not specify the" +
                        " 'problemType'. The system will default to RESTful API testing.")
                problemType = ProblemType.REST
            }
            if (outputFormat == OutputFormat.DEFAULT) {
                LoggingUtil.uniqueUserWarn("You are doing Black-Box testing, but you did not specify the" +
                        " 'outputFormat'. The system will default to $defaultOutputFormatForBlackBox.")
                outputFormat = defaultOutputFormatForBlackBox
            }
        }
        /*
            the "else" cannot be implemented here, as it will come from the Driver, which has not been called yet.
            It is handled directly in Main
         */
        if(algorithm == Algorithm.DEFAULT ){
            algorithm = if(blackBox) defaultAlgorithmForBlackBox else defaultAlgorithmForWhiteBox
        }


        if (!blackBox && bbSwaggerUrl.isNotBlank()) {
            throw ConfigProblemException("'bbSwaggerUrl' should be set only in black-box mode")
        }
        if (!blackBox && bbTargetUrl.isNotBlank()) {
            throw ConfigProblemException("'bbTargetUrl' should be set only in black-box mode")
        }

        // ONUR, this line is changed since it did not compile in the previous case.
        if (!endpointFocus.isNullOrBlank() && !endpointPrefix.isNullOrBlank()) {
            throw ConfigProblemException("both 'endpointFocus' and 'endpointPrefix' are set")
        }

        if (blackBox && !bbExperiments) {

            if (problemType == ProblemType.REST && bbSwaggerUrl.isNullOrBlank()) {
                throw ConfigProblemException("In black-box mode for REST APIs, you must set the bbSwaggerUrl option")
            }
            if (problemType == ProblemType.GRAPHQL && bbTargetUrl.isNullOrBlank()) {
                throw ConfigProblemException("In black-box mode for GraphQL APIs, you must set the bbTargetUrl option")
            }
        }

        if (!blackBox && bbExperiments) {
            throw ConfigProblemException("Cannot setup bbExperiments without black-box mode")
        }

        if (!blackBox && ratePerMinute > 0) {
            throw ConfigProblemException("ratePerMinute is used only for black-box testing")
        }

        if (blackBox && ratePerMinute <= 0) {
            LoggingUtil.uniqueUserWarn("You have not setup 'ratePerMinute'. If you are doing testing of" +
                    " a remote service which you do not own, you might want to put a rate-limiter to prevent" +
                    " EvoMaster from bombarding such service with HTTP requests.")
        }

        if (!blackBox && outputFormat == OutputFormat.PYTHON_UNITTEST) {
            throw ConfigProblemException("Python output is used only for black-box testing")
        }

        when (stoppingCriterion) {
            StoppingCriterion.TIME -> if (maxEvaluations != defaultMaxEvaluations) {
                throw ConfigProblemException("Changing number of max actions, but stopping criterion is time")
            }

            StoppingCriterion.ACTION_EVALUATIONS, StoppingCriterion.INDIVIDUAL_EVALUATIONS ->
                if (maxTimeInSeconds != defaultMaxTimeInSeconds || maxTime != defaultMaxTime) {
                throw ConfigProblemException("Changing max time, but stopping criterion is based on evaluations")
            }
        }

        if (shouldGenerateSqlData() && !heuristicsForSQL) {
            throw ConfigProblemException("Cannot generate SQL data if you not enable " +
                    "collecting heuristics with 'heuristicsForSQL'")
        }
        if (generateSqlDataWithDSE && generateSqlDataWithSearch) {
            throw ConfigProblemException("Cannot generate SQL data with both DSE and search")
        }

        if (heuristicsForSQL && !extractSqlExecutionInfo) {
            throw ConfigProblemException("Cannot collect heuristics SQL data if you not enable " +
                    "extracting SQL execution info with 'extractSqlExecutionInfo'")
        }
        if (!heuristicsForSQL && heuristicsForSQLAdvanced) {
            throw ConfigProblemException("Advanced SQL heuristics requires enabling base ones as well")
        }

        if (shouldGenerateMongoData() && !heuristicsForMongo) {
            throw ConfigProblemException("Cannot generate Mongo data if you not enable " +
                    "collecting heuristics with 'heuristicsForMongo'")
        }

        if (shouldGenerateMongoData() && !extractMongoExecutionInfo) {
            throw ConfigProblemException("Cannot generate Mongo data if you not enable " +
                    "extracting Mongo execution info with 'extractMongoExecutionInfo'")
        }

        if (enableTrackEvaluatedIndividual && enableTrackIndividual) {
            throw ConfigProblemException("When tracking EvaluatedIndividual, it is not necessary to track individual")
        }

        if (adaptiveGeneSelectionMethod != GeneMutationSelectionMethod.NONE && probOfArchiveMutation > 0 && !weightBasedMutationRate)
            throw ConfigProblemException("When applying adaptive gene selection, weight-based mutation rate should be enabled")

        if (probOfArchiveMutation > 0 && !enableTrackEvaluatedIndividual)
            throw ConfigProblemException("Archive-based solution is only applicable when enable of tracking of EvaluatedIndividual.")

        if (doCollectImpact && !enableTrackEvaluatedIndividual)
            throw ConfigProblemException("Impact collection should be applied together with tracking EvaluatedIndividual")

        if (isEnabledTaintAnalysis() && !useMethodReplacement) {
            throw ConfigProblemException("Base Taint Analysis requires 'useMethodReplacement' option")
        }

        if ((outputFilePrefix.contains("-") || outputFileSuffix.contains("-"))
                && outputFormat.isJavaOrKotlin()) { //TODO also for C#?
            throw ConfigProblemException("In JVM languages, you cannot use the symbol '-' in test suite file name")
        }

        if (seedTestCases && seedTestCasesPath.isNullOrBlank()) {
            throw ConfigProblemException("When using the seedTestCases option, you must specify the file path of the test cases with the seedTestCasesPath option")
        }

        // Clustering constraints: the executive summary is not really meaningful without the clustering
//        if (executiveSummary && testSuiteSplitType != TestSuiteSplitType.FAULTS) {
//            executiveSummary = false
//            LoggingUtil.uniqueUserWarn("The option to turn on Executive Summary is only meaningful when clustering is turned on (--testSuiteSplitType CLUSTERING). " +
//                    "The option has been deactivated for this run, to prevent a crash.")
//            //throw ConfigProblemException("The option to turn on Executive Summary is only meaningful when clustering is turned on (--testSuiteSplitType CLUSTERING).")
//        }

        if (problemType == ProblemType.RPC
                && createTests
                && (enablePureRPCTestGeneration || enableRPCAssertionWithInstance)
                && outputFormat != OutputFormat.DEFAULT && (!outputFormat.isJavaOrKotlin())) {
            throw ConfigProblemException("when generating RPC tests with actual object instances in specified format, outputFormat only supports Java or Kotlin now")
        }

        val jaCoCo_on = jaCoCoAgentLocation.isNotBlank() && jaCoCoCliLocation.isNotBlank() && jaCoCoOutputFile.isNotBlank()
        val jaCoCo_off = jaCoCoAgentLocation.isBlank() && jaCoCoCliLocation.isBlank() && jaCoCoOutputFile.isBlank()

        if (!jaCoCo_on && !jaCoCo_off) {
            throw ConfigProblemException("JaCoCo location for agent/cli and output options must be all set or all left empty")
        }

        if (!taintOnSampling && useGlobalTaintInfoProbability > 0) {
            throw ConfigProblemException("Need to activate taintOnSampling to use global taint info")
        }

        if (maxLengthForStringsAtSamplingTime > maxLengthForStrings) {
            throw ConfigProblemException("Max length at sampling time $maxLengthForStringsAtSamplingTime" +
                    " cannot be greater than maximum string length $maxLengthForStrings")
        }

        if (saveMockedResponseAsSeparatedFile && testResourcePathToSaveMockedResponse.isBlank())
            throw ConfigProblemException("testResourcePathToSaveMockedResponse cannot be empty if it is required to save mocked responses in separated files (ie, saveMockedResponseAsSeparatedFile=true)")

        if (saveScheduleTaskInvocationAsSeparatedFile && testResourcePathToSaveMockedResponse.isBlank())
            throw ConfigProblemException("testResourcePathToSaveMockedResponse cannot be empty if it is required to save schedule task invocation in separated files (ie, saveScheduleTaskInvocationAsSeparatedFile=true)")

        if (probRestDefault + probRestExamples > 1) {
            throw ConfigProblemException("Invalid combination of probabilities for probRestDefault and probRestExamples. " +
                    "Their sum should be lower or equal to 1.")
        }

        if(security && !minimize){
            throw ConfigProblemException("The use of 'security' requires 'minimize'")
        }

        if(!security && ssrf) {
            throw ConfigProblemException("The use of 'ssrf' requires 'security'")
        }

        if (ssrf &&
            vulnerableInputClassificationStrategy == VulnerableInputClassificationStrategy.LLM &&
            !languageModelConnector) {
            throw ConfigProblemException("Language model connector is disabled. Unable to run the input classification using LLM.")
        }

        if (languageModelConnector && languageModelServerURL.isNullOrEmpty()) {
            throw ConfigProblemException("Language model server URL cannot be empty.")
        }

        if (languageModelConnector && languageModelName.isNullOrEmpty()) {
            throw ConfigProblemException("Language model name cannot be empty.")
        }

        if(prematureStop.isNotEmpty() && stoppingCriterion != StoppingCriterion.TIME){
            throw ConfigProblemException("The use of 'prematureStop' is meaningful only if the stopping criterion" +
                    " 'stoppingCriterion' is based on time")
        }

        if(blackBox){
            if(sutControllerHost != ControllerConstants.DEFAULT_CONTROLLER_HOST){
                throw ConfigProblemException("Changing 'sutControllerHost' has no meaning in black-box testing, as no controller is used")
            }
            if(!overrideOpenAPIUrl.isNullOrBlank()){
                throw ConfigProblemException("Changing 'overrideOpenAPIUrl' has no meaning in black-box testing, as no controller is used")
            }
        }
        if(dockerLocalhost && !runningInDocker){
            throw ConfigProblemException("Specifying 'dockerLocalhost' only makes sense when running EvoMaster inside Docker.")
        }
        /*
            FIXME: we shouldn't crash if a user put createTests to false and does not update all setting depending on it,
            like writeWFCReport.
            TODO however, we should issue some WARN message.
            ie. we should have a distinction between @Requires (which should crash) and something like
            @DependOn that does not lead to a crash, but just a warning
         */
//        if(writeWFCReport && !createTests){
//            throw ConfigProblemException("Cannot create a WFC Report if tests are not generated (i.e., 'createTests' is false)")
//        }
    }

    private fun checkPropertyConstraints(m: KMutableProperty<*>) {
        val parameterValue = m.getter.call(this).toString()

        //check value against constraints on its field, if any
        m.annotations.find { it is Min }?.also {
            it as Min
            if (parameterValue.toDouble() < it.min) {
                throw ConfigProblemException("Failed to handle Min ${it.min} constraint for" +
                        " parameter '${m.name}' with value $parameterValue")
            }
        }

        m.annotations.find { it is Max }?.also {
            it as Max
            if (parameterValue.toDouble() > it.max) {
                throw ConfigProblemException("Failed to handle Max ${it.max} constraint for" +
                        " parameter '${m.name}' with value $parameterValue")
            }
        }

        m.annotations.find { it is Probability }?.also {
            it as Probability
            val p = parameterValue.toDouble()
            if (p < 0 || p > 1) {
                throw ConfigProblemException("Failed to handle probability constraint for" +
                        " parameter '${m.name}' with value $parameterValue. The value must be in [0,1].")
            }
        }

        m.annotations.find { it is Url }?.also {
            if (!parameterValue.isNullOrBlank()) {
                try {
                    URL(parameterValue)
                } catch (e: MalformedURLException) {
                    throw ConfigProblemException("Parameter '${m.name}' with value $parameterValue is" +
                            " not a valid URL: ${e.message}")
                }
            }
        }

        m.annotations.find { it is Regex }?.also {
            it as Regex
            if (!parameterValue.matches(kotlin.text.Regex(it.regex))) {
                throw ConfigProblemException("Parameter '${m.name}' with value $parameterValue is" +
                        " not matching the regex: ${it.regex}")
            }
        }

        m.annotations.find { it is Folder }?.also {
            val path = try {
                Paths.get(parameterValue).toAbsolutePath()
            } catch (e: InvalidPathException) {
                throw ConfigProblemException("Parameter '${m.name}' is not a valid FS path: ${e.message}")
            }

            // here, it first checks if the path exists,since the path does not exist it does not check
            // if it is writable
            if (Files.exists(path) && !Files.isWritable(path)) {
                throw ConfigProblemException("Parameter '${m.name}' refers to a folder that already" +
                        " exists, but that cannot be written to: $path")
            }

            if (Files.exists(path) && !Files.isDirectory(path)) {
                throw ConfigProblemException("Parameter '${m.name}' refers to a file that already" +
                        " exists, but that it is not a folder: $path")
            }

            // if the path does not exist and if the directory structure cannot be created, inform the user
            if(!Files.exists(path)) {
                try {
                    Files.createDirectories(path)
                }
                catch(e : Exception) {
                    throw ConfigProblemException("Parameter '${m.name}' refers to a file that does not exist" +
                            ", but the provided file path cannot be used to create a directory: $path" +
                            "\nPlease check file permissions of parent directories")
                }
            }
        }

        m.annotations.find { it is FilePath }?.also {
            val fp = it as FilePath
            if (!fp.canBeBlank || parameterValue.isNotBlank()) {

                val path = try {
                    Paths.get(parameterValue).toAbsolutePath()
                } catch (e: InvalidPathException) {
                    throw ConfigProblemException("Parameter '${m.name}' is not a valid FS path: ${e.message}")
                }

                if (Files.exists(path) && !Files.isWritable(path)) {
                    throw ConfigProblemException("Parameter '${m.name}' refers to a file that already" +
                            " exists, but that cannot be written/replace to: $path")
                }
                if (Files.exists(path) && Files.isDirectory(path)) {
                    throw ConfigProblemException("Parameter '${m.name}' refers to a file that is instead an" +
                            " existing folder: $path")
                }
            }
        }
    }

    private fun updateProperty(options: OptionSet, m: KMutableProperty<*>) {
        //update value, but only if it was in the specified options.
        //WARNING: without this check, it would reset to default for fields not in "options"
        if (!options.has(m.name)) {
            return
        }

        val opt = try{
            options.valueOf(m.name)?.toString()
        } catch (e: OptionException){
          throw  ConfigProblemException("Error in parsing configuration option '${m.name}'. Library message: ${e.message}")
        } ?: throw ConfigProblemException("Value not found for property '${m.name}'")

        updateValue(opt, m)
    }

    private fun updateValue(optionValue: String, m: KMutableProperty<*>) {

        val returnType = m.returnType.javaType as Class<*>

        /*
                TODO: ugly checks. But not sure yet if can be made better in Kotlin.
                Could be improved with isSubtypeOf from 1.1?
                http://stackoverflow.com/questions/41553647/kotlin-isassignablefrom-and-reflection-type-checks
             */
        try {
            if (Integer.TYPE.isAssignableFrom(returnType)) {
                m.setter.call(this, Integer.parseInt(optionValue))

            } else if (java.lang.Long.TYPE.isAssignableFrom(returnType)) {
                m.setter.call(this, java.lang.Long.parseLong(optionValue))

            } else if (java.lang.Double.TYPE.isAssignableFrom(returnType)) {
                m.setter.call(this, java.lang.Double.parseDouble(optionValue))

            } else if (java.lang.Boolean.TYPE.isAssignableFrom(returnType)) {
                m.setter.call(this, parseBooleanStrict(optionValue))

            } else if (java.lang.String::class.java.isAssignableFrom(returnType)) {
                m.setter.call(this, optionValue)

            } else if (returnType.isEnum) {
                val valueOfMethod = returnType.getDeclaredMethod("valueOf",
                        java.lang.String::class.java)
                m.setter.call(this, valueOfMethod.invoke(null, optionValue))

            } else {
                throw IllegalStateException("BUG: cannot handle type $returnType")
            }
        } catch (e: Exception) {
            throw ConfigProblemException("Failed to handle property '${m.name}': ${e.message}")
        }
    }

    private fun parseBooleanStrict(s: String?) : Boolean{
        if(s==null){
            throw IllegalArgumentException("value is 'null'")
        }
        if(s.equals("true", true)) return true
        if(s.equals("false", true)) return false
        throw IllegalArgumentException("Invalid boolean value: $s")
    }

    fun shouldGenerateSqlData() = isUsingAdvancedTechniques() && (generateSqlDataWithDSE || generateSqlDataWithSearch)

    fun shouldGenerateMongoData() = generateMongoData

    fun dtoSupportedForPayload() = problemType == ProblemType.REST && dtoForRequestPayload && outputFormat.isJavaOrKotlin()

    fun experimentalFeatures(): List<String> {

        val properties = getConfigurationProperties()
                .filter { it.annotations.find { it is Experimental } != null }
                .filter {
                    val returnType = it.returnType.javaType as Class<*>
                    when {
                        java.lang.Boolean.TYPE.isAssignableFrom(returnType) -> it.getter.call(this) as Boolean
                        it.annotations.find { p -> p is Probability && p.activating } != null -> (it.getter.call(this) as Double) > 0
                        else -> false
                    }
                }
                .map { it.name }

        val enums = getConfigurationProperties()
                .filter {
                    val returnType = it.returnType.javaType as Class<*>
                    if (returnType.isEnum) {
                        val e = it.getter.call(this)
                        val f = returnType.getField(e.toString())
                        f.annotations.find { it is Experimental } != null
                    } else {
                        false
                    }
                }
                .map { "${it.name}=${it.getter.call(this)}" }

        return properties.plus(enums)
    }

//------------------------------------------------------------------------
//--- custom annotations

    /**
     * Configuration (CFG in short) for EvoMaster.
     * Properties annotated with [Cfg] can be set from
     * command line.
     * The code in this class uses reflection, on each property
     * marked with this annotation, to build the list of available
     * modifiable configurations.
     */
    @Target(AnnotationTarget.PROPERTY)
    @MustBeDocumented
    annotation class Cfg(val description: String)

    @Target(AnnotationTarget.PROPERTY)
    @MustBeDocumented
    annotation class Min(val min: Double)

    @Target(AnnotationTarget.PROPERTY)
    @MustBeDocumented
    annotation class Max(val max: Double)

    @Target(AnnotationTarget.PROPERTY)
    @MustBeDocumented
    annotation class Url

    @Target(AnnotationTarget.PROPERTY)
    @MustBeDocumented
    annotation class Regex(val regex: String)


    /**
     * For internal configurations that we introduced just to get more info on EM,
     * with aim of debugging issues.
     */
    @Target(AnnotationTarget.PROPERTY)
    @MustBeDocumented
    annotation class Debug


    /**
     * A double value between 0 and 1
     */
    @Target(AnnotationTarget.PROPERTY)
    @MustBeDocumented
    annotation class Probability(
            /**
             * Specify if this probability would activate a functionality if greater than 0.
             * If not, it might still not be used, depending on other configurations.
             * This is mainly needed when dealing with @Experimental probabilities that must
             * be put to 0 if they would activate a new feature that is still unstable
             */
            val activating: Boolean = true
    )


    /**
     * This annotation is used to represent properties controlling
     * features that are still work in progress.
     * Do not use them (yet) in production.
     */
    @Target(AnnotationTarget.PROPERTY, AnnotationTarget.FIELD)
    @MustBeDocumented
    annotation class Experimental


    /**
     * This represent one of the main properties to set in EvoMaster.
     * Those are the ones most likely going to be set by practitioners.
     * Note: most of the other properties are mainly for experiments
     */
    @Target(AnnotationTarget.PROPERTY)
    @MustBeDocumented
    annotation class Important(
            /**
             * The lower value, the more importance.
             * This only impact of options are sorted when displayed
             */
            val priority: Double
    )

    @Target(AnnotationTarget.PROPERTY)
    @MustBeDocumented
    annotation class Folder

    @Target(AnnotationTarget.PROPERTY)
    @MustBeDocumented
    annotation class FilePath(val canBeBlank: Boolean = false)

//------------------------------------------------------------------------

    /**
     * Info for authentication, read from configuration file, if any
     */
    var authFromFile: List<AuthenticationDto>? = null


//------------------------------------------------------------------------
//--- properties

    /*
        WARNING
        if any change is made here, the "options.md" MUST be recreated
        with ConfigToMarkdown

        You will also need to check if any special character you use in the
        descriptions end-up in some screwed-up Markdown layout
     */

    //----- "Important" options, sorted by priority --------------

    val defaultMaxTime = "60s"

    @Important(1.0)
    @Cfg("Maximum amount of time allowed for the search. " +
            " The time is expressed with a string where hours (`h`), minutes (`m`) and" +
            " seconds (`s`) can be specified, e.g., `1h10m120s` and `72m` are both valid" +
            " and equivalent." +
            " Each component (i.e., `h`, `m` and `s`) is optional, but at least one must be specified. " +
            " In other words, if you need to run the search for just `30` seconds, you can write `30s` " +
            " instead of `0h0m30s`." +
            " **The more time is allowed, the better results one can expect**." +
            " But then of course the test generation will take longer." +
            " For how long should _EvoMaster_ be left run?" +
            " The default 1 _minute_ is just for demonstration." +
            " __We recommend to run it between 1 and 24 hours__, depending on the size and complexity " +
            " of the tested application." +
            " You can get better results by combining this option with `--prematureStop`." +
            " For example, something like `--maxTime 24h --prematureStop 1h` will run the search for 24 hours," +
            " but then it will stop at any point in time in which there has be no improvement in the last hour."
    )
    @Regex(timeRegex)
    var maxTime = defaultMaxTime

    @Important(1.01)
    @Cfg("Max amount of time the search is going to wait since last improvement (on metrics we optimize for," +
            " like fault finding and code/schema coverage)." +
            " If there is no improvement within this allotted max time, then the search will be prematurely stopped," +
            " regardless of what specified in --maxTime option.")
    @Regex("($timeRegex)|(^$)")
    var prematureStop : String = ""

    enum class PrematureStopStrategy{
        ANY, NEW
    }

    @Experimental
    @Cfg("Specify how 'improvement' is defined: either any kind of improvement even if partial (ANY)," +
            " or at least one new target is fully covered (NEW).")
    var prematureStopStrategy = PrematureStopStrategy.NEW

    @Important(1.1)
    @Cfg("The path directory of where the generated test classes should be saved to")
    @Folder
    var outputFolder = "generated_tests"


    val defaultConfigPath = "em.yaml"

    @Important(1.2)
    @Cfg("File path for file with configuration settings. Supported formats are YAML and TOML." +
            " When EvoMaster starts, it will read such file and import all configurations from it.")
    @Regex(".*\\.(yml|yaml|toml)")
    @FilePath
    var configPath: String = defaultConfigPath


    @Important(2.0)
    @Cfg("The name prefix of generated file(s) with the test cases, without file type extension." +
            " In JVM languages, if the name contains '.', folders will be created to represent" +
            " the given package structure." +
            " Also, in JVM languages, should not use '-' in the file name, as not valid symbol" +
            " for class identifiers." +
            " This prefix be combined with the outputFileSuffix to combined the final name." +
            " As EvoMaster can split the generated tests among different files, each will get a label," +
            " and the names will be in the form prefix+label+suffix.")
    @Regex("[-a-zA-Z\$_][-0-9a-zA-Z\$_]*(.[-a-zA-Z\$_][-0-9a-zA-Z\$_]*)*")
    var outputFilePrefix = "EvoMaster"

    @Important(2.0)
    @Cfg("The name suffix for the generated file(s), to be added before the file type extension." +
            " As EvoMaster can split the generated tests among different files, each will get a label," +
            " and the names will be in the form prefix+label+suffix.")
    @Regex("[-a-zA-Z\$_][-0-9a-zA-Z\$_]*(.[-a-zA-Z\$_][-0-9a-zA-Z\$_]*)*")
    var outputFileSuffix = "Test"


    @Deprecated("Should use outputFilePrefix and outputFileSuffix")
    @Cfg("DEPRECATED. Rather use _outputFilePrefix_ and _outputFileSuffix_")
    var testSuiteFileName = ""

    @Important(2.0)
    @Cfg("Specify in which format the tests should be outputted." +
            " If left on `DEFAULT`, for white-box testing then the value specified in the _EvoMaster Driver_ will be used." +
            " On the other hand, for black-box testing it will default to a predefined type (e.g., Python).")
    var outputFormat = OutputFormat.DEFAULT

    @Important(2.1)
    @Cfg("Enforce timeout (in seconds) in the generated tests." +
            " This feature might not be supported in all frameworks." +
            " If 0 or negative, the timeout is not applied.")
    var testTimeout = 60

    @Important(3.0)
    @Cfg("Use EvoMaster in black-box mode. This does not require an EvoMaster Driver up and running. However, you will need to provide further option to specify how to connect to the SUT")
    var blackBox = false

    @Important(3.2)
    @Cfg("When in black-box mode for REST APIs, specify the URL of where the OpenAPI/Swagger schema can be downloaded from." +
            " If the schema is on the local machine, you can use a URL starting with 'file://'." +
            " If the given URL is neither starting with 'file' nor 'http', then it will be treated as a local file path.")
    var bbSwaggerUrl: String = ""

    @Important(3.5)
    @Url
    @Cfg("When in black-box mode, specify the URL of where the SUT can be reached, e.g.," +
            " http://localhost:8080 ." +
            " In REST, if this is missing, the URL will be inferred from OpenAPI/Swagger schema." +
            " In GraphQL, this must point to the entry point of the API, e.g.," +
            " http://localhost:8080/graphql .")
    var bbTargetUrl: String = ""


    @Important(3.7)
    @Cfg("Rate limiter, of how many actions to do per minute. For example, when making HTTP calls towards" +
            " an external service, might want to limit the number of calls to avoid bombarding such service" +
            " (which could end up becoming equivalent to a DoS attack)." +
            " A value of zero or negative means that no limiter is applied." +
            " This is needed only for black-box testing of remote services.")
    var ratePerMinute = 0

    @Important(4.0)
    @Regex(headerRegex)
    @Cfg("In black-box testing, we still need to deal with authentication of the HTTP requests." +
            " With this parameter it is possible to specify a HTTP header that is going to be added to most requests." +
            " This should be provided in the form _name:value_. If more than 1 header is needed, use as well the" +
            " other options _header1_ and _header2_.")
    var header0 = ""

    @Important(4.1)
    @Regex(headerRegex)
    @Cfg("See documentation of _header0_.")
    var header1 = ""

    @Important(4.2)
    @Regex(headerRegex)
    @Cfg("See documentation of _header0_.")
    var header2 = ""


    @Important(5.0)
    @Cfg("Concentrate search on only one single REST endpoint")
    var endpointFocus: String? = null

    @Important(5.1)
    @Cfg("Concentrate search on a set of REST endpoints defined by a common prefix")
    var endpointPrefix: String? = null

    @Important(5.2)
    @Cfg("Comma-separated list of endpoints for excluding endpoints." +
            " This is useful for excluding endpoints that are not relevant for testing, " +
            " such as those used for health checks or metrics. If no such endpoint is specified, " +
            " then no endpoints are excluded from the search.")
    var endpointExclude: String? = null

    @Important(5.3)
    @Cfg("Comma-separated list of OpenAPI/Swagger 'tags' definitions." +
            " Only the REST endpoints having at least one of such tags will be fuzzed." +
            " If no tag is specified here, then such filter is not applied.")
    var endpointTagFilter: String? = null

    @Important(6.0)
    @Cfg("Host name or IP address of where the SUT EvoMaster Controller Driver is listening on." +
            " This option is only needed for white-box testing.")
    var sutControllerHost = ControllerConstants.DEFAULT_CONTROLLER_HOST


    @Important(6.1)
    @Cfg("TCP port of where the SUT EvoMaster Controller Driver is listening on." +
            " This option is only needed for white-box testing.")
    @Min(0.0)
    @Max(maxTcpPort)
    var sutControllerPort = ControllerConstants.DEFAULT_CONTROLLER_PORT


    @Important(7.0)
    @Url
    @Cfg("If specified, override the OpenAPI URL location given by the EvoMaster Driver." +
        " This option is only needed for white-box testing.")
    var overrideOpenAPIUrl = ""

    //-------- other options -------------

    @Cfg("Inform EvoMaster process that it is running inside Docker." +
            " Users should not modify this parameter, as it is set automatically in the Docker image of EvoMaster.")
    var runningInDocker = false

    /**
     * TODO this is currently not implemented.
     * Even if did, there would still be major issues with handling WireMock.
     * Until we can think of a good solution there, no point in implementing this.
     */
    @Experimental
    @Cfg("Replace references to 'localhost' to point to the actual host machine." +
            " Only needed when running EvoMaster inside Docker.")
    var dockerLocalhost = false


    @FilePath
    @Cfg("When generating tests in JavaScript, there is the need to know where the driver is located in respect to" +
            " the generated tests")
    var jsControllerPath = "./app-driver.js"


    @Cfg("At times, we need to run EvoMaster with printed logs that are deterministic." +
            " For example, this means avoiding printing out time-stamps.")
    var avoidNonDeterministicLogs = false

    enum class Algorithm {
        DEFAULT, SMARTS, MIO, RANDOM, WTS, MOSA, RW,
<<<<<<< HEAD
        StandardGA, MonotonicGA, SteadyStateGA, BreederGA, CellularGA, OnePlusLambdaLambdaGA, MuLambdaEA,
        CRO // Chemical Reaction Optimization
=======
        StandardGA, MonotonicGA, SteadyStateGA, BreederGA, CellularGA, OnePlusLambdaLambdaGA, MuLambdaEA, MuPlusLambdaEA // GA variants still work-in-progress.
>>>>>>> 017fde61
    }

    @Cfg("The algorithm used to generate test cases. The default depends on whether black-box or white-box testing is done.")
    var algorithm = Algorithm.DEFAULT

    /**
     * Workaround for issues with annotations that can not be applied on ENUM values,
     * like @Experimental
     * */
    interface WithExperimentalOptions {
        fun isExperimental(): Boolean
    }

    enum class ProblemType(private val experimental: Boolean) : WithExperimentalOptions {
        DEFAULT(experimental = false),
        REST(experimental = false),
        GRAPHQL(experimental = false),
        RPC(experimental = true),
        WEBFRONTEND(experimental = true);

        override fun isExperimental() = experimental
    }

    @Cfg("The type of SUT we want to generate tests for, e.g., a RESTful API." +
            " If left to DEFAULT, the type will be inferred from the EM Driver." +
            " However, in case of ambiguities (e.g., the driver specifies more than one type)," +
            " then this field must be set with a specific type." +
            " This is also the case for Black-Box testing where there is no EM Driver." +
            " In this latter case, the system defaults to handle REST APIs.")
    var problemType = ProblemType.DEFAULT


    @Cfg("Specify if test classes should be created as output of the tool. " +
            "Usually, you would put it to 'false' only when debugging EvoMaster itself")
    var createTests = true

    enum class TestSuiteSplitType {
        NONE,
        FAULTS
        //CODE //This was never properly implemented
    }

    @Cfg("Instead of generating a single test file, it could be split in several files, according to different strategies")
    var testSuiteSplitType = TestSuiteSplitType.FAULTS

    @Experimental
    @Cfg("Specify the maximum number of tests to be generated in one test suite. " +
            "Note that a negative number presents no limit per test suite")
    var maxTestsPerTestSuite = -1

    @Experimental
    @Deprecated("Temporarily removed, due to oracle refactoring. It might come back in future in a different form")
    @Cfg("Generate an executive summary, containing an example of each category of potential faults found." +
            "NOTE: This option is only meaningful when used in conjunction with test suite splitting.")
    var executiveSummary = false

    @Cfg("The Distance Metric Last Line may use several values for epsilon." +
            "During experimentation, it may be useful to adjust these values. Epsilon describes the size of the neighbourhood used for clustering, so may result in different clustering results." +
            "Epsilon should be between 0.0 and 1.0. If the value is outside of that range, epsilon will use the default of 0.8.")
    @Min(0.0)
    @Max(1.0)
    var lastLineEpsilon = 0.8

    @Cfg("The Distance Metric Error Text may use several values for epsilon." +
            "During experimentation, it may be useful to adjust these values. Epsilon describes the size of the neighbourhood used for clustering, so may result in different clustering results." +
            "Epsilon should be between 0.0 and 1.0. If the value is outside of that range, epsilon will use the default of 0.8.")
    @Min(0.0)
    @Max(1.0)
    var errorTextEpsilon = 0.8

    @Cfg("The seed for the random generator used during the search. " +
            "A negative value means the CPU clock time will be rather used as seed")
    var seed: Long = -1

    @Cfg("Limit of number of individuals per target to keep in the archive")
    @Min(1.0)
    var archiveTargetLimit = 10

    @Cfg("Probability of sampling a new individual at random")
    @Probability
    var probOfRandomSampling = 0.8

    @Cfg("The percentage of passed search before starting a more focused, less exploratory one")
    @PercentageAsProbability(true)
    var focusedSearchActivationTime = 0.8

    @Cfg("Number of applied mutations on sampled individuals, at the start of the search")
    @Min(0.0)
    var startNumberOfMutations = 1

    @Cfg("Number of applied mutations on sampled individuals, by the end of the search")
    @Min(0.0)
    var endNumberOfMutations = 10

    enum class StoppingCriterion {
        TIME,
        ACTION_EVALUATIONS,
        INDIVIDUAL_EVALUATIONS
    }

    @Cfg("Stopping criterion for the search")
    var stoppingCriterion = StoppingCriterion.TIME


    val defaultMaxEvaluations = 1000

    @Cfg("Maximum number of action or individual evaluations (depending on chosen stopping criterion)" +
            " for the search. A fitness evaluation can be composed of 1 or more actions," +
            " like for example REST calls or SQL setups." +
            " The more actions are allowed, the better results one can expect." +
            " But then of course the test generation will take longer." +
            " Only applicable depending on the stopping criterion.")
    @Min(1.0)
    var maxEvaluations = defaultMaxEvaluations

    val defaultMaxTimeInSeconds = 0

    @Cfg("Maximum number of seconds allowed for the search." +
            " The more time is allowed, the better results one can expect." +
            " But then of course the test generation will take longer." +
            " Only applicable depending on the stopping criterion." +
            " If this value is 0, the setting 'maxTime' will be used instead.")
    @Min(0.0)
    var maxTimeInSeconds = defaultMaxTimeInSeconds

    @Cfg("Whether or not writing statistics of the search process. " +
            "This is only needed when running experiments with different parameter settings")
    var writeStatistics = false

    @Cfg("Where the statistics file (if any) is going to be written (in CSV format)")
    @FilePath
    var statisticsFile = "statistics.csv"


    enum class AIResponseClassifierModel {
        /**
         * No classification is performed.
         */
        NONE,

        /**
         * Gaussian Model.
         * Assumes the data follows a bell-shaped curve, parameterized by mean and variance.
         */
        GAUSSIAN,

        /**
         * Kernel Density Estimation (KDE).
         * A non-parametric method for estimating the probability density function.
         */
        KDE,

        /**
         * K-Nearest Neighbors (KNN).
         * Classifies a point based on the majority label among its k closest neighbors.
         */
        KNN,

        /**
         * Neural Network (NN).
         * A computational model inspired by biological neural systems, consisting of layers of interconnected neurons.
         * Neural networks learn patterns from data to capture underlying nonlinear relationships
         * and to perform flexible classification
         */
        NN,

        /**
         * Generalized Linear Model (GLM).
         * Extends linear regression to handle non-normal response distributions.
         */
        GLM,

        /**
         * Rule-Based Deterministic Model.
         * Uses predefined, fixed rules for classification,
         * providing clear and structured decision logic as an
         * alternative to probabilistic or statistical methods.
         */
        DETERMINISTIC
    }



    @Experimental
    @Cfg("Model used to learn input constraints and infer response status before making request.")
    var aiModelForResponseClassification = AIResponseClassifierModel.NONE

    @Experimental
    @Cfg("Learning rate controlling the step size during parameter updates in classifiers. " +
            "Relevant for gradient-based models such as GLM and neural networks. " +
            "A smaller value ensures stable but slower convergence, while a larger value speeds up " +
            "training but may cause instability.")
    var aiResponseClassifierLearningRate: Double = 0.01

    @Experimental
    @Cfg(
        "Maximum number of stored samples for classifiers such as KNN and KDE models that rely " +
                "on retaining encoded inputs. " +
                "This value specifies the maximum number of samples stored for each endpoint. " +
                "A higher value can improve classification accuracy by leveraging more historical data, " +
                "but also increases memory usage. " +
                "A lower value reduces memory consumption but may limit the classifier’s knowledge base. " +
                "Typically, it is safe to keep this value between 10,000 and 50,000 when the encoded input vector " +
                "is usually a list of doubles with a length under 20. " +
                "Reservoir sampling is applied independently for each endpoint: if this maximum number is exceeded, " +
                "new samples randomly replace existing ones, ensuring an unbiased selection of preserved data. " +
                "As an example, for an API with 100 endpoints and an input vector of size 20, " +
                "a maximum of 10,000 samples per endpoint would require roughly 200 MB of memory.")
    var aiResponseClassifierMaxStoredSamples: Int = 10_000

    @Experimental
    @Cfg("Number of training iterations required to update classifier parameters. " +
                "For example, in the Gaussian model this affects mean and variance updates. " +
                "For neural network (NN) models, the warm-up should typically be larger than 1000.")
    var aiResponseClassifierWarmup : Int = 10


    enum class EncoderType {

        /** Use raw values without any transformation. */
        RAW,

        /** Normalize values to a standard scale (e.g., zero mean and unit variance). */
        NORMAL,

        /** Scale the vector to have unit length, making it a point on the unit sphere. */
        UNIT_NORMAL
    }

    @Experimental
    @Cfg("The encoding strategy applied to transform raw data to the encoded version.")
    var aiEncoderType = EncoderType.RAW


    @Experimental
    @Min(1.0)
    @Cfg("When the Response Classifier determines an action is going to fail, specify how many attempts will" +
            " be tried at fixing it.")
    var maxRepairAttemptsInResponseClassification = 100

    enum class AIClassificationRepairActivation{
        /*
            TODO we might think of other techniques as well... and then experiment with them
         */
        PROBABILITY, THRESHOLD
    }

    @Experimental
    @PercentageAsProbability
    @Cfg("If using THRESHOLD for AI Classification Repair, specify its value." +
            " All classifications with probability equal or above such threshold value will be accepted.")
    var classificationRepairThreshold = 0.8

    @Experimental
    @Cfg("Specify how the classification of actions's response will be used to execute a possible repair on the action.")
    var aiClassifierRepairActivation = AIClassificationRepairActivation.THRESHOLD


    enum class AIClassificationMetrics {

        /**
         * Evaluates metrics (accuracy, F1, etc.) over a recent sliding time window.
         * This highlights short-term classifier behavior and adapts to changes in data distribution.
          */
        TIME_WINDOW,

        /**
         * Evaluates metrics over the entire lifetime of the classifier,
         * capturing its cumulative long-term performance without forgetting older data.
         */
        FULL_HISTORY
    }

    @Experimental
    @Cfg("Determines which metric-tracking strategy is used by the AI response classifier.")
    var aIClassificationMetrics = AIClassificationMetrics.TIME_WINDOW

    @Cfg("Output a JSON file representing statistics of the fuzzing session, written in the WFC Report format." +
            " This also includes a index.html web application to visualize such data.")
    var writeWFCReport = true

    @Cfg("If creating a WFC Report as output, specify if should not generate the index.html web app, i.e., only" +
            " the JSON report file will be created.")
    var writeWFCReportExcludeWebApp = false

    @Cfg("Whether should add to an existing statistics file, instead of replacing it")
    var appendToStatisticsFile = false

    @Cfg("If positive, check how often, in percentage % of the budget, to collect statistics snapshots." +
            " For example, every 5% of the time.")
    @Max(50.0)
    var snapshotInterval = -1.0

    @Cfg("Where the snapshot file (if any) is going to be written (in CSV format)")
    @FilePath
    var snapshotStatisticsFile = "snapshot.csv"

    @Cfg("An id that will be part as a column of the statistics file (if any is generated)")
    var statisticsColumnId = "-"

    @Cfg("When running experiments and statistic files are generated, all configs are saved." +
            " So, this one can be used as extra label for classifying the experiment")
    var labelForExperiments = "-"

    @Cfg("Further label to represent the names of CONFIGS sets in experiment scripts, e.g., exp.py")
    var labelForExperimentConfigs = "-"

    @Cfg("Whether we should collect data on the extra heuristics. Only needed for experiments.")
    var writeExtraHeuristicsFile = false

    @Cfg("Where the extra heuristics file (if any) is going to be written (in CSV format)")
    @FilePath
    var extraHeuristicsFile = "extra_heuristics.csv"

    @Experimental
    @Cfg("Enable to print snapshots of the generated tests during the search in an interval defined in snapshotsInterval.")
    var enableWriteSnapshotTests = false

    @Experimental
    @Cfg("The size (in seconds) of the interval that the snapshots will be printed, if enabled.")
    var writeSnapshotTestsIntervalInSeconds = 3600 // ie, 1 hour

    enum class SecondaryObjectiveStrategy {
        AVG_DISTANCE,
        AVG_DISTANCE_SAME_N_ACTIONS,
        BEST_MIN
    }

    @Cfg("Strategy used to handle the extra heuristics in the secondary objectives")
    var secondaryObjectiveStrategy = SecondaryObjectiveStrategy.AVG_DISTANCE_SAME_N_ACTIONS

    @Cfg("Whether secondary objectives are less important than test bloat control")
    var bloatControlForSecondaryObjective = false

    @Cfg("Specify minimum size when bloatControlForSecondaryObjective")
    @Min(0.0)
    var minimumSizeControl = 2

    @Cfg("Probability of applying a mutation that can change the structure of a test")
    @Probability
    var structureMutationProbability = 0.5

    @Experimental
    @Cfg("Probability of applying a mutation that can change the structure of test's initialization if it has")
    @Probability
    var initStructureMutationProbability = 0.0

    @Experimental
    @Cfg("Specify a maximum number of handling (remove/add) init actions at once, e.g., add 3 init actions at most")
    @Min(0.0)
    var maxSizeOfMutatingInitAction = 0

    // Man: need to check it with Andrea about whether we consider it as a generic option
    @Experimental
    @Cfg("Specify a probability of applying a smart structure mutator for initialization of the individual")
    @Probability
    var probOfSmartInitStructureMutator = 0.0

    enum class GeneMutationStrategy {
        ONE_OVER_N,
        ONE_OVER_N_BIASED_SQL
    }

    @Cfg("Strategy used to define the mutation probability")
    var geneMutationStrategy = GeneMutationStrategy.ONE_OVER_N_BIASED_SQL

    enum class FeedbackDirectedSampling {
        NONE,
        LAST,
        FOCUSED_QUICKEST
    }

    @Cfg("Specify whether when we sample from archive we do look at the most promising targets for which we have had a recent improvement")
    var feedbackDirectedSampling = FeedbackDirectedSampling.FOCUSED_QUICKEST

    //Warning: this is off in the tests, as it is a source of non-determinism
    @Cfg("Whether to use timestamp info on the execution time of the tests for sampling (e.g., to reward the quickest ones)")
    var useTimeInFeedbackSampling = true


    @Experimental
    @Cfg("When sampling from archive based on targets, decide whether to use weights based on properties of the targets (e.g., a target likely leading to a flag will be sampled less often)")
    var useWeightedSampling = false


    @Cfg("Define the population size in the search algorithms that use populations (e.g., Genetic Algorithms, but not MIO)")
    @Min(1.0)
    var populationSize = 30

    @Cfg("Define the probability of happening mutation in the genetic algorithms")
    @Probability
    var fixedRateMutation = 0.04

    @Cfg("Define the number of offspring (λ) generated per generation in (μ+λ) Evolutionary Algorithm")
    @Min(1.0)
    var muPlusLambdaOffspringSize = 30
    @Cfg("Define the number of offspring (λ) generated per generation in (μ,λ) Evolutionary Algorithm")
    @Min(1.0)
    var muLambdaOffspringSize = 30

    @Cfg("Define the maximum number of tests in a suite in the search algorithms that evolve whole suites, e.g. WTS")
    @Min(1.0)
    var maxSearchSuiteSize = 50

    @Cfg("Probability of applying crossover operation (if any is used in the search algorithm)")
    @Probability
    var xoverProbability = 0.7

    @Cfg("Number of elements to consider in a Tournament Selection (if any is used in the search algorithm)")
    @Min(1.0)
    var tournamentSize = 10

    // --- Chemical Reaction Optimization (CRO) parameters ---
    @Cfg("CRO: Molecular collision rate c_r (probability of binary reactions)")
    @Probability
    var croMolecularCollisionRate: Double = 0.2

    @Cfg("CRO: Kinetic energy loss rate k_r (lower bound of retained fraction after on-wall)")
    @Probability
    var croKineticEnergyLossRate: Double = 0.2

    @Cfg("CRO: Initial kinetic energy assigned to each molecule")
    @Min(0.0)
    var croInitialKineticEnergy: Double = 1000.0

    @Cfg("CRO: Decomposition threshold d_t (min number of collisions before decomposition)")
    @Min(0.0)
    var croDecompositionThreshold: Int = 500

    @Cfg("CRO: Synthesis KE threshold s_t (molecule can synthesize if KE ≤ s_t)")
    @Min(0.0)
    var croSynthesisThreshold: Double = 10.0

    @Cfg("When sampling new test cases to evaluate, probability of using some smart strategy instead of plain random")
    @Probability
    var probOfSmartSampling = 0.95

    @Cfg("Max number of 'actions' (e.g., RESTful calls or SQL commands) that can be done in a single test")
    @Min(1.0)
    var maxTestSize = 10

    @Cfg("Based on some heuristics, there are cases in which 'maxTestSize' can be overridden at runtime")
    var enableOptimizedTestSize = true

    @Cfg("Tracking of SQL commands to improve test generation")
    var heuristicsForSQL = true

    @Experimental
    @Cfg("If using SQL heuristics, enable more advanced version")
    var heuristicsForSQLAdvanced = false

    @Cfg("Tracking of Mongo commands to improve test generation")
    var heuristicsForMongo = true

    @Cfg("Enable extracting SQL execution info")
    var extractSqlExecutionInfo = true

    @Cfg("Enable extracting Mongo execution info")
    var extractMongoExecutionInfo = true

    @Experimental
    @Cfg("Enable EvoMaster to generate SQL data with direct accesses to the database. Use Dynamic Symbolic Execution")
    var generateSqlDataWithDSE = false

    @Cfg("Enable EvoMaster to generate SQL data with direct accesses to the database. Use a search algorithm")
    var generateSqlDataWithSearch = true

    @Cfg("Enable EvoMaster to generate Mongo data with direct accesses to the database")
    var generateMongoData = true

    @Cfg("When generating SQL data, how many new rows (max) to generate for each specific SQL Select")
    @Min(1.0)
    var maxSqlInitActionsPerMissingData = 1


    @Cfg("Force filling data of all columns when inserting new row, instead of only minimal required set.")
    var forceSqlAllColumnInsertion = true


    @Cfg("Maximum size (in bytes) that EM handles response payloads in the HTTP responses. " +
            "If larger than that, a response will not be stored internally in EM during the test generation. " +
            "This is needed to avoid running out of memory.")
    var maxResponseByteSize = 1_000_000

    @Cfg("Whether to print how much search done so far")
    var showProgress = true

    @Debug
    @Cfg("Whether or not enable a search process monitor for archiving evaluated individuals and Archive regarding an evaluation of search. " +
            "This is only needed when running experiments with different parameter settings")
    var enableProcessMonitor = false

    @Debug
    @Cfg("Specify a format to save the process data")
    var processFormat = ProcessDataFormat.JSON_ALL

    enum class ProcessDataFormat {
        /**
         * save evaluated individuals and Archive with a json format
         */
        JSON_ALL,

        /**
         * only save the evaluated individual with the specified test format
         */
        TEST_IND,

        /**
         * save covered targets with the specified target format and tests with the specified test format
         */
        TARGET_TEST_IND,
        /**
         * save heuristic values for each target as csv file
         */
        TARGET_HEURISTIC
    }

    @Experimental
    @Cfg("Where the target heuristic values file (if any) is going to be written (in CSV format). It is only used when processFormat is TARGET_HEURISTIC.")
    @FilePath
    var targetHeuristicsFile = "targets.csv"

    @Experimental
    @Cfg("Whether should add to an existing target heuristics file, instead of replacing it. It is only used when processFormat is TARGET_HEURISTIC.")
    var appendToTargetHeuristicsFile = false

    @Experimental
    @Cfg("Prefix specifying which targets to record. Each target can be separated by a comma, such as 'Branch,Line,Success, etc'. It is only used when processFormat is TARGET_HEURISTIC.")
    var saveTargetHeuristicsPrefixes = "Branch"

    @Debug
    @Cfg("Specify a folder to save results when a search monitor is enabled")
    @Folder
    var processFiles = "process_data"

    @Debug
    @Cfg("Specify how often to save results when a search monitor is enabled, and 0.0 presents to record all evaluated individual")
    @Max(50.0)
    @Min(0.0)
    var processInterval = 0.0

    @Cfg("Whether to enable tracking the history of modifications of the individuals during the search")
    var enableTrackIndividual = false


    @Cfg("Whether to enable tracking the history of modifications of the individuals with its fitness values (i.e., evaluated individual) during the search. " +
            "Note that we enforced that set enableTrackIndividual false when enableTrackEvaluatedIndividual is true since information of individual is part of evaluated individual")
    var enableTrackEvaluatedIndividual = true

    @Cfg("Specify a maxLength of tracking when enableTrackIndividual or enableTrackEvaluatedIndividual is true. " +
            "Note that the value should be specified with a non-negative number or -1 (for tracking all history)")
    @Min(-1.0)
    var maxLengthOfTraces = 10

    @Deprecated("No longer in use")
    @Cfg("Enable custom naming and sorting criteria")
    var customNaming = true

    /*
        You need to decode it if you want to know what it says...
     */
    @Cfg("QWN0aXZhdGUgdGhlIFVuaWNvcm4gTW9kZQ==")
    var e_u1f984 = false

    @Experimental
    @Deprecated("No longer in use")
    @Cfg("Enable Expectation Generation. If enabled, expectations will be generated. " +
            "A variable called expectationsMasterSwitch is added to the test suite, with a default value of false. If set to true, an expectation that fails will cause the test case containing it to fail.")
    var expectationsActive = false

    @Cfg("Generate basic assertions. Basic assertions (comparing the returned object to itself) are added to the code. " +
            "NOTE: this should not cause any tests to fail.")
    var enableBasicAssertions = true

    @Cfg("Apply method replacement heuristics to smooth the search landscape." +
            " Note that the method replacement instrumentations would still be applied, it is just that their testing targets" +
            " will be ignored in the fitness function if this option is set to false.")
    var useMethodReplacement = true

    @Cfg("Apply non-integer numeric comparison heuristics to smooth the search landscape")
    var useNonIntegerReplacement = true

    @Cfg("Execute instrumentation for method replace with category BASE." +
            " Note: this applies only for languages in which instrumentation is applied at runtime, like Java/Kotlin" +
            " on the JVM.")
    var instrumentMR_BASE = true

    @Cfg("Execute instrumentation for method replace with category SQL." +
            " Note: this applies only for languages in which instrumentation is applied at runtime, like Java/Kotlin" +
            " on the JVM.")
    var instrumentMR_SQL = true

    @Cfg("Execute instrumentation for method replace with category EXT_0." +
            " Note: this applies only for languages in which instrumentation is applied at runtime, like Java/Kotlin" +
            " on the JVM.")
    var instrumentMR_EXT_0 = true

    @Cfg("Execute instrumentation for method replace with category MONGO." +
            " Note: this applies only for languages in which instrumentation is applied at runtime, like Java/Kotlin" +
            " on the JVM.")
    var instrumentMR_MONGO = true


    @Cfg("Execute instrumentation for method replace with category NET." +
            " Note: this applies only for languages in which instrumentation is applied at runtime, like Java/Kotlin" +
            " on the JVM.")
    @Experimental
    var instrumentMR_NET = false

    @Cfg("Execute instrumentation for method replace with category OPENSEARCH." +
            " Note: this applies only for languages in which instrumentation is applied at runtime, like Java/Kotlin" +
            " on the JVM.")
    @Experimental
    var instrumentMR_OPENSEARCH = false

    @Cfg("Enable to expand the genotype of REST individuals based on runtime information missing from Swagger")
    var expandRestIndividuals = true


    @Cfg("Add an extra query param, to analyze how it is used/read by the SUT. Needed to discover new query params" +
            " that were not specified in the schema.")
    var extraQueryParam = true


    @Cfg("Add an extra HTTP header, to analyze how it is used/read by the SUT. Needed to discover new headers" +
            " that were not specified in the schema.")
    var extraHeader = true


    @Cfg("Percentage [0.0,1.0] of elapsed time in the search while trying to infer any extra query parameter and" +
            " header. After this time has passed, those attempts stop. ")
    @PercentageAsProbability(false)
    var searchPercentageExtraHandling = 0.1

    enum class ResourceSamplingStrategy(val requiredArchive: Boolean = false) {
        NONE,

        /**
         * probability for applicable strategy is specified
         */
        Customized,

        /**
         * probability for applicable strategy is equal
         */
        EqualProbability,

        /**
         * probability for applicable strategy is derived based on actions
         */
        Actions,

        /**
         * probability for applicable strategy is adaptive with time
         */
        TimeBudgets,

        /**
         * probability for applicable strategy is adaptive with performance, i.e., Archive
         */
        Archive(true),

        /**
         * probability for applicable strategy is adaptive with performance, i.e., Archive
         */
        ConArchive(true)
    }

    @Cfg("Specify whether to enable resource-based strategy to sample an individual during search. " +
            "Note that resource-based sampling is only applicable for REST problem with MIO algorithm.")
    var resourceSampleStrategy = ResourceSamplingStrategy.ConArchive

    @Cfg("Specify whether to enable resource dependency heuristics, i.e, probOfEnablingResourceDependencyHeuristics > 0.0. " +
            "Note that the option is available to be enabled only if resource-based smart sampling is enable. " +
            "This option has an effect on sampling multiple resources and mutating a structure of an individual.")
    @Probability
    var probOfEnablingResourceDependencyHeuristics = 0.95

    @Debug
    @Cfg("Specify whether to export derived dependencies among resources")
    var exportDependencies = false

    @Debug
    @Cfg("Specify a file that saves derived dependencies")
    @FilePath
    var dependencyFile = "dependencies.csv"

    @Cfg("Specify a probability to apply SQL actions for preparing resources for REST Action")
    @Probability
    var probOfApplySQLActionToCreateResources = 0.1


    @Experimental
    @Cfg("Probability of sampling a new individual with schedule tasks. Note that schedule task is only enabled for RPCProblem")
    @Probability
    var probOfSamplingScheduleTask = 0.0

    @Experimental
    @Cfg("Specify a maximum number of handling (remove/add) resource size at once, e.g., add 3 resource at most")
    @Min(0.0)
    var maxSizeOfHandlingResource = 0

    @Experimental
    @Cfg("Specify a strategy to determinate a number of resources to be manipulated throughout the search.")
    var employResourceSizeHandlingStrategy = SqlInitResourceStrategy.NONE

    enum class SqlInitResourceStrategy {
        NONE,

        /**
         * determinate a number of resource to be manipulated at random between 1 and [maxSizeOfHandlingResource]
         */
        RANDOM,

        /**
         * adaptively decrease a number of resources to be manipulated from [maxSizeOfHandlingResource] to 1
         */
        DPC
    }

    enum class StructureMutationProbStrategy {
        /**
         * apply the specified probability
         */
        SPECIFIED,

        /**
         * deactivated structure mutator when focused search starts
         */
        SPECIFIED_FS,

        /**
         * gradually update the structure mutator probability from [structureMutationProbability] to [structureMutationProFS] before focused search
         */
        DPC_TO_SPECIFIED_BEFORE_FS,

        /**
         * gradually update the structure mutator probability from [structureMutationProbability] to [structureMutationProFS] after focused search
         */
        DPC_TO_SPECIFIED_AFTER_FS,

        /**
         * apply a probability which is adaptive to the impact
         */
        ADAPTIVE_WITH_IMPACT
    }

    @Cfg("Whether or not to enable a structure mutation for mutating individuals." +
            " This feature can only be activated for algorithms that support structural mutation, such as MIO or RW.")
    var enableStructureMutation = true

    @Experimental
    @Cfg("Specify a max size of resources in a test. 0 means the there is no specified restriction on a number of resources")
    @Min(0.0)
    var maxResourceSize = 0

    @Experimental
    @Cfg("Specify a strategy to handle a probability of applying structure mutator during the focused search")
    var structureMutationProbStrategy = StructureMutationProbStrategy.SPECIFIED

    @Experimental
    @Cfg("Specify a probability of applying structure mutator during the focused search")
    @Probability
    var structureMutationProFS = 0.0

    enum class MaxTestSizeStrategy {
        /**
         * apply the specified max size of a test
         */
        SPECIFIED,

        /**
         * gradually increasing a size of test until focused search
         */
        DPC_INCREASING,

        /**
         * gradually decreasing a size of test until focused search
         */
        DPC_DECREASING
    }

    @Experimental
    @Cfg("Specify a strategy to handle a max size of a test")
    var maxTestSizeStrategy = MaxTestSizeStrategy.SPECIFIED

    @Experimental
    @Cfg("Specify whether to decide the resource-based structure mutator and resource to be mutated adaptively based on impacts during focused search." +
            "Note that it only works when resource-based solution is enabled for solving REST problem")
    var enableAdaptiveResourceStructureMutation = false

    @Experimental
    @Cfg("Specify a probability of applying length handling")
    @Probability
    var probOfHandlingLength = 0.0

    @Experimental
    @Cfg("Specify a max size of a test to be targeted when either DPC_INCREASING or DPC_DECREASING is enabled")
    var dpcTargetTestSize = 1

    @Cfg("Specify a minimal number of rows in a table that enables selection (i.e., SELECT sql) to prepare resources for REST Action. " +
            "In other words, if the number is less than the specified, insertion is always applied.")
    @Min(0.0)
    var minRowOfTable = 10

    @Cfg("Specify a probability that enables selection (i.e., SELECT sql) of data from database instead of insertion (i.e., INSERT sql) for preparing resources for REST actions")
    @Probability(false)
    var probOfSelectFromDatabase = 0.1

    @Cfg("Whether to apply text/name analysis to derive relationships between name entities, e.g., a resource identifier with a name of table")
    var doesApplyNameMatching = true

    @Deprecated("Experiment results were not good, and library is huge in terms of MBs...")
    @Cfg("Whether to employ NLP parser to process text. " +
            "Note that to enable this parser, it is required to build the EvoMaster with the resource profile, i.e., mvn clean install -Presourceexp -DskipTests")
    var enableNLPParser = false

    @Debug
    @Cfg("Whether to save mutated gene info, which is typically used for debugging mutation")
    var saveMutationInfo = false

    @Debug
    @Cfg("Specify a path to save mutation details which is useful for debugging mutation")
    @FilePath
    var mutatedGeneFile = "mutatedGeneInfo.csv"

    @Experimental
    @Cfg("Specify a strategy to select targets for evaluating mutation")
    var mutationTargetsSelectionStrategy = MutationTargetsSelectionStrategy.FIRST_NOT_COVERED_TARGET

    enum class MutationTargetsSelectionStrategy {
        /**
         * employ not covered target obtained by archive at first for all upTimesMutations
         *
         * e.g., mutate an individual with 10times, at first, the current not covered target is {A, B}
         * after the 2nd mutation, A is covered, C is newly reached,
         * for next mutation, that target employed for the comparison is still {A, B}
         */
        FIRST_NOT_COVERED_TARGET,

        /**
         * expand targets with updated not covered targets
         *
         * e.g., mutate an individual with 10times, at first, the current not covered target is {A, B}
         * after the 2nd mutation, A is covered, C is newly reached,
         * for next mutation, that target employed for the comparison is {A, B, C}
         */
        EXPANDED_UPDATED_NOT_COVERED_TARGET,

        /**
         * only employ current not covered targets obtained by archive
         *
         * e.g., mutate an individual with 10times, at first, the current not covered target is {A, B}
         * after the 2nd mutation, A is covered, C is newly reached,
         * for next mutation, that target employed for the comparison is {B, C}
         */
        UPDATED_NOT_COVERED_TARGET
    }

    @Debug
    @Cfg("Whether to record targets when the number is more than 100")
    var recordExceededTargets = false

    @Debug
    @Cfg("Specify a path to save all not covered targets when the number is more than 100")
    @FilePath
    var exceedTargetsFile = "exceedTargets.txt"


    @Cfg("Specify a probability to apply S1iR when resource sampling strategy is 'Customized'")
    @Probability(false)
    var S1iR: Double = 0.25

    @Cfg("Specify a probability to apply S1dR when resource sampling strategy is 'Customized'")
    @Probability(false)
    var S1dR: Double = 0.25

    @Cfg("Specify a probability to apply S2dR when resource sampling strategy is 'Customized'")
    @Probability(false)
    var S2dR: Double = 0.25

    @Cfg("Specify a probability to apply SMdR when resource sampling strategy is 'Customized'")
    @Probability(false)
    var SMdR: Double = 0.25

    @Cfg("Whether to enable a weight-based mutation rate")
    var weightBasedMutationRate = true

    @Cfg("Whether to specialize sql gene selection to mutation")
    var specializeSQLGeneSelection = true

    @Cfg("Specify a starting percentage of genes of an individual to mutate")
    @PercentageAsProbability(false)
    var startingPerOfGenesToMutate = 0.5

    @Cfg("When weight-based mutation rate is enabled, specify a percentage of calculating mutation rate based on a number of candidate genes to mutate. " +
            "For instance, d = 1.0 means that the mutation rate fully depends on a number of candidate genes to mutate, " +
            "and d = 0.0 means that the mutation rate fully depends on weights of candidates genes to mutate.")
    @PercentageAsProbability(false)
    var d = 0.8

    @Cfg("Specify a probability to enable archive-based mutation")
    @Probability
    var probOfArchiveMutation = 0.5

    @Debug
    @Cfg("Specify whether to collect impact info that provides an option to enable of collecting impact info when archive-based gene selection is disable. ")
    var doCollectImpact = false

    @Experimental
    @Cfg("During mutation, whether to abstract genes for repeated SQL actions")
    var abstractInitializationGeneToMutate = false

    @Cfg("Specify a strategy to calculate a weight of a gene based on impacts")
    var geneWeightBasedOnImpactsBy = GeneWeightBasedOnImpact.RATIO

    enum class GeneWeightBasedOnImpact {
        /**
         * using rank of counter
         */
        SORT_COUNTER,

        /**
         * using rank of ratio
         */
        SORT_RATIO,

        /**
         * using counter
         */
        COUNTER,

        /**
         * using ratio, ie, counter/total manipulated times
         */
        RATIO
    }

    @Cfg("Specify a strategy to select genes for mutation adaptively")
    var adaptiveGeneSelectionMethod = GeneMutationSelectionMethod.APPROACH_IMPACT

    @Cfg("Specify whether to enable weight-based mutation selection for selecting genes to mutate for a gene")
    var enableWeightBasedMutationRateSelectionForGene = true

    @Debug
    @Cfg("Whether to save archive info after each of mutation, which is typically useful for debugging mutation and archive")
    var saveArchiveAfterMutation = false

    @Debug
    @Cfg("Specify a path to save archive after each mutation during search, only useful for debugging")
    @FilePath
    var archiveAfterMutationFile = "archive.csv"

    @Debug
    @Cfg("Whether to save impact info after each of mutation, which is typically useful debugging impact driven solutions and mutation")
    var saveImpactAfterMutation = false

    @Debug
    @Cfg("Specify a path to save collected impact info after each mutation during search, only useful for debugging")
    @FilePath
    var impactAfterMutationFile = "impactSnapshot.csv"

    @Cfg("Whether to enable archive-based gene mutation")
    var archiveGeneMutation = ArchiveGeneMutation.SPECIFIED_WITH_SPECIFIC_TARGETS

    @Cfg("Specify a maximum length of history when applying archive-based gene mutation")
    var maxlengthOfHistoryForAGM = 10

    /**
     * archive-based gene value mutation
     */
    enum class ArchiveGeneMutation(val withTargets: Int = 0, val withDirection: Boolean = false) {
        /**
         * do not apply archive-based gene mutation
         */
        NONE,

        /**
         * mutate with history but not related to any target
         */
        SPECIFIED,

        /**
         * mutate individual with history based on targets
         * but not specific to actions
         */
        SPECIFIED_WITH_TARGETS(1, false),

        /**
         * mutate individual with history based on targets
         * and the targets are linked to the action level
         */
        SPECIFIED_WITH_SPECIFIC_TARGETS(2, false),

        /**
         * mutate individual with history and directions based on targets
         * but not specific to actions
         */
        SPECIFIED_WITH_TARGETS_DIRECTION(1, true),

        /**
         * mutate individual with history and directions based on targets
         * and the targets are linked to the action level
         */
        SPECIFIED_WITH_SPECIFIC_TARGETS_DIRECTION(2, true),

        /**
         * mutate individual with history with consideration of dependency among genes
         * (not done yet)
         */
        ADAPTIVE
    }

    @Debug
    @Cfg("Specify whether to export derived impacts among genes")
    var exportImpacts = false

    @Debug
    @Cfg("Specify a path to save derived genes")
    @FilePath
    var impactFile = "impact.csv"

    @Cfg("Probability to use input tracking (i.e., a simple base form of taint-analysis) to determine how inputs are used in the SUT")
    @Probability
    var baseTaintAnalysisProbability = 0.5

    @Cfg("Whether input tracking is used on sampling time, besides mutation time")
    var taintOnSampling = true

    @Cfg("Apply taint analysis to handle special cases of Maps and Arrays")
    var taintAnalysisForMapsAndArrays = true

    @Probability
    @Experimental
    @Cfg("When sampling new individual, check whether to use already existing info on tainted values")
    var useGlobalTaintInfoProbability = 0.0


    @Experimental
    @Cfg("If there is new discovered information from a test execution, reward it in the fitness function")
    var discoveredInfoRewardedInFitness = false

    @Experimental
    @Cfg("During mutation, force the mutation of genes that have newly discovered specialization from previous fitness evaluations," +
            " based on taint analysis.")
    var taintForceSelectionOfGenesWithSpecialization = false

    @Probability
    @Cfg("Probability of removing a tainted value during mutation")
    var taintRemoveProbability = 0.5

    @Probability
    @Cfg("Probability of applying a discovered specialization for a tainted value")
    var taintApplySpecializationProbability = 0.5

    @Probability
    @Cfg("Probability of changing specialization for a resolved taint during mutation")
    var taintChangeSpecializationProbability = 0.1

    @Min(0.0)
    @Max(stringLengthHardLimit.toDouble())
    @Cfg("The maximum length allowed for evolved strings. Without this limit, strings could in theory be" +
            " billions of characters long")
    var maxLengthForStrings = 1024


    @Min(0.0)
    @Cfg("Maximum length when sampling a new random string. Such limit can be bypassed when a string is mutated.")
    var maxLengthForStringsAtSamplingTime = 16


    @Deprecated("Should not use this option any more, but rather run proper BB experiments")
    @Cfg("Only used when running experiments for black-box mode, where an EvoMaster Driver would be present, and can reset state after each experiment")
    var bbExperiments = false

    @Cfg("Specify whether to export covered targets info")
    var exportCoveredTarget = false

    @Cfg("Specify a file which saves covered targets info regarding generated test suite")
    @FilePath
    var coveredTargetFile = "coveredTargets.txt"

    @Cfg("Specify a format to organize the covered targets by the search")
    var coveredTargetSortedBy = SortCoveredTargetBy.NAME

    enum class SortCoveredTargetBy {
        /**
         * sorted by ids of targets alphabetically
         */
        NAME,

        /**
         * grouped by tests and sorted by index of tests.
         * it may help to analyze the individuals regarding different strategies.
         */
        TEST
        /**
         * there might be other options, e.g., based on class,
         * but we need to follow rules to encode and decode regarding id.
         */
    }


    //TODO Andrea/Man. will need to discuss how this can be refactored for RPC as well

    @Experimental
    @Cfg("Whether to seed EvoMaster with some initial test cases. These test cases will be used and evolved throughout the search process")
    var seedTestCases = false

    enum class SeedTestCasesFormat {
        POSTMAN
    }

    @Experimental
    @Cfg("Whether to export test cases during seeding as a separate file")
    var exportTestCasesDuringSeeding = false

    @Experimental
    @Cfg("Format of the test cases seeded to EvoMaster")
    var seedTestCasesFormat = SeedTestCasesFormat.POSTMAN

    @Experimental
    @FilePath
    @Cfg("File path where the seeded test cases are located")
    var seedTestCasesPath: String = "postman.postman_collection.json"

    @Cfg("Try to enforce the stopping of SUT business-level code." +
            " This is needed when TCP connections timeouts, to avoid thread executions" +
            " from previous HTTP calls affecting the current one")
    var killSwitch = true

    @Cfg("Number of milliseconds we are going to wait to get a response on a TCP connection, e.g., " +
            "when making HTTP calls to a Web API")
    var tcpTimeoutMs = 30_000

    @Cfg("Whether to skip failed SQL commands in the generated test files")
    var skipFailureSQLInTestFile = true

    /**
     *  TODO Better to have something like 11, based on some statistics of graphs that we analyzed,
     *  but there are issues of performance (time and memory) in analysis of large graphs, that
     *  would need to be optimized
     */
    val defaultTreeDepth = 4

    @Cfg("Maximum tree depth in mutations/queries to be evaluated." +
            " This is to avoid issues when dealing with huge graphs in GraphQL")
    @Min(1.0)
    var treeDepth = defaultTreeDepth


    @Experimental
    @Cfg("Specify a maximum number of existing data in the database to sample in a test when SQL handling is enabled. " +
            "Note that a negative number means all existing data would be sampled")
    var maxSizeOfExistingDataToSample = -1


    @Experimental
    @Cfg("Specify whether insertions should be used to calculate SQL heuristics instead of retrieving data from real databases.")
    var useInsertionForSqlHeuristics = false

    @Debug
    @Cfg("Whether to output executed sql info")
    var outputExecutedSQL = OutputExecutedSQL.NONE

    enum class OutputExecutedSQL {
        /**
         * do not output executed sql info
         */
        NONE,

        /**
         * output all executed sql info at the end
         */
        ALL_AT_END,

        /**
         * output executed info once they were executed per test
         */
        ONCE_EXECUTED
    }

    @Debug
    @Cfg("Specify a path to save all executed sql commands to a file (default is 'sql.txt')")
    var saveExecutedSQLToFile: String = "sql.txt"

    @Cfg("Whether to enable extra targets for responses, e.g., regarding nullable response, having extra targets for whether it is null")
    var enableRPCExtraResponseTargets = true

    @Cfg("Whether to enable customized responses indicating business logic")
    var enableRPCCustomizedResponseTargets = true

    @Cfg("Whether to generate RPC endpoint invocation which is independent from EM driver.")
    var enablePureRPCTestGeneration = true

    @Cfg("Whether to generate RPC Assertions based on response instance")
    var enableRPCAssertionWithInstance = true

    @Experimental
    @Cfg("Whether to enable customized RPC Test output if 'customizeRPCTestOutput' is implemented")
    var enableRPCCustomizedTestOutput = false

    @Cfg("Specify a maximum number of data in a collection to be asserted in the generated tests." +
            " Note that zero means that only the size of the collection will be asserted." +
            " A negative value means all data in the collection will be asserted (i.e., no limit).")
    var maxAssertionForDataInCollection = 3

    @Cfg("Specify whether to employ smart database clean to clear data in the database if the SUT has." +
            "`null` represents to employ the setting specified on the EM driver side")
    var employSmartDbClean: Boolean? = null


    @Cfg("Add predefined tests at the end of the search. An example is a test to fetch the schema of RESTful APIs.")
    var addPreDefinedTests: Boolean = true


    @Cfg("Apply a minimization phase to make the generated tests more readable." +
            " Achieved coverage would stay the same." +
            " Generating shorter test cases might come at the cost of having more test cases.")
    var minimize: Boolean = true


    @Cfg("Maximum number of minutes that will be dedicated to the minimization phase." +
            " A negative number mean no timeout is considered." +
            " A value of 0 means minimization will be skipped, even if minimize=true.")
    var minimizeTimeout = 5


    @Cfg("When applying minimization phase, and some targets get lost when re-computing coverage," +
            " then printout a detailed description.")
    var minimizeShowLostTargets = true

    @PercentageAsProbability
    @Cfg("Losing targets when recomputing coverage is expected (e.g., constructors of singletons)," +
            " but problematic if too much")
    var minimizeThresholdForLoss = 0.2

    @FilePath(true)
    @Regex("(.*jacoco.*\\.jar)|(^$)")
    @Cfg("Path on filesystem of where JaCoCo Agent jar file is located." +
            " Option meaningful only for External Drivers for JVM." +
            " If left empty, it is not used." +
            " Note that this only impact the generated output test cases.")
    var jaCoCoAgentLocation = ""

    @FilePath(true)
    @Regex("(.*jacoco.*\\.jar)|(^$)")
    @Cfg("Path on filesystem of where JaCoCo CLI jar file is located." +
            " Option meaningful only for External Drivers for JVM." +
            " If left empty, it is not used." +
            " Note that this only impact the generated output test cases.")
    var jaCoCoCliLocation = ""

    @FilePath(true)
    @Cfg(" Destination file for JaCoCo." +
            " Option meaningful only for External Drivers for JVM." +
            " If left empty, it is not used." +
            " Note that this only impact the generated output test cases.")
    var jaCoCoOutputFile = ""

    @Min(0.0)
    @Max(maxTcpPort)
    @Cfg("Port used by JaCoCo to export coverage reports")
    var jaCoCoPort = 8899

    @FilePath
    @Cfg("Command for 'java' used in the External Drivers." +
            " Useful for when there are different JDK installed on same machine without the need" +
            " to update JAVA_HOME." +
            " Note that this only impact the generated output test cases.")
    var javaCommand = "java"

    enum class ExternalServiceIPSelectionStrategy {
        /**
         * To disabled external service handling
         */
        NONE,

        /**
         * Default will assign 127.0.0.5
         */
        DEFAULT,

        /**
         * User provided IP address
         */
        USER,

        /**
         * Random IP address will be generated within the loopback range
         */
        RANDOM
    }

    @Experimental
    @Cfg("Specify a method to select the first external service spoof IP address.")
    var externalServiceIPSelectionStrategy = ExternalServiceIPSelectionStrategy.NONE

    @Experimental
    @Cfg("User provided external service IP." +
            " When EvoMaster mocks external services, mock server instances will run on local addresses starting from" +
            " this provided address." +
            " Min value is ${defaultExternalServiceIP}." +
            " Lower values like ${ExternalServiceSharedUtils.RESERVED_RESOLVED_LOCAL_IP} and ${ExternalServiceSharedUtils.DEFAULT_WM_LOCAL_IP} are reserved.")
    @Regex(externalServiceIPRegex)
    var externalServiceIP : String = defaultExternalServiceIP

    @Experimental
    @Cfg("Whether to apply customized method (i.e., implement 'customizeMockingRPCExternalService' for external services or 'customizeMockingDatabase' for database) to handle mock object.")
    var enableCustomizedMethodForMockObjectHandling = false


    @Experimental
    @Cfg("Whether to apply customized method (i.e., implement 'customizeScheduleTaskInvocation' for invoking schedule task) to invoke schedule task.")
    var enableCustomizedMethodForScheduleTaskHandling = false

    @Experimental
    @Cfg("Whether to save mocked responses as separated files")
    var saveMockedResponseAsSeparatedFile = false

    @Experimental
    @Cfg("Whether to save schedule task invocation as separated files")
    var saveScheduleTaskInvocationAsSeparatedFile = false

    @Experimental
    @Cfg("Specify test resource path where to save mocked responses as separated files")
    //TODO need proper constraint checking
    var testResourcePathToSaveMockedResponse = ""

    @Cfg("Whether to analyze how SQL databases are accessed to infer extra constraints from the business logic." +
            " An example is javax/jakarta annotation constraints defined on JPA entities.")
    @Probability(true)
    var useExtraSqlDbConstraintsProbability = 0.9

    @Experimental
    @Cfg("a probability of harvesting actual responses from external services as seeds.")
    @Probability(activating = true)
    var probOfHarvestingResponsesFromActualExternalServices = 0.0

    @Experimental
    @Cfg("a probability of prioritizing to employ successful harvested actual responses from external services as seeds (e.g., 2xx from HTTP external service).")
    @Probability(activating = true)
    var probOfPrioritizingSuccessfulHarvestedActualResponses = 0.0

    @Experimental
    @Cfg("a probability of mutating mocked responses based on actual responses")
    @Probability(activating = true)
    var probOfMutatingResponsesBasedOnActualResponse = 0.0

    @Experimental
    @Cfg("Number of threads for external request harvester. No more threads than numbers of processors will be used.")
    @Min(1.0)
    var externalRequestHarvesterNumberOfThreads: Int = 2


    enum class ExternalRequestResponseSelectionStrategy {
        /**
         * Selects the exact matching response for the request.
         */
        EXACT,

        /**
         * If there is no exact match, selects the closest matching response from the same domain based on the
         * request path.
         */
        CLOSEST_SAME_DOMAIN,

        /**
         * If there is no exact match, selects the closest matching response from the same path based on the
         * request path.
         */
        CLOSEST_SAME_PATH,

        /**
         * If there is no exact match, selects a random response for the request from the captured responses
         * regardless of the domain.
         */
        RANDOM
    }

    @Experimental
    @Cfg("Harvested external request response selection strategy")
    var externalRequestResponseSelectionStrategy = ExternalRequestResponseSelectionStrategy.EXACT

    @Cfg("Whether to employ constraints specified in API schema (e.g., OpenAPI) in test generation")
    var enableSchemaConstraintHandling = true

    @Cfg("a probability of enabling single insertion strategy to insert rows into database.")
    @Probability(activating = true)
    var probOfEnablingSingleInsertionForTable = 0.5

    @Debug
    @Cfg("Whether to record info of executed actions during search")
    var recordExecutedMainActionInfo = false

    @Debug
    @Cfg("Specify a path to save all executed main actions to a file (default is 'executedMainActions.txt')")
    var saveExecutedMainActionInfo = "executedMainActions.txt"


    @Cfg("Specify prefixes of targets (e.g., MethodReplacement, Success_Call, Local) which will exclude in impact collection. " +
            "Multiple exclusions should be separated with semicolon (i.e., ;).")
    @Regex(targetExclusionRegex)
    var excludeTargetsForImpactCollection = "${IdMapper.LOCAL_OBJECTIVE_KEY};${ObjectiveNaming.METHOD_REPLACEMENT}"

    var excludedTargetsForImpactCollection: List<String> = extractExcludedTargetsForImpactCollection()
        private set


    @Cfg("In REST, specify probability of using 'default' values, if any is specified in the schema")
    @Probability(true)
    var probRestDefault = 0.05

    @Cfg("In REST, specify probability of using 'example(s)' values, if any is specified in the schema")
    @Probability(true)
    var probRestExamples = 0.20

    @Cfg("In REST, enable the supports of 'links' between resources defined in the OpenAPI schema, if any." +
            " When sampling a test case, if the last call has links, given this probability new calls are" +
            " added for the link.")
    @Probability(true)
    var probUseRestLinks = 0.5

    //TODO mark as deprecated once we support proper Robustness Testing
    @Cfg("When generating data, allow in some cases to use invalid values on purpose")
    var allowInvalidData: Boolean = true

    @Cfg("Apply a security testing phase after functional test cases have been generated.")
    var security = true

    @Experimental
    @Cfg("To apply SSRF detection as part of security testing.")
    var ssrf = false

    @Regex(faultCodeRegex)
    @Cfg("Disable oracles. Provide a comma-separated list of codes to disable. " +
                "By default, all oracles are enabled."
    )
    var disabledOracleCodes = ""

    @Cfg("Enables experimental oracles. When true, ExperimentalFaultCategory items are included alongside standard ones. " +
            "Experimental oracles may be unstable or unverified and should only be used for testing or evaluation purposes. " +
            "When false, all experimental oracles are disabled.")
    var useExperimentalOracles = false

    enum class VulnerableInputClassificationStrategy {
        /**
         * Uses the manual methods to select the vulnerable inputs.
         */
        MANUAL,

        /**
         * Use LLMs to select potential vulnerable inputs.
         */
        LLM,
    }

    @Experimental
    @Cfg("Strategy to classify inputs for potential vulnerability classes related to an REST endpoint.")
    var vulnerableInputClassificationStrategy = VulnerableInputClassificationStrategy.MANUAL

    @Experimental
    @Cfg("HTTP callback verifier hostname. Default is set to 'localhost'. If the SUT is running inside a " +
            "container (i.e., Docker), 'localhost' will refer to the container. This can be used to change the hostname.")
    var callbackURLHostname = "localhost"

    @Experimental
    @Cfg("Enable language model connector")
    var languageModelConnector = false

    @Experimental
    @Cfg("Large-language model external service URL. Default is set to Ollama local instance URL.")
    var languageModelServerURL: String = "http://localhost:11434/"

    @Experimental
    @Cfg("Large-language model name as listed in Ollama")
    var languageModelName: String = "llama3.2:latest"

    @Experimental
    @Cfg("Number of threads for language model connector. No more threads than numbers of processors will be used.")
    @Min(1.0)
    var languageModelConnectorNumberOfThreads: Int = 2


    @Cfg("If there is no configuration file, create a default template at given configPath location." +
            " However this is done only on the 'default' location. If you change 'configPath', no new file will be" +
            " created.")
    var createConfigPathIfMissing: Boolean = true


    @Experimental
    @Cfg("Extra checks on HTTP properties in returned responses, used as automated oracles to detect faults.")
    var httpOracles = false

    @Cfg("Validate responses against their schema, to check for inconsistencies. Those are treated as faults.")
    var schemaOracles = true

    @Cfg("Apply more advanced coverage criteria for black-box testing. This can result in larger generated test suites.")
    var advancedBlackBoxCoverage = true

    @Cfg("In black-box testing, aim at adding calls to reset the state of the SUT after it has been modified by the test." +
            " For example, in REST APIs, DELETE operations are added (if any exist) after each successful POST/PUT." +
            " However, this is done heuristically." +
            " There is no guarantee the state will be properly cleaned-up, this is just a best effort attempt.")
    var blackBoxCleanUp = true

    fun timeLimitInSeconds(): Int {
        if (maxTimeInSeconds > 0) {
            return maxTimeInSeconds
        }

        return convertToSeconds(maxTime)
    }

    fun improvementTimeoutInSeconds() : Int {
        if(prematureStop.isNullOrBlank()){
            return Int.MAX_VALUE
        }
        return convertToSeconds(prematureStop)
    }

    private fun convertToSeconds(time: String): Int {
        val h = time.indexOf('h')
        val m = time.indexOf('m')
        val s = time.indexOf('s')

        val hours = if (h >= 0) {
            time.subSequence(0, h).toString().trim().toInt()
        } else 0

        val minutes = if (m >= 0) {
            time.subSequence(if (h >= 0) h + 1 else 0, m).toString().trim().toInt()
        } else 0

        val seconds = if (s >= 0) {
            time.subSequence(if (m >= 0) m + 1 else (if (h >= 0) h + 1 else 0), s).toString().trim().toInt()
        } else 0

        return (hours * 60 * 60) + (minutes * 60) + seconds
    }

    @Experimental
    @Cfg("How much data elements, per key, can be stored in the Data Pool." +
            " Once limit is reached, new old will replace old data. ")
    @Min(1.0)
    var maxSizeDataPool = 100

    @Experimental
    @Cfg("Threshold of Levenshtein Distance for key-matching in Data Pool")
    @Min(0.0)
    var thresholdDistanceForDataPool = 2

    @Cfg("Enable the collection of response data, to feed new individuals based on field names matching.")
    var useResponseDataPool = true

    @Experimental
    @Probability(false)
    @Cfg("Specify the probability of using the data pool when sampling test cases." +
            " This is for black-box (bb) mode")
    var bbProbabilityUseDataPool = 0.8

    @Experimental
    @Probability(false)
    @Cfg("Specify the probability of using the data pool when sampling test cases." +
            " This is for white-box (wb) mode")
    var wbProbabilityUseDataPool = 0.2

    @Cfg("Specify the naming strategy for test cases.")
    var namingStrategy = defaultTestCaseNamingStrategy

    @Cfg("Specify the hard limit for test case name length")
    var maxTestCaseNameLength = 120

    @Cfg("Specify if true boolean query parameters are included in the test case name." +
            " Used for test case naming disambiguation. Only valid for Action based naming strategy.")
    var nameWithQueryParameters = true

    @Cfg("Specify the test case sorting strategy")
    var testCaseSortingStrategy = defaultTestCaseSortingStrategy

    @Experimental
    @Cfg("Adds TestMethodOrder annotation for JUnit 5 tests")
    var useTestMethodOrder = false

    @Experimental
    @Probability(true)
    @Cfg("When sampling a new individual, probability that ALL optional choices are ON, or ALL are OFF." +
            " The choice between ON and OFF depends on probabilityOfOnVsOffInAllOptionals.")
    var probabilityAllOptionalsAreOnOrOff = 0.0

    @Experimental
    @Cfg("If all-optionals is activated with probabilityAllOptionalsAreOnOrOff, specifying probability of using ON" +
            " instead of OFF.")
    val probabilityOfOnVsOffInAllOptionals = 0.8

    @Cfg("Add summary comments on each test")
    var addTestComments = true

    @Min(1.0)
    @Cfg("Max length for test comments. Needed when enumerating some names/values, making comments too long to be" +
            " on a single line")
    var maxLengthForCommentLine = 80

    @Cfg(description = "Number of elite individuals to be preserved when forming the next population in population-based search algorithms that do not use an archive, like for example Genetic Algorithms")
    @Min(0.0)
    var elitesCount: Int = 1

    // Cellular GA neighborhood configuration
    enum class CGANeighborhoodModel {
        RING, L5, C9, C13
    }

    @Experimental
    @Cfg("Cellular GA: neighborhood model (RING, L5, C9, C13)")
    var cgaNeighborhoodModel: CGANeighborhoodModel = CGANeighborhoodModel.RING

    /**
     * Breeder GA: truncation fraction to build parents pool P'. Range (0,1].
     */
    @Experimental
    @PercentageAsProbability
    @Cfg("Breeder GA: fraction of top individuals to keep in parents pool (truncation).")
    var breederTruncationFraction: Double = 0.5

    /**
     * Breeder GA: minimum number of parents to keep after truncation.
     */
    @Experimental
    @Min(2.0)
    @Cfg("Breeder GA: minimum number of individuals in parents pool after truncation.")
    var breederParentsMin: Int = 2

    /**
     * OnePlusLambdaLambda GA: number of offspring (λ).
     */
    @Experimental
    @Min(1.0)
    @Cfg("1+(λ,λ) GA: number of offspring (λ) per generation")
    var onePlusLambdaLambdaOffspringSize: Int = 4

    @Experimental
    @Cfg("In REST APIs, when request Content-Type is JSON, POJOs are used instead of raw JSON string. " +
            "Only available for JVM languages")
    var dtoForRequestPayload = false

    @Cfg("Override the value of externalEndpointURL in auth configurations." +
            " This is useful when the auth server is running locally on an ephemeral port, or when several instances" +
            " are run in parallel, to avoid creating/modifying auth configuration files." +
            " If what provided is a URL starting with 'http', then full replacement will occur." +
            " Otherwise, the input will be treated as a 'hostname:port', and only that info will be updated (e.g.," +
            " path element of the URL will not change).")
    var overrideAuthExternalEndpointURL : String? = null


    fun getProbabilityUseDataPool() : Double{
        return if(blackBox){
            bbProbabilityUseDataPool
        } else {
            wbProbabilityUseDataPool
        }
    }

    fun trackingEnabled() = isUsingAdvancedTechniques() && (enableTrackEvaluatedIndividual || enableTrackIndividual)

    /**
     * impact info can be collected when archive-based solution is enabled or doCollectImpact
     */
    fun isEnabledImpactCollection() = isUsingAdvancedTechniques() && doCollectImpact || isEnabledArchiveGeneSelection()

    /**
     * @return whether archive-based gene selection is enabled
     */
    fun isEnabledArchiveGeneSelection() = isUsingAdvancedTechniques() && probOfArchiveMutation > 0.0 && adaptiveGeneSelectionMethod != GeneMutationSelectionMethod.NONE

    /**
     * @return whether archive-based gene mutation is enabled based on the configuration, ie, EMConfig
     */
    fun isEnabledArchiveGeneMutation() = isUsingAdvancedTechniques() && archiveGeneMutation != ArchiveGeneMutation.NONE && probOfArchiveMutation > 0.0

    fun isEnabledArchiveSolution() = isEnabledArchiveGeneMutation() || isEnabledArchiveGeneSelection()


    /**
     * @return whether enable resource-based method
     */
    fun isEnabledResourceStrategy() = isUsingAdvancedTechniques() && resourceSampleStrategy != ResourceSamplingStrategy.NONE

    /**
     * @return whether enable resource-dependency based method
     */
    fun isEnabledResourceDependency() = isEnabledSmartSampling() && isEnabledResourceStrategy()

    /**
     * @return whether to generate SQL between rest actions
     */
    fun isEnabledSQLInBetween() = isEnabledResourceDependency() && heuristicsForSQL && probOfApplySQLActionToCreateResources > 0.0

    /**
     * Return a "," comma separated list of categories of Method Replacements that should be applied
     */
    fun methodReplacementCategories(): String {
        val categories = mutableListOf<String>()
        if (instrumentMR_BASE) categories.add(ReplacementCategory.BASE.toString())
        if (instrumentMR_SQL) categories.add(ReplacementCategory.SQL.toString())
        if (instrumentMR_EXT_0) categories.add(ReplacementCategory.EXT_0.toString())
        if (instrumentMR_NET) categories.add(ReplacementCategory.NET.toString())
        if (instrumentMR_MONGO) categories.add(ReplacementCategory.MONGO.toString())
        if (instrumentMR_OPENSEARCH) categories.add(ReplacementCategory.OPENSEARCH.toString())
        return categories.joinToString(",")
    }

    /**
     * @return whether to handle the external service mocking
     */
    fun isEnabledExternalServiceMocking(): Boolean {
        return externalServiceIPSelectionStrategy != ExternalServiceIPSelectionStrategy.NONE
    }


    private fun extractExcludedTargetsForImpactCollection(): List<String> {
        if (excludeTargetsForImpactCollection.equals("None", ignoreCase = true)) return emptyList()
        val excluded = excludeTargetsForImpactCollection.split(targetSeparator).map { it.lowercase() }.toSet()
        return IdMapper.ALL_ACCEPTED_OBJECTIVE_PREFIXES.filter { excluded.contains(it.lowercase()) }
    }

    fun isEnabledMutatingResponsesBasedOnActualResponse() = isUsingAdvancedTechniques() && (probOfMutatingResponsesBasedOnActualResponse > 0)

    fun isEnabledHarvestingActualResponse(): Boolean = isUsingAdvancedTechniques() && (probOfHarvestingResponsesFromActualExternalServices > 0 || probOfMutatingResponsesBasedOnActualResponse > 0)

    /**
     * MIO is the default search algorithm in EM for white-box testing.
     * Many techniques in EM are defined only for MIO, ie most improvements in EM are
     * done as an extension of MIO.
     * Other search algorithms might use these advanced techniques, but would require non-standard exceptions.
     *
     */
    fun isUsingAdvancedTechniques() =
        algorithm == Algorithm.MIO
                || algorithm == Algorithm.RW // Random Walk is just used to study Fitness Landscape in MIO
                || (algorithm == Algorithm.DEFAULT && !blackBox)

    fun isEnabledTaintAnalysis() = isUsingAdvancedTechniques() && baseTaintAnalysisProbability > 0

    fun isEnabledSmartSampling() = (isUsingAdvancedTechniques() || algorithm == Algorithm.SMARTS) && probOfSmartSampling > 0

    fun isEnabledWeightBasedMutation() = isUsingAdvancedTechniques() && weightBasedMutationRate

    fun isEnabledInitializationStructureMutation() = isUsingAdvancedTechniques() && initStructureMutationProbability > 0 && maxSizeOfMutatingInitAction > 0

    fun isEnabledResourceSizeHandling() = isUsingAdvancedTechniques() && probOfHandlingLength > 0 && maxSizeOfHandlingResource > 0

    fun getTagFilters() = endpointTagFilter?.split(",")?.map { it.trim() } ?: listOf()

    fun getExcludeEndpoints() = endpointExclude?.split(",")?.map { it.trim() } ?: listOf()

    fun isEnabledAIModelForResponseClassification() = aiModelForResponseClassification != AIResponseClassifierModel.NONE

    /**
     * Source to build the final GA solution when evolving full test suites (not single tests).
     * ARCHIVE: use current behavior (take tests from the archive).
     * POPULATION: for GA algorithms, take the best suite (individual) from the final population.
     */
    enum class GASolutionSource { ARCHIVE, POPULATION }

    /**
     * Controls how GA algorithms produce the final solution.
     * Default preserves current behavior.
     */
    var gaSolutionSource: GASolutionSource = GASolutionSource.ARCHIVE


    /**
     * Not all oracles are active by default.
     * Some might be experimental, while others might be explicitly excluded by the user
     */
    fun isEnabledFaultCategory(category: FaultCategory) : Boolean{
        return category !in getDisabledOracleCodesList()
    }

    private fun isFaultCodeActive(
        code: Int,
        disabledCodes: Set<Int>
    ): Boolean {
        val isExperimental = ExperimentalFaultCategory.entries.any { it.code == code }
        if (isExperimental && !useExperimentalOracles) return false
        if (code in disabledCodes) return false
        return true
    }

    private fun parseDisabledCodesOrThrow(
        disabledOracleCodes: String,
    ): Set<Int> {
        if (disabledOracleCodes.isBlank()) return emptySet()

        val tokens = disabledOracleCodes
            .split(",")
            .mapNotNull { it.trim().takeIf { s -> s.isNotEmpty() } }

        val codes = tokens.map { token ->
            token.toIntOrNull() ?: throw ConfigProblemException("Invalid number: $token")
        }

        val definedCodes = DefinedFaultCategory.entries.map { it.code }.toSet()
        val experimentalCodes = ExperimentalFaultCategory.entries.map { it.code }.toSet()
        val knownCodes = definedCodes + experimentalCodes

        val unknown = codes.filter { it !in knownCodes }
        if (unknown.isNotEmpty()) {
            val message = buildString {
                appendLine("Invalid fault code(s): ${unknown.joinToString(", ")}")
                appendLine("All available defined codes:")
                appendLine(DefinedFaultCategory.entries.joinToString("\n") { "${it.code} (${it.name})" })
                appendLine("All available experimental codes:")
                appendLine(ExperimentalFaultCategory.entries.joinToString("\n") { "${it.code} (${it.name})" })
                if (!useExperimentalOracles) {
                    appendLine("Note: Experimental oracles are currently disabled (useExperimentalOracles=false).")
                }
            }
            throw ConfigProblemException(message)
        }

        return codes.toSet()
    }

    private var disabledOracleCodesList: List<FaultCategory>? = null

    private fun getDisabledOracleCodesList(): List<FaultCategory> {
        if (disabledOracleCodesList != null) {
            return disabledOracleCodesList!!
        }

        val definedCategories = DefinedFaultCategory.entries
        val experimentalCategories = ExperimentalFaultCategory.entries

        val allCategories: List<FaultCategory> = definedCategories + experimentalCategories

        val userDisabledCodes: Set<Int> = parseDisabledCodesOrThrow(disabledOracleCodes)

        val disabled: List<FaultCategory> = allCategories.filter { category ->
            !isFaultCodeActive(category.code, userDisabledCodes)
        }

        disabledOracleCodesList = disabled.distinct()
        return disabledOracleCodesList!!
    }

}<|MERGE_RESOLUTION|>--- conflicted
+++ resolved
@@ -1162,12 +1162,7 @@
 
     enum class Algorithm {
         DEFAULT, SMARTS, MIO, RANDOM, WTS, MOSA, RW,
-<<<<<<< HEAD
-        StandardGA, MonotonicGA, SteadyStateGA, BreederGA, CellularGA, OnePlusLambdaLambdaGA, MuLambdaEA,
-        CRO // Chemical Reaction Optimization
-=======
-        StandardGA, MonotonicGA, SteadyStateGA, BreederGA, CellularGA, OnePlusLambdaLambdaGA, MuLambdaEA, MuPlusLambdaEA // GA variants still work-in-progress.
->>>>>>> 017fde61
+        StandardGA, MonotonicGA, SteadyStateGA, BreederGA, CellularGA, OnePlusLambdaLambdaGA, MuLambdaEA, MuPlusLambdaEA, CRO // GA variants still work-in-progress.
     }
 
     @Cfg("The algorithm used to generate test cases. The default depends on whether black-box or white-box testing is done.")
