package org.evomaster.core

import joptsimple.BuiltinHelpFormatter
import joptsimple.OptionDescriptor
import joptsimple.OptionParser
import joptsimple.OptionSet
import org.evomaster.client.java.controller.api.ControllerConstants
import org.evomaster.core.output.OutputFormat
import kotlin.reflect.KMutableProperty
import kotlin.reflect.jvm.javaType


/**
 * Class used to hold all the main configuration properties
 * of EvoMaster.
 *
 */
class EMConfig {

    /*
        Code here does use the JOptSimple library

        https://pholser.github.io/jopt-simple/
     */

    companion object {

        fun validateOptions(args: Array<String>): OptionParser {

            val config = EMConfig()

            val parser = EMConfig.getOptionParser()
            val options = parser.parse(*args)

            if (!options.has("help")) {
                //actual validation is done here
                config.updateProperties(options)
            }

            return parser
        }

        /**
         * Having issue with types/kotlin/reflection...
         * Therefore, need custom output formatting.
         * However, easier way (for now) is to just override
         * what we want to change
         *
         *  TODO: groups and ordering
         */
        private class MyHelpFormatter : BuiltinHelpFormatter(80, 2) {
            override fun extractTypeIndicator(descriptor: OptionDescriptor): String? {
                return null
            }
        }

        /**
         * Get all available "console options" for the annotated properties
         */
        fun getOptionParser(): OptionParser {

            val defaultInstance = EMConfig()

            var parser = OptionParser()

            parser.accepts("help", "Print this help documentation")
                    .forHelp()

            getConfigurationProperties().forEach { m ->
                /*
                    Note: here we could use typing in the options,
                    instead of converting everything to string.
                    But it looks bit cumbersome to do it in Kotlin,
                    at least for them moment

                    Until we make a complete MyHelpFormatter, here
                    for the types we "hack" the default one, ie,
                    we set the type description to "null", but then
                    the argument description will contain the type
                 */

                val argTypeName = m.returnType.toString()
                        .run { substring(lastIndexOf('.') + 1) }

                parser.accepts(m.name, getDescription(m))
                        .withRequiredArg()
                        .describedAs(argTypeName)
                        .defaultsTo("" + m.call(defaultInstance))
            }

            parser.formatHelpWith(MyHelpFormatter())

            return parser
        }

        private fun getDescription(m: KMutableProperty<*>): String {

            val cfg = (m.annotations.find { it is Cfg } as? Cfg)
                    ?: throw IllegalArgumentException("Property ${m.name} is not annotated with @Cfg")

            val text = cfg.description.trim().run {
                when {
                    isBlank() -> "No description."
                    !endsWith(".") -> this + "."
                    else -> this
                }
            }

            val min = (m.annotations.find { it is Min } as? Min)?.min
            val max = (m.annotations.find { it is Max } as? Max)?.max

            var constraints = ""
            if (min != null || max != null) {
                constraints += " [Constraints: "
                if (min != null) {
                    constraints += "min=$min"
                }
                if (max != null) {
                    if (min != null) constraints += ", "
                    constraints += "max=$max"
                }
                constraints += "]."
            }

            var enumValues = ""

            val returnType = m.returnType.javaType as Class<*>

            if (returnType.isEnum) {
                val elements = returnType.getDeclaredMethod("values")
                        .invoke(null) as Array<*>

                enumValues = " [Values: " + elements.joinToString(", ") + "]"
            }

            var description = "$text$constraints$enumValues"

            val experimental = (m.annotations.find { it is Experimental } as? Experimental)
            if(experimental != null){
                /*
                    TODO: For some reasons, coloring is not working here.
                    Could open an issue at:
                    https://github.com/jopt-simple/jopt-simple
                 */
                //description = AnsiColor.inRed("EXPERIMENTAL: $description")
                description = "EXPERIMENTAL: $description"
            }

            return description
        }


        fun getConfigurationProperties(): List<KMutableProperty<*>> {
            return EMConfig::class.members
                    .filterIsInstance(KMutableProperty::class.java)
                    .filter { it.annotations.any { it is Cfg } }
        }
    }

    /**
     * Update the values of the properties based on the options
     * chosen on the command line
     *
     *
     * @throws IllegalArgumentException if there are constraint violations
     */
    fun updateProperties(options: OptionSet) {

        getConfigurationProperties().forEach { m ->

            val opt = options.valueOf(m.name)?.toString() ?:
            throw IllegalArgumentException("Value not found for property ${m.name}")

            val returnType = m.returnType.javaType as Class<*>

            /*
                TODO: ugly checks. But not sure yet if can be made better in Kotlin.
                Could be improved with isSubtypeOf from 1.1?
                http://stackoverflow.com/questions/41553647/kotlin-isassignablefrom-and-reflection-type-checks
             */


            try {
                if (Integer.TYPE.isAssignableFrom(returnType)) {
                    m.setter.call(this, Integer.parseInt(opt))

                } else if (java.lang.Long.TYPE.isAssignableFrom(returnType)) {
                    m.setter.call(this, java.lang.Long.parseLong(opt))

                } else if (java.lang.Double.TYPE.isAssignableFrom(returnType)) {
                    m.setter.call(this, java.lang.Double.parseDouble(opt))

                } else if (java.lang.Boolean.TYPE.isAssignableFrom(returnType)) {
                    m.setter.call(this, java.lang.Boolean.parseBoolean(opt))

                } else if (java.lang.String::class.java.isAssignableFrom(returnType)) {
                    m.setter.call(this, opt)

                } else if (returnType.isEnum) {
                    val valueOfMethod = returnType.getDeclaredMethod("valueOf",
                            java.lang.String::class.java)
                    m.setter.call(this, valueOfMethod.invoke(null, opt))

                } else {
                    throw IllegalStateException("BUG: cannot handle type $returnType")
                }
            } catch (e: Exception) {
                throw IllegalArgumentException("Failed to handle property '${m.name}'", e)
            }

            val parameterValue = m.getter.call(this).toString()

            m.annotations.find { it is Min }?.also {
                it as Min
                if(parameterValue.toDouble() < it.min){
                    throw IllegalArgumentException("Failed to handle Min ${it.min} constraint for" +
                            " parameter '${m.name}' with value $parameterValue")
                }
            }

            m.annotations.find { it is Max }?.also {
                it as Max
                if(parameterValue.toDouble() > it.max){
                    throw IllegalArgumentException("Failed to handle Max ${it.max} constraint for" +
                            " parameter '${m.name}' with value $parameterValue")
                }
            }
        }

        when(stoppingCriterion){
            StoppingCriterion.TIME -> if(maxActionEvaluations != defaultMaxActionEvaluations){
                throw IllegalArgumentException("Changing number of max actions, but stopping criterion is time")
            }
            StoppingCriterion.FITNESS_EVALUATIONS -> if(maxTimeInSeconds != defaultMaxTimeInSeconds){
                throw IllegalArgumentException("Changing number of max seconds, but stopping criterion is based on fitness evaluations")
            }
        }

        if(shouldGenerateSqlData() && ! heuristicsForSQL){
            throw IllegalArgumentException("Cannot generate SQL data if you not enable " +
                    "collecting heuristics with 'heuristicsForSQL'")
        }

    }

    fun shouldGenerateSqlData() = generateSqlDataWithDSE || generateSqlDataWithSearch

    fun experimentalFeatures() : List<String>{

        val properties = getConfigurationProperties()
                .filter { it.annotations.find { it is Experimental } != null }
                .filter {
                    val returnType = it.returnType.javaType as Class<*>
                    if(java.lang.Boolean.TYPE.isAssignableFrom(returnType)){
                        it.getter.call(this) as Boolean
                    } else {
                        false
                    }
                }
                .map { it.name }

        val enums = getConfigurationProperties()
                .filter {
                    val returnType = it.returnType.javaType as Class<*>
                    if (returnType.isEnum){
                        val e = it.getter.call(this)
                        val f = returnType.getField(e.toString())
                        f.annotations.find { it is Experimental } != null
                    } else {
                        false
                    }
                }
                .map { "${it.name}=${it.getter.call(this)}" }

        return properties.plus(enums)
    }

//------------------------------------------------------------------------
//--- custom annotations

    /**
     * Configuration (CFG in short) for EvoMaster.
     * Properties annotated with [Cfg] can be set from
     * command line.
     * The code in this class uses reflection, on each property
     * marked with this annotation, to build the list of available
     * modifiable configurations.
     */
    @Target(AnnotationTarget.PROPERTY)
    @MustBeDocumented
    annotation class Cfg(val description: String)

    @Target(AnnotationTarget.PROPERTY)
    @MustBeDocumented
    annotation class Min(val min: Double)

    @Target(AnnotationTarget.PROPERTY)
    @MustBeDocumented
    annotation class Max(val max: Double)

    /**
     * This annotation is used to represent properties controlling
     * features that are still work in progress.
     * Do not use them (yet) in production.
     */
    @Target(AnnotationTarget.PROPERTY, AnnotationTarget.FIELD)
    @MustBeDocumented
    annotation class Experimental

//------------------------------------------------------------------------
//--- properties

    enum class Algorithm {
        MIO, RANDOM, WTS, MOSA
    }

    @Cfg("The algorithm used to generate test cases")
    var algorithm = Algorithm.MIO


    enum class ProblemType {
        REST,
        @Experimental WEB
    }

    @Cfg("The type of SUT we want to generate tests for, e.g., a RESTful API")
    var problemType = ProblemType.REST


    @Cfg("Specify in which format the tests should be outputted")
    var outputFormat = OutputFormat.DEFAULT


    @Cfg("Specify if test classes should be created as output of the tool. " +
            "Usually, you would put it to 'false' only when debugging EvoMaster itself")
    var createTests = true

    @Cfg("The path directory of where the generated test classes should be saved to")
    //TODO check if can be created
    var outputFolder = "src/em"


    @Cfg("The name of generated file with the test cases, without file type extension. " +
            "In JVM languages, if the name contains '.', folders will be created to represent " +
            "the given package structure")
    //TODO constrain of no spaces or weird characters, eg use regular expression
    var testSuiteFileName = "EvoMasterTest"


    @Cfg("The seed for the random generator used during the search. " +
            "A negative value means the CPU clock time will be rather used as seed")
    var seed: Long = -1

    @Cfg("TCP port of where the SUT REST controller is listening on")
    @Min(0.0) @Max(65535.0)
    var sutControllerPort = ControllerConstants.DEFAULT_CONTROLLER_PORT

    @Cfg("Host name or IP address of where the SUT REST controller is listening on")
    var sutControllerHost = ControllerConstants.DEFAULT_CONTROLLER_HOST

    @Cfg("Limit of number of individuals per target to keep in the archive")
    @Min(1.0)
    var archiveTargetLimit = 10

    @Cfg("Probability of sampling a new individual at random, at the start of the search")
    @Min(0.0) @Max(1.0)
    var probOfRandomSampling = 0.5

    @Cfg("Probability of sampling a new individual at random, by the end of the search")
    @Min(0.0) @Max(1.0)
    var endProbOfRandomSampling = 0.0

    @Cfg("The percentage of passed search before starting a more focused, less exploratory one")
    @Min(0.0) @Max(1.0)
    var focusedSearchActivationTime = 0.5

    @Cfg("Number of applied mutations on sampled individuals, at the start of the search")
    @Min(0.0)
    var startNumberOfMutations = 1

    @Cfg("Number of applied mutations on sampled individuals, by the end of the search")
    @Min(0.0)
    var endNumberOfMutations = 10


    enum class StoppingCriterion {
        TIME,
        FITNESS_EVALUATIONS
    }

    @Cfg("Stopping criterion for the search")
    var stoppingCriterion = StoppingCriterion.TIME


    val defaultMaxActionEvaluations = 1000

    @Cfg("Maximum number of action evaluations for the search." +
            " A fitness evaluation can be composed of 1 or more actions," +
            " like for example REST calls or SQL setups." +
            " The more actions are allowed, the better results one can expect." +
            " But then of course the test generation will take longer." +
            " Only applicable depending on the stopping criterion.")
    @Min(1.0)
    var maxActionEvaluations = defaultMaxActionEvaluations


    val defaultMaxTimeInSeconds = 60

    @Cfg("Maximum number of seconds allowed for the search." +
            " The more time is allowed, the better results one can expect." +
            " But then of course the test generation will take longer." +
            " Only applicable depending on the stopping criterion.")
    @Min(1.0)
    var maxTimeInSeconds = defaultMaxTimeInSeconds


    @Cfg("Whether or not writing statistics of the search process. " +
            "This is only needed when running experiments with different parameter settings")
    var writeStatistics = false

    @Cfg("Where the statistics file (if any) is going to be written (in CSV format)")
    var statisticsFile = "statistics.csv"

    @Cfg("Whether should add to an existing statistics file, instead of replacing it")
    var appendToStatisticsFile = false

    @Cfg("If positive, check how often, in percentage % of the budget, to collect statistics snapshots." +
            " For example, every 5% of the time.")
    @Max(50.0)
    var snapshotInterval = -1.0

    @Cfg("Where the snapshot file (if any) is going to be written (in CSV format)")
    var snapshotStatisticsFile = "snapshot.csv"

    @Cfg("An id that will be part as a column of the statistics file (if any is generated)")
    var statisticsColumnId = "-"

    @Cfg("Probability of applying a mutation that can change the structure of a test")
    @Min(0.0) @Max(1.0)
    var structureMutationProbability = 0.5


    enum class GeneMutationStrategy{
        ONE_OVER_N,
        ONE_OVER_N_BIASED_SQL
    }

    @Cfg("GeneMutationStrategy used to define the mutation probability")
    var geneMutationStrategy = GeneMutationStrategy.ONE_OVER_N_BIASED_SQL

    enum class FeedbackDirectedSampling {
        NONE,
        LAST,
        FOCUSED_QUICKEST
    }

    @Cfg("Specify whether when we sample from archive we do look at the most promising targets for which we have had a recent improvement")
    var feedbackDirectedSampling = FeedbackDirectedSampling.LAST

    @Cfg("Define the population size in the search algorithms that use populations (eg, Genetic Algorithms)")
    @Min(1.0)
    var populationSize = 30

    @Cfg("Define the maximum number of tests in a suite in the search algorithms that evolve whole suites, e.g. WTS")
    @Min(1.0)
    var maxSearchSuiteSize = 50

    @Cfg("Probability of applying crossover operation (if any is used in the search algorithm)")
    @Min(0.0) @Max(1.0)
    var xoverProbability = 0.7

    @Cfg("Number of elements to consider in a Tournament Selection (if any is used in the search algorithm)")
    @Min(1.0)
    var tournamentSize = 10

    @Cfg("When sampling new test cases to evaluate, probability of using some smart strategy instead of plain random")
    @Min(0.0) @Max(1.0)
    var probOfSmartSampling = 0.5

    @Cfg("Max number of 'actions' (e.g., RESTful calls or SQL commands) that can be done in a single test")
    @Min(1.0)
    var maxTestSize = 10

    @Cfg("Tracking of SQL commands to improve test generation")
    var heuristicsForSQL = true

    @Experimental
    @Cfg("Enable EvoMaster to generate SQL data with direct accesses to the database. Use Dynamic Symbolic Execution")
    var generateSqlDataWithDSE = false

    @Cfg("Enable EvoMaster to generate SQL data with direct accesses to the database. Use a search algorithm")
    var generateSqlDataWithSearch = true

    @Cfg("When generating SQL data, how many new rows (max) to generate for each specific SQL Select")
    @Min(1.0)
    var maxSqlInitActionsPerMissingData = 5

    @Cfg("Maximum size (in bytes) that EM handles response payloads in the HTTP responses. " +
            "If larger than that, a response will not be stored internally in EM during the test generation. "+
            "This is needed to avoid running out of memory.")
    var maxResponseByteSize = 1_000_000

    @Cfg("Whether to print how much search done so far")
    var showProgress = true

    @Experimental
    @Cfg("Whether or not enable a search process monitor for archiving evaluated individuals and Archive regarding an evaluation of search. "+
            "This is only needed when running experiments with different parameter settings")
    var enableProcessMonitor = false

    @Experimental
    @Cfg("Specify a folder to save results when a search monitor is enabled")
    var processFiles = "process_data"

    @Experimental
    @Cfg("Specify how often to save results when a search monitor is enabled")
    var processInterval = 100

<<<<<<< HEAD

    enum class SmartSamplingStrategy{
        DEFAULT,
        RESOURCES
    }
    @Experimental
    @Cfg("Specify a strategy to sample an individual")
    var smartSamplingStrategy = SmartSamplingStrategy.DEFAULT

    enum class ResourceSamplingControl{
        RANDOM, // probability is fixed
        BasedOnSpecified,
        BasedOnActions, //probability is fixed
        BasedOnTimeBudgets, // probability is adaptive with time
        BasedOnArchive //probability is adaptive with performance
    }

    @Experimental
    @Cfg("Specify how to select a sample strategy")
    var sampleControl = ResourceSamplingControl.RANDOM
=======
    @Experimental
    @Cfg("Whether to track individual")
    var enableTrackIndividual = false

    @Experimental
    @Cfg("Whether to track evaluated individual. " +
            "Note that we recommend that set enableTrackIndividual false when enableTrackEvaluatedIndividual is true since information of individual is part of evalauted individual")
    var enableTrackEvaluatedIndividual = false

    @Experimental
    @Cfg("Specify a length to track. " +
            "-1 means track all history when track is enabled")
    @Min(-1.0)
    var trackLength : Int = -1
>>>>>>> c4aed16b
}<|MERGE_RESOLUTION|>--- conflicted
+++ resolved
@@ -516,7 +516,6 @@
     @Cfg("Specify how often to save results when a search monitor is enabled")
     var processInterval = 100
 
-<<<<<<< HEAD
 
     enum class SmartSamplingStrategy{
         DEFAULT,
@@ -537,7 +536,7 @@
     @Experimental
     @Cfg("Specify how to select a sample strategy")
     var sampleControl = ResourceSamplingControl.RANDOM
-=======
+
     @Experimental
     @Cfg("Whether to track individual")
     var enableTrackIndividual = false
@@ -552,5 +551,5 @@
             "-1 means track all history when track is enabled")
     @Min(-1.0)
     var trackLength : Int = -1
->>>>>>> c4aed16b
+
 }