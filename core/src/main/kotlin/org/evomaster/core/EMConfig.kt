--- conflicted
+++ resolved
@@ -2375,12 +2375,7 @@
     var allowInvalidData: Boolean = true
 
     @Cfg("Apply a security testing phase after functional test cases have been generated.")
-<<<<<<< HEAD
-    @Experimental
-    var security = false
-=======
     var security = true
->>>>>>> 31f36de5
 
     @Experimental
     @Cfg("Apply vulnerability hunter as part of security testing.")
