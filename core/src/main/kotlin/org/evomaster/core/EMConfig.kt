--- conflicted
+++ resolved
@@ -635,12 +635,9 @@
 
     enum class TestSuiteSplitType {
         NONE,
-<<<<<<< HEAD
         CLUSTER,
-        SUMMARY
-=======
+        SUMMARY,
         CODE
->>>>>>> 35175d71
     }
 
     @Experimental
