--- conflicted
+++ resolved
@@ -2378,8 +2378,6 @@
     @Cfg("Apply a security testing phase after functional test cases have been generated.")
     var security = false
 
-<<<<<<< HEAD
-
     @Experimental
     @Cfg("Apply vulnerability hunter as part of security testing.")
     var vulnerabilityAnalyser = false
@@ -2402,14 +2400,11 @@
     @Experimental
     var vulnerabilitySelectionStrategy = VulnerabilitySelectionStrategy.MANUAL
 
-    @Cfg("Large-language model URL")
-=======
-    @Experimental
     @Cfg("Enable language model connector")
+    @Experimental
     var languageModelConnector = false
 
     @Cfg("Large-language model external service URL")
->>>>>>> 63a77e4c
     @Experimental
     var languageModelServerURL: String? = null
 
