package org.evomaster.core

import com.webfuzzing.commons.faults.DefinedFaultCategory
import com.webfuzzing.commons.faults.FaultCategory
import joptsimple.*
import org.evomaster.client.java.controller.api.ControllerConstants
import org.evomaster.client.java.controller.api.dto.auth.AuthenticationDto
import org.evomaster.client.java.instrumentation.shared.ExternalServiceSharedUtils
import org.evomaster.client.java.instrumentation.shared.ObjectiveNaming
import org.evomaster.client.java.instrumentation.shared.ReplacementCategory
import org.evomaster.core.config.ConfigProblemException
import org.evomaster.core.config.ConfigUtil
import org.evomaster.core.config.ConfigsFromFile
import org.evomaster.core.logging.LoggingUtil
import org.evomaster.core.output.OutputFormat
import org.evomaster.core.output.naming.NamingStrategy
import org.evomaster.core.output.sorting.SortingStrategy
import org.evomaster.core.problem.enterprise.ExperimentalFaultCategory
import org.evomaster.core.search.impact.impactinfocollection.GeneMutationSelectionMethod
import org.evomaster.core.search.service.IdMapper
import org.slf4j.LoggerFactory
import java.net.MalformedURLException
import java.net.URL
import java.nio.file.Files
import java.nio.file.InvalidPathException
import java.nio.file.Paths
import kotlin.io.path.Path
import kotlin.io.path.exists
import kotlin.reflect.KMutableProperty
import kotlin.reflect.jvm.javaType

typealias PercentageAsProbability = EMConfig.Probability

/**
 * Class used to hold all the main configuration properties
 * of EvoMaster.
 *
 */
class EMConfig {

    /*
        Code here does use the JOptSimple library

        https://pholser.github.io/jopt-simple/
     */

    companion object {

        private val log = LoggerFactory.getLogger(EMConfig::class.java)

        private const val timeRegex = "(\\s*)((?=(\\S+))(\\d+h)?(\\d+m)?(\\d+s)?)(\\s*)"

        private const val headerRegex = "(.+:.+)|(^$)"
        private const val faultCodeRegex = "(\\s*\\d{3}\\s*(,\\s*\\d{3}\\s*)*)?"
        private const val targetSeparator = ";"
        private const val targetNone = "\\b(None|NONE|none)\\b"
        private const val targetPrefix = "\\b(Class|CLASS|class|Line|LINE|line|Branch|BRANCH|branch|MethodReplacement|METHODREPLACEMENT|method[r|R]eplacement|Success_Call|SUCCESS_CALL|success_[c|C]all|Local|LOCAL|local|PotentialFault|POTENTIALFAULT|potential[f|F]ault)\\b"
        private const val targetExclusionRegex = "^($targetNone|($targetPrefix($targetSeparator$targetPrefix)*))\$"

        private const val maxTcpPort = 65535.0

        /**
         * Maximum possible length for strings.
         * Really, having something longer would make little to no sense
         */
        const val stringLengthHardLimit = 20_000

        private const val defaultExternalServiceIP = "127.0.0.4"

        //leading zeros are allowed
        private const val lz = "0*"
        //should start with local 127
        private const val _eip_s = "^${lz}127"
        // other numbers could be anything between 0 and 255
        private const val _eip_e = "(\\.${lz}(25[0-5]|2[0-4][0-9]|1?[0-9]?[0-9])){3}$"
        // the first four numbers (127.0.0.0 to 127.0.0.3) are reserved
        // this is done with a negated lookahead ?!
        private const val _eip_n = "(?!${_eip_s}(\\.${lz}0){2}\\.${lz}[0123]$)"

        private const val externalServiceIPRegex = "$_eip_n$_eip_s$_eip_e"

        private val defaultAlgorithmForBlackBox = Algorithm.SMARTS

        private val defaultAlgorithmForWhiteBox = Algorithm.MIO

        private val defaultOutputFormatForBlackBox = OutputFormat.PYTHON_UNITTEST

        private val defaultTestCaseNamingStrategy = NamingStrategy.ACTION

        private val defaultTestCaseSortingStrategy = SortingStrategy.TARGET_INCREMENTAL

        fun validateOptions(args: Array<String>): OptionParser {

            val config = EMConfig() // tmp config object used only for validation.
                                    // actual singleton instance created with Guice

            val parser = getOptionParser()

            val options = try{
                parser.parse(*args)
            }catch (e: joptsimple.OptionException){
                throw ConfigProblemException("Wrong input configuration parameters. ${e.message}")
            }

            if (!options.has("help")) {
                //actual validation is done here when updating
                config.updateProperties(options)
            }

            return parser
        }

        /**
         * Having issue with types/kotlin/reflection...
         * Therefore, need custom output formatting.
         * However, easier way (for now) is to just override
         * what we want to change
         *
         *  TODO: groups and ordering
         */
        private class MyHelpFormatter : BuiltinHelpFormatter(80, 2) {
            override fun extractTypeIndicator(descriptor: OptionDescriptor): String? {
                return null
            }
        }

        /**
         * Get all available "console options" for the annotated properties
         */
        fun getOptionParser(): OptionParser {

            val defaultInstance = EMConfig()

            val parser = OptionParser()

            parser.accepts("help", "Print this help documentation")
                    .forHelp()

            getConfigurationProperties().forEach { m ->
                /*
                    Note: here we could use typing in the options,
                    instead of converting everything to string.
                    But it looks bit cumbersome to do it in Kotlin,
                    at least for them moment

                    Until we make a complete MyHelpFormatter, here
                    for the types we "hack" the default one, ie,
                    we set the type description to "null", but then
                    the argument description will contain the type
                 */

                val argTypeName = m.returnType.toString()
                        .run { substring(lastIndexOf('.') + 1) }

                parser.accepts(m.name, getDescription(m).toString())
                        .withRequiredArg()
                        .describedAs(argTypeName)
                        .defaultsTo(m.call(defaultInstance).toString())
            }

            parser.formatHelpWith(MyHelpFormatter())

            return parser
        }

        class ConfigDescription(
                val text: String,
                val constraints: String,
                val enumExperimentalValues: String,
                val enumValidValues: String,
                val experimental: Boolean,
                val debug: Boolean
        ) {
            override fun toString(): String {

                var description = text

                if (debug) {
                    description += " [DEBUG option]."
                }
                if (constraints.isNotBlank()) {
                    description += " [Constraints: $constraints]."
                }
                if (enumValidValues.isNotBlank()) {
                    description += " [Values: $enumValidValues]."
                }
                if (enumExperimentalValues.isNotBlank()) {
                    description += " [Experimental Values: $enumExperimentalValues]."
                }

                if (experimental) {
                    /*
                    TODO: For some reasons, coloring is not working here.
                    Could open an issue at:
                    https://github.com/jopt-simple/jopt-simple
                    */
                    //description = AnsiColor.inRed("EXPERIMENTAL: $description")
                    description = "EXPERIMENTAL: $description"
                }

                return description
            }
        }

        fun getDescription(m: KMutableProperty<*>): ConfigDescription {

            val cfg = (m.annotations.find { it is Cfg } as? Cfg)
                    ?: throw IllegalArgumentException("Property ${m.name} is not annotated with @Cfg")

            val text = cfg.description.trim().run {
                when {
                    isBlank() -> "No description."
                    !endsWith(".") -> "$this."
                    else -> this
                }
            }

            val min = (m.annotations.find { it is Min } as? Min)?.min
            val max = (m.annotations.find { it is Max } as? Max)?.max
            val probability = m.annotations.find { it is Probability }
            val url = m.annotations.find { it is Url }
            val regex = (m.annotations.find { it is Regex } as? Regex)

            var constraints = ""
            if (min != null || max != null || probability != null || url != null || regex != null) {
                if (min != null) {
                    constraints += "min=$min"
                }
                if (max != null) {
                    if (min != null) constraints += ", "
                    constraints += "max=$max"
                }
                if (probability != null) {
                    constraints += "probability 0.0-1.0"
                }
                if (url != null) {
                    constraints += "URL"
                }
                if (regex != null) {
                    constraints += "regex ${regex.regex}"
                }
            }

            var experimentalValues = ""
            var validValues = ""
            val returnType = m.returnType.javaType as Class<*>

            if (returnType.isEnum) {
                val elements = returnType.getDeclaredMethod("values")
                        .invoke(null) as Array<*>
                val experimentElements = elements.filter { it is WithExperimentalOptions && it.isExperimental() }
                val validElements = elements.filter { it !is WithExperimentalOptions || !it.isExperimental() }
                experimentalValues = experimentElements.joinToString(", ")
                validValues = validElements.joinToString(", ")
            }

            val experimental = (m.annotations.find { it is Experimental } as? Experimental)
            val debug = (m.annotations.find { it is Debug } as? Debug)

            return ConfigDescription(
                    text,
                    constraints,
                    experimentalValues,
                    validValues,
                    experimental != null,
                    debug != null
            )
        }


        fun getConfigurationProperties(): List<KMutableProperty<*>> {
            return EMConfig::class.members
                    .filterIsInstance(KMutableProperty::class.java)
                    .filter { it.annotations.any { it is Cfg } }
        }
    }

    /**
     * Update the values of the properties based on the options
     * chosen on the command line
     *
     *
     * @throws ConfigProblemException if there are constraint violations
     */
    fun updateProperties(options: OptionSet) {

        val properties = getConfigurationProperties()

        // command-line arguments are applied last (most important, overriding config file),
        // but would need to check first for config path location...
        val configPath = properties.first { it.name == "configPath" }
        updateProperty(options, configPath)
        checkPropertyConstraints(configPath)

        // First apply all settings in config file, if any
        val cff = loadConfigFile()
        if(cff != null){
            applyConfigFromFile(cff)
            authFromFile = cff.auth
        }

        // the apply command-line arguments
        properties.forEach { m ->

            updateProperty(options, m)

            checkPropertyConstraints(m)
        }

        //why was this done for each updateProperty???
        excludedTargetsForImpactCollection = extractExcludedTargetsForImpactCollection()

        checkMultiFieldConstraints()

        handleDeprecated()

        handleCreateConfigPathIfMissing(properties)
    }

    private fun handleCreateConfigPathIfMissing(properties: List<KMutableProperty<*>>) {
        if (createConfigPathIfMissing && !Path(configPath).exists() && configPath == defaultConfigPath) {

            val cff = ConfigsFromFile()
            val important = properties.filter { it.annotations.any { a -> a is Important } }
            important.forEach {
                var default = it.call(this).toString()
                val type = (it.returnType.javaType as Class<*>)
                if(default == "null"){
                    default = "null"
                }else if (default.isBlank()) {
                    default = "\"\""
                } else if(type.isEnum || String::class.java.isAssignableFrom(type)){
                    default = "\"$default\""
                }

                cff.configs[it.name] = default
            }

            if(! avoidNonDeterministicLogs) {
                LoggingUtil.uniqueUserInfo("Going to create configuration file at: ${Path(configPath).toAbsolutePath()}")
            }
            ConfigUtil.createConfigFileTemplate(configPath, cff)
        }
    }

    private fun loadConfigFile(): ConfigsFromFile?{

        //if specifying one manually, file MUST exist. otherwise might be missing
        if(!Path(configPath).exists()) {
            if (configPath == defaultConfigPath) {
                return null
            } else {
                throw ConfigProblemException("There is no configuration file at custom path: $configPath")
            }
        }

        if(! avoidNonDeterministicLogs) {
            LoggingUtil.uniqueUserInfo("Loading configuration file from: ${Path(configPath).toAbsolutePath()}")
        }

        try {
            val cf = ConfigUtil.readFromFile(configPath)
            cf.validateAndNormalizeAuth()
            return cf
        }catch (e: Exception){
            val cause = if(e.cause!=null) "\nCause:${e.cause!!.message}" else ""
            throw ConfigProblemException("Failed when reading configuration file at $configPath." +
                    "\nError: ${e.message}" +
                    "$cause")
        }
    }

    private fun applyConfigFromFile(cff: ConfigsFromFile) {

        val properties = getConfigurationProperties()

        val missing = cff.configs.keys
                .filter { name -> properties.none { it.name == name } }

        if (missing.isNotEmpty()) {
            throw ConfigProblemException("Configuration file defines the following non-existing properties: ${missing.joinToString(", ")}")
        }

        if(cff.configs.isEmpty()){
            //nothing to do
            return
        }

        LoggingUtil.uniqueUserInfo("Applying following ${cff.configs.size} configuration settings: [${cff.configs.keys.joinToString(", ")}]")

        properties.forEach {
            if (cff.configs.contains(it.name)) {
                val value = cff.configs[it.name]
                //TODO is right to assume we are not going to handle null values??? maybe not...
                updateValue(value!!, it)
            }
        }
    }

    private fun handleDeprecated() {
        /*
            TODO If this happens often, then should use annotations.
            eg, could handle specially in Markdown all the deprecated fields
         */
        if (testSuiteFileName.isNotBlank()) {
            LoggingUtil.uniqueUserWarn("Using deprecated option 'testSuiteFileName'")
            outputFilePrefix = testSuiteFileName
            outputFileSuffix = ""
            testSuiteFileName = ""
        }
    }

    /**
     * Note: this can have side-effect of updating some DEFAULT settings
     */
    fun checkMultiFieldConstraints() {
        /*
            Each option field might have specific constraints, setup with @annotations.
            However, there can be multi-field constraints as well.
            Those are defined here.
            They can be checked only once all fields have been updated
         */

        /*
            First start from updating DEFAULT
         */
        if(blackBox){
            if (problemType == ProblemType.DEFAULT) {
                LoggingUtil.uniqueUserWarn("You are doing Black-Box testing, but you did not specify the" +
                        " 'problemType'. The system will default to RESTful API testing.")
                problemType = ProblemType.REST
            }
            if (outputFormat == OutputFormat.DEFAULT) {
                LoggingUtil.uniqueUserWarn("You are doing Black-Box testing, but you did not specify the" +
                        " 'outputFormat'. The system will default to $defaultOutputFormatForBlackBox.")
                outputFormat = defaultOutputFormatForBlackBox
            }
        }
        /*
            the "else" cannot be implemented here, as it will come from the Driver, which has not been called yet.
            It is handled directly in Main
         */
        if(algorithm == Algorithm.DEFAULT ){
            algorithm = if(blackBox) defaultAlgorithmForBlackBox else defaultAlgorithmForWhiteBox
        }


        if (!blackBox && bbSwaggerUrl.isNotBlank()) {
            throw ConfigProblemException("'bbSwaggerUrl' should be set only in black-box mode")
        }
        if (!blackBox && bbTargetUrl.isNotBlank()) {
            throw ConfigProblemException("'bbTargetUrl' should be set only in black-box mode")
        }

        // ONUR, this line is changed since it did not compile in the previous case.
        if (!endpointFocus.isNullOrBlank() && !endpointPrefix.isNullOrBlank()) {
            throw ConfigProblemException("both 'endpointFocus' and 'endpointPrefix' are set")
        }

        if (blackBox && !bbExperiments) {

            if (problemType == ProblemType.REST && bbSwaggerUrl.isNullOrBlank()) {
                throw ConfigProblemException("In black-box mode for REST APIs, you must set the bbSwaggerUrl option")
            }
            if (problemType == ProblemType.GRAPHQL && bbTargetUrl.isNullOrBlank()) {
                throw ConfigProblemException("In black-box mode for GraphQL APIs, you must set the bbTargetUrl option")
            }
        }

        if (!blackBox && bbExperiments) {
            throw ConfigProblemException("Cannot setup bbExperiments without black-box mode")
        }

        if (!blackBox && ratePerMinute > 0) {
            throw ConfigProblemException("ratePerMinute is used only for black-box testing")
        }

        if (blackBox && ratePerMinute <= 0) {
            LoggingUtil.uniqueUserWarn("You have not setup 'ratePerMinute'. If you are doing testing of" +
                    " a remote service which you do not own, you might want to put a rate-limiter to prevent" +
                    " EvoMaster from bombarding such service with HTTP requests.")
        }

        if (!blackBox && outputFormat == OutputFormat.PYTHON_UNITTEST) {
            throw ConfigProblemException("Python output is used only for black-box testing")
        }

        when (stoppingCriterion) {
            StoppingCriterion.TIME -> if (maxEvaluations != defaultMaxEvaluations) {
                throw ConfigProblemException("Changing number of max actions, but stopping criterion is time")
            }

            StoppingCriterion.ACTION_EVALUATIONS, StoppingCriterion.INDIVIDUAL_EVALUATIONS ->
                if (maxTimeInSeconds != defaultMaxTimeInSeconds || maxTime != defaultMaxTime) {
                throw ConfigProblemException("Changing max time, but stopping criterion is based on evaluations")
            }
        }

        if (shouldGenerateSqlData() && !heuristicsForSQL) {
            throw ConfigProblemException("Cannot generate SQL data if you not enable " +
                    "collecting heuristics with 'heuristicsForSQL'")
        }
        if (generateSqlDataWithDSE && generateSqlDataWithSearch) {
            throw ConfigProblemException("Cannot generate SQL data with both DSE and search")
        }

        if (heuristicsForSQL && !extractSqlExecutionInfo) {
            throw ConfigProblemException("Cannot collect heuristics SQL data if you not enable " +
                    "extracting SQL execution info with 'extractSqlExecutionInfo'")
        }
        if (!heuristicsForSQL && heuristicsForSQLAdvanced) {
            throw ConfigProblemException("Advanced SQL heuristics requires enabling base ones as well")
        }

        if (shouldGenerateMongoData() && !heuristicsForMongo) {
            throw ConfigProblemException("Cannot generate Mongo data if you not enable " +
                    "collecting heuristics with 'heuristicsForMongo'")
        }

        if (shouldGenerateMongoData() && !extractMongoExecutionInfo) {
            throw ConfigProblemException("Cannot generate Mongo data if you not enable " +
                    "extracting Mongo execution info with 'extractMongoExecutionInfo'")
        }

        if (enableTrackEvaluatedIndividual && enableTrackIndividual) {
            throw ConfigProblemException("When tracking EvaluatedIndividual, it is not necessary to track individual")
        }

        if (adaptiveGeneSelectionMethod != GeneMutationSelectionMethod.NONE && probOfArchiveMutation > 0 && !weightBasedMutationRate)
            throw ConfigProblemException("When applying adaptive gene selection, weight-based mutation rate should be enabled")

        if (probOfArchiveMutation > 0 && !enableTrackEvaluatedIndividual)
            throw ConfigProblemException("Archive-based solution is only applicable when enable of tracking of EvaluatedIndividual.")

        if (doCollectImpact && !enableTrackEvaluatedIndividual)
            throw ConfigProblemException("Impact collection should be applied together with tracking EvaluatedIndividual")

        if (isEnabledTaintAnalysis() && !useMethodReplacement) {
            throw ConfigProblemException("Base Taint Analysis requires 'useMethodReplacement' option")
        }

        if ((outputFilePrefix.contains("-") || outputFileSuffix.contains("-"))
                && outputFormat.isJavaOrKotlin()) { //TODO also for C#?
            throw ConfigProblemException("In JVM languages, you cannot use the symbol '-' in test suite file name")
        }

        if (seedTestCases && seedTestCasesPath.isNullOrBlank()) {
            throw ConfigProblemException("When using the seedTestCases option, you must specify the file path of the test cases with the seedTestCasesPath option")
        }

        // Clustering constraints: the executive summary is not really meaningful without the clustering
//        if (executiveSummary && testSuiteSplitType != TestSuiteSplitType.FAULTS) {
//            executiveSummary = false
//            LoggingUtil.uniqueUserWarn("The option to turn on Executive Summary is only meaningful when clustering is turned on (--testSuiteSplitType CLUSTERING). " +
//                    "The option has been deactivated for this run, to prevent a crash.")
//            //throw ConfigProblemException("The option to turn on Executive Summary is only meaningful when clustering is turned on (--testSuiteSplitType CLUSTERING).")
//        }

        if (problemType == ProblemType.RPC
                && createTests
                && (enablePureRPCTestGeneration || enableRPCAssertionWithInstance)
                && outputFormat != OutputFormat.DEFAULT && (!outputFormat.isJavaOrKotlin())) {
            throw ConfigProblemException("when generating RPC tests with actual object instances in specified format, outputFormat only supports Java or Kotlin now")
        }

        val jaCoCo_on = jaCoCoAgentLocation.isNotBlank() && jaCoCoCliLocation.isNotBlank() && jaCoCoOutputFile.isNotBlank()
        val jaCoCo_off = jaCoCoAgentLocation.isBlank() && jaCoCoCliLocation.isBlank() && jaCoCoOutputFile.isBlank()

        if (!jaCoCo_on && !jaCoCo_off) {
            throw ConfigProblemException("JaCoCo location for agent/cli and output options must be all set or all left empty")
        }

        if (!taintOnSampling && useGlobalTaintInfoProbability > 0) {
            throw ConfigProblemException("Need to activate taintOnSampling to use global taint info")
        }

        if (maxLengthForStringsAtSamplingTime > maxLengthForStrings) {
            throw ConfigProblemException("Max length at sampling time $maxLengthForStringsAtSamplingTime" +
                    " cannot be greater than maximum string length $maxLengthForStrings")
        }

        if (saveMockedResponseAsSeparatedFile && testResourcePathToSaveMockedResponse.isBlank())
            throw ConfigProblemException("testResourcePathToSaveMockedResponse cannot be empty if it is required to save mocked responses in separated files (ie, saveMockedResponseAsSeparatedFile=true)")

        if (saveScheduleTaskInvocationAsSeparatedFile && testResourcePathToSaveMockedResponse.isBlank())
            throw ConfigProblemException("testResourcePathToSaveMockedResponse cannot be empty if it is required to save schedule task invocation in separated files (ie, saveScheduleTaskInvocationAsSeparatedFile=true)")

        if (probRestDefault + probRestExamples > 1) {
            throw ConfigProblemException("Invalid combination of probabilities for probRestDefault and probRestExamples. " +
                    "Their sum should be lower or equal to 1.")
        }

        if(security && !minimize){
            throw ConfigProblemException("The use of 'security' requires 'minimize'")
        }

        if(!security && ssrf) {
            throw ConfigProblemException("The use of 'ssrf' requires 'security'")
        }

        if(!security && xss) {
            throw ConfigProblemException("The use of 'xss' requires 'security'")
        }

        if (ssrf &&
            vulnerableInputClassificationStrategy == VulnerableInputClassificationStrategy.LLM &&
            !languageModelConnector) {
            throw ConfigProblemException("Language model connector is disabled. Unable to run the input classification using LLM.")
        }

        if (languageModelConnector && languageModelServerURL.isNullOrEmpty()) {
            throw ConfigProblemException("Language model server URL cannot be empty.")
        }

        if (languageModelConnector && languageModelName.isNullOrEmpty()) {
            throw ConfigProblemException("Language model name cannot be empty.")
        }

        if(prematureStop.isNotEmpty() && stoppingCriterion != StoppingCriterion.TIME){
            throw ConfigProblemException("The use of 'prematureStop' is meaningful only if the stopping criterion" +
                    " 'stoppingCriterion' is based on time")
        }

        if(blackBox){
            if(sutControllerHost != ControllerConstants.DEFAULT_CONTROLLER_HOST){
                throw ConfigProblemException("Changing 'sutControllerHost' has no meaning in black-box testing, as no controller is used")
            }
            if(!overrideOpenAPIUrl.isNullOrBlank()){
                throw ConfigProblemException("Changing 'overrideOpenAPIUrl' has no meaning in black-box testing, as no controller is used")
            }
        }
        if(dockerLocalhost && !runningInDocker){
            throw ConfigProblemException("Specifying 'dockerLocalhost' only makes sense when running EvoMaster inside Docker.")
        }
        /*
            FIXME: we shouldn't crash if a user put createTests to false and does not update all setting depending on it,
            like writeWFCReport.
            TODO however, we should issue some WARN message.
            ie. we should have a distinction between @Requires (which should crash) and something like
            @DependOn that does not lead to a crash, but just a warning
         */
//        if(writeWFCReport && !createTests){
//            throw ConfigProblemException("Cannot create a WFC Report if tests are not generated (i.e., 'createTests' is false)")
//        }
    }

    private fun checkPropertyConstraints(m: KMutableProperty<*>) {
        val parameterValue = m.getter.call(this).toString()

        //check value against constraints on its field, if any
        m.annotations.find { it is Min }?.also {
            it as Min
            if (parameterValue.toDouble() < it.min) {
                throw ConfigProblemException("Failed to handle Min ${it.min} constraint for" +
                        " parameter '${m.name}' with value $parameterValue")
            }
        }

        m.annotations.find { it is Max }?.also {
            it as Max
            if (parameterValue.toDouble() > it.max) {
                throw ConfigProblemException("Failed to handle Max ${it.max} constraint for" +
                        " parameter '${m.name}' with value $parameterValue")
            }
        }

        m.annotations.find { it is Probability }?.also {
            it as Probability
            val p = parameterValue.toDouble()
            if (p < 0 || p > 1) {
                throw ConfigProblemException("Failed to handle probability constraint for" +
                        " parameter '${m.name}' with value $parameterValue. The value must be in [0,1].")
            }
        }

        m.annotations.find { it is Url }?.also {
            if (!parameterValue.isNullOrBlank()) {
                try {
                    URL(parameterValue)
                } catch (e: MalformedURLException) {
                    throw ConfigProblemException("Parameter '${m.name}' with value $parameterValue is" +
                            " not a valid URL: ${e.message}")
                }
            }
        }

        m.annotations.find { it is Regex }?.also {
            it as Regex
            if (!parameterValue.matches(kotlin.text.Regex(it.regex))) {
                throw ConfigProblemException("Parameter '${m.name}' with value $parameterValue is" +
                        " not matching the regex: ${it.regex}")
            }
        }

        m.annotations.find { it is Folder }?.also {
            val path = try {
                Paths.get(parameterValue).toAbsolutePath()
            } catch (e: InvalidPathException) {
                throw ConfigProblemException("Parameter '${m.name}' is not a valid FS path: ${e.message}")
            }

            // here, it first checks if the path exists,since the path does not exist it does not check
            // if it is writable
            if (Files.exists(path) && !Files.isWritable(path)) {
                throw ConfigProblemException("Parameter '${m.name}' refers to a folder that already" +
                        " exists, but that cannot be written to: $path")
            }

            if (Files.exists(path) && !Files.isDirectory(path)) {
                throw ConfigProblemException("Parameter '${m.name}' refers to a file that already" +
                        " exists, but that it is not a folder: $path")
            }

            // if the path does not exist and if the directory structure cannot be created, inform the user
            if(!Files.exists(path)) {
                try {
                    Files.createDirectories(path)
                }
                catch(e : Exception) {
                    throw ConfigProblemException("Parameter '${m.name}' refers to a file that does not exist" +
                            ", but the provided file path cannot be used to create a directory: $path" +
                            "\nPlease check file permissions of parent directories")
                }
            }
        }

        m.annotations.find { it is FilePath }?.also {
            val fp = it as FilePath
            if (!fp.canBeBlank || parameterValue.isNotBlank()) {

                val path = try {
                    Paths.get(parameterValue).toAbsolutePath()
                } catch (e: InvalidPathException) {
                    throw ConfigProblemException("Parameter '${m.name}' is not a valid FS path: ${e.message}")
                }

                if (Files.exists(path) && !Files.isWritable(path)) {
                    throw ConfigProblemException("Parameter '${m.name}' refers to a file that already" +
                            " exists, but that cannot be written/replace to: $path")
                }
                if (Files.exists(path) && Files.isDirectory(path)) {
                    throw ConfigProblemException("Parameter '${m.name}' refers to a file that is instead an" +
                            " existing folder: $path")
                }
            }
        }
    }

    private fun updateProperty(options: OptionSet, m: KMutableProperty<*>) {
        //update value, but only if it was in the specified options.
        //WARNING: without this check, it would reset to default for fields not in "options"
        if (!options.has(m.name)) {
            return
        }

        val opt = try{
            options.valueOf(m.name)?.toString()
        } catch (e: OptionException){
          throw  ConfigProblemException("Error in parsing configuration option '${m.name}'. Library message: ${e.message}")
        } ?: throw ConfigProblemException("Value not found for property '${m.name}'")

        updateValue(opt, m)
    }

    private fun updateValue(optionValue: String, m: KMutableProperty<*>) {

        val returnType = m.returnType.javaType as Class<*>

        /*
                TODO: ugly checks. But not sure yet if can be made better in Kotlin.
                Could be improved with isSubtypeOf from 1.1?
                http://stackoverflow.com/questions/41553647/kotlin-isassignablefrom-and-reflection-type-checks
             */
        try {
            if (Integer.TYPE.isAssignableFrom(returnType)) {
                m.setter.call(this, Integer.parseInt(optionValue))

            } else if (java.lang.Long.TYPE.isAssignableFrom(returnType)) {
                m.setter.call(this, java.lang.Long.parseLong(optionValue))

            } else if (java.lang.Double.TYPE.isAssignableFrom(returnType)) {
                m.setter.call(this, java.lang.Double.parseDouble(optionValue))

            } else if (java.lang.Boolean.TYPE.isAssignableFrom(returnType)) {
                m.setter.call(this, parseBooleanStrict(optionValue))

            } else if (java.lang.String::class.java.isAssignableFrom(returnType)) {
                m.setter.call(this, optionValue)

            } else if (returnType.isEnum) {
                val valueOfMethod = returnType.getDeclaredMethod("valueOf",
                        java.lang.String::class.java)
                m.setter.call(this, valueOfMethod.invoke(null, optionValue))

            } else {
                throw IllegalStateException("BUG: cannot handle type $returnType")
            }
        } catch (e: Exception) {
            throw ConfigProblemException("Failed to handle property '${m.name}': ${e.message}")
        }
    }

    private fun parseBooleanStrict(s: String?) : Boolean{
        if(s==null){
            throw IllegalArgumentException("value is 'null'")
        }
        if(s.equals("true", true)) return true
        if(s.equals("false", true)) return false
        throw IllegalArgumentException("Invalid boolean value: $s")
    }

    fun shouldGenerateSqlData() = isUsingAdvancedTechniques() && (generateSqlDataWithDSE || generateSqlDataWithSearch)

    fun shouldGenerateMongoData() = generateMongoData

    fun dtoSupportedForPayload() = problemType == ProblemType.REST && dtoForRequestPayload && outputFormat.isJavaOrKotlin()

    fun experimentalFeatures(): List<String> {

        val properties = getConfigurationProperties()
                .filter { it.annotations.find { it is Experimental } != null }
                .filter {
                    val returnType = it.returnType.javaType as Class<*>
                    when {
                        java.lang.Boolean.TYPE.isAssignableFrom(returnType) -> it.getter.call(this) as Boolean
                        it.annotations.find { p -> p is Probability && p.activating } != null -> (it.getter.call(this) as Double) > 0
                        else -> false
                    }
                }
                .map { it.name }

        val enums = getConfigurationProperties()
                .filter {
                    val returnType = it.returnType.javaType as Class<*>
                    if (returnType.isEnum) {
                        val e = it.getter.call(this)
                        val f = returnType.getField(e.toString())
                        f.annotations.find { it is Experimental } != null
                    } else {
                        false
                    }
                }
                .map { "${it.name}=${it.getter.call(this)}" }

        return properties.plus(enums)
    }

//------------------------------------------------------------------------
//--- custom annotations

    /**
     * Configuration (CFG in short) for EvoMaster.
     * Properties annotated with [Cfg] can be set from
     * command line.
     * The code in this class uses reflection, on each property
     * marked with this annotation, to build the list of available
     * modifiable configurations.
     */
    @Target(AnnotationTarget.PROPERTY)
    @MustBeDocumented
    annotation class Cfg(val description: String)

    @Target(AnnotationTarget.PROPERTY)
    @MustBeDocumented
    annotation class Min(val min: Double)

    @Target(AnnotationTarget.PROPERTY)
    @MustBeDocumented
    annotation class Max(val max: Double)

    @Target(AnnotationTarget.PROPERTY)
    @MustBeDocumented
    annotation class Url

    @Target(AnnotationTarget.PROPERTY)
    @MustBeDocumented
    annotation class Regex(val regex: String)


    /**
     * For internal configurations that we introduced just to get more info on EM,
     * with aim of debugging issues.
     */
    @Target(AnnotationTarget.PROPERTY)
    @MustBeDocumented
    annotation class Debug


    /**
     * A double value between 0 and 1
     */
    @Target(AnnotationTarget.PROPERTY)
    @MustBeDocumented
    annotation class Probability(
            /**
             * Specify if this probability would activate a functionality if greater than 0.
             * If not, it might still not be used, depending on other configurations.
             * This is mainly needed when dealing with @Experimental probabilities that must
             * be put to 0 if they would activate a new feature that is still unstable
             */
            val activating: Boolean = true
    )


    /**
     * This annotation is used to represent properties controlling
     * features that are still work in progress.
     * Do not use them (yet) in production.
     */
    @Target(AnnotationTarget.PROPERTY, AnnotationTarget.FIELD)
    @MustBeDocumented
    annotation class Experimental


    /**
     * This represent one of the main properties to set in EvoMaster.
     * Those are the ones most likely going to be set by practitioners.
     * Note: most of the other properties are mainly for experiments
     */
    @Target(AnnotationTarget.PROPERTY)
    @MustBeDocumented
    annotation class Important(
            /**
             * The lower value, the more importance.
             * This only impact of options are sorted when displayed
             */
            val priority: Double
    )

    @Target(AnnotationTarget.PROPERTY)
    @MustBeDocumented
    annotation class Folder

    @Target(AnnotationTarget.PROPERTY)
    @MustBeDocumented
    annotation class FilePath(val canBeBlank: Boolean = false)

//------------------------------------------------------------------------

    /**
     * Info for authentication, read from configuration file, if any
     */
    var authFromFile: List<AuthenticationDto>? = null


//------------------------------------------------------------------------
//--- properties

    /*
        WARNING
        if any change is made here, the "options.md" MUST be recreated
        with ConfigToMarkdown

        You will also need to check if any special character you use in the
        descriptions end-up in some screwed-up Markdown layout
     */

    //----- "Important" options, sorted by priority --------------

    val defaultMaxTime = "60s"

    @Important(1.0)
    @Cfg("Maximum amount of time allowed for the search. " +
            " The time is expressed with a string where hours (`h`), minutes (`m`) and" +
            " seconds (`s`) can be specified, e.g., `1h10m120s` and `72m` are both valid" +
            " and equivalent." +
            " Each component (i.e., `h`, `m` and `s`) is optional, but at least one must be specified. " +
            " In other words, if you need to run the search for just `30` seconds, you can write `30s` " +
            " instead of `0h0m30s`." +
            " **The more time is allowed, the better results one can expect**." +
            " But then of course the test generation will take longer." +
            " For how long should _EvoMaster_ be left run?" +
            " The default 1 _minute_ is just for demonstration." +
            " __We recommend to run it between 1 and 24 hours__, depending on the size and complexity " +
            " of the tested application." +
            " You can get better results by combining this option with `--prematureStop`." +
            " For example, something like `--maxTime 24h --prematureStop 1h` will run the search for 24 hours," +
            " but then it will stop at any point in time in which there has be no improvement in the last hour."
    )
    @Regex(timeRegex)
    var maxTime = defaultMaxTime

    @Important(1.01)
    @Cfg("Max amount of time the search is going to wait since last improvement (on metrics we optimize for," +
            " like fault finding and code/schema coverage)." +
            " If there is no improvement within this allotted max time, then the search will be prematurely stopped," +
            " regardless of what specified in --maxTime option.")
    @Regex("($timeRegex)|(^$)")
    var prematureStop : String = ""

    enum class PrematureStopStrategy{
        ANY, NEW
    }

    @Experimental
    @Cfg("Specify how 'improvement' is defined: either any kind of improvement even if partial (ANY)," +
            " or at least one new target is fully covered (NEW).")
    var prematureStopStrategy = PrematureStopStrategy.NEW

    @Important(1.1)
    @Cfg("The path directory of where the generated test classes should be saved to")
    @Folder
    var outputFolder = "generated_tests"


    val defaultConfigPath = "em.yaml"

    @Important(1.2)
    @Cfg("File path for file with configuration settings. Supported formats are YAML and TOML." +
            " When EvoMaster starts, it will read such file and import all configurations from it.")
    @Regex(".*\\.(yml|yaml|toml)")
    @FilePath
    var configPath: String = defaultConfigPath


    @Important(2.0)
    @Cfg("The name prefix of generated file(s) with the test cases, without file type extension." +
            " In JVM languages, if the name contains '.', folders will be created to represent" +
            " the given package structure." +
            " Also, in JVM languages, should not use '-' in the file name, as not valid symbol" +
            " for class identifiers." +
            " This prefix be combined with the outputFileSuffix to combined the final name." +
            " As EvoMaster can split the generated tests among different files, each will get a label," +
            " and the names will be in the form prefix+label+suffix.")
    @Regex("[-a-zA-Z\$_][-0-9a-zA-Z\$_]*(.[-a-zA-Z\$_][-0-9a-zA-Z\$_]*)*")
    var outputFilePrefix = "EvoMaster"

    @Important(2.0)
    @Cfg("The name suffix for the generated file(s), to be added before the file type extension." +
            " As EvoMaster can split the generated tests among different files, each will get a label," +
            " and the names will be in the form prefix+label+suffix.")
    @Regex("[-a-zA-Z\$_][-0-9a-zA-Z\$_]*(.[-a-zA-Z\$_][-0-9a-zA-Z\$_]*)*")
    var outputFileSuffix = "Test"


    @Deprecated("Should use outputFilePrefix and outputFileSuffix")
    @Cfg("DEPRECATED. Rather use _outputFilePrefix_ and _outputFileSuffix_")
    var testSuiteFileName = ""

    @Important(2.0)
    @Cfg("Specify in which format the tests should be outputted." +
            " If left on `DEFAULT`, for white-box testing then the value specified in the _EvoMaster Driver_ will be used." +
            " On the other hand, for black-box testing it will default to a predefined type (e.g., Python).")
    var outputFormat = OutputFormat.DEFAULT

    @Important(2.1)
    @Cfg("Enforce timeout (in seconds) in the generated tests." +
            " This feature might not be supported in all frameworks." +
            " If 0 or negative, the timeout is not applied.")
    var testTimeout = 60

    @Important(3.0)
    @Cfg("Use EvoMaster in black-box mode. This does not require an EvoMaster Driver up and running. However, you will need to provide further option to specify how to connect to the SUT")
    var blackBox = false

    @Important(3.2)
    @Cfg("When in black-box mode for REST APIs, specify the URL of where the OpenAPI/Swagger schema can be downloaded from." +
            " If the schema is on the local machine, you can use a URL starting with 'file://'." +
            " If the given URL is neither starting with 'file' nor 'http', then it will be treated as a local file path.")
    var bbSwaggerUrl: String = ""

    @Important(3.5)
    @Url
    @Cfg("When in black-box mode, specify the URL of where the SUT can be reached, e.g.," +
            " http://localhost:8080 ." +
            " In REST, if this is missing, the URL will be inferred from OpenAPI/Swagger schema." +
            " In GraphQL, this must point to the entry point of the API, e.g.," +
            " http://localhost:8080/graphql .")
    var bbTargetUrl: String = ""


    @Important(3.7)
    @Cfg("Rate limiter, of how many actions to do per minute. For example, when making HTTP calls towards" +
            " an external service, might want to limit the number of calls to avoid bombarding such service" +
            " (which could end up becoming equivalent to a DoS attack)." +
            " A value of zero or negative means that no limiter is applied." +
            " This is needed only for black-box testing of remote services.")
    var ratePerMinute = 0

    @Important(4.0)
    @Regex(headerRegex)
    @Cfg("In black-box testing, we still need to deal with authentication of the HTTP requests." +
            " With this parameter it is possible to specify a HTTP header that is going to be added to most requests." +
            " This should be provided in the form _name:value_. If more than 1 header is needed, use as well the" +
            " other options _header1_ and _header2_.")
    var header0 = ""

    @Important(4.1)
    @Regex(headerRegex)
    @Cfg("See documentation of _header0_.")
    var header1 = ""

    @Important(4.2)
    @Regex(headerRegex)
    @Cfg("See documentation of _header0_.")
    var header2 = ""


    @Important(5.0)
    @Cfg("Concentrate search on only one single REST endpoint")
    var endpointFocus: String? = null

    @Important(5.1)
    @Cfg("Concentrate search on a set of REST endpoints defined by a common prefix")
    var endpointPrefix: String? = null

    @Important(5.2)
    @Cfg("Comma-separated list of endpoints for excluding endpoints." +
            " This is useful for excluding endpoints that are not relevant for testing, " +
            " such as those used for health checks or metrics. If no such endpoint is specified, " +
            " then no endpoints are excluded from the search.")
    var endpointExclude: String? = null

    @Important(5.3)
    @Cfg("Comma-separated list of OpenAPI/Swagger 'tags' definitions." +
            " Only the REST endpoints having at least one of such tags will be fuzzed." +
            " If no tag is specified here, then such filter is not applied.")
    var endpointTagFilter: String? = null

    @Important(6.0)
    @Cfg("Host name or IP address of where the SUT EvoMaster Controller Driver is listening on." +
            " This option is only needed for white-box testing.")
    var sutControllerHost = ControllerConstants.DEFAULT_CONTROLLER_HOST


    @Important(6.1)
    @Cfg("TCP port of where the SUT EvoMaster Controller Driver is listening on." +
            " This option is only needed for white-box testing.")
    @Min(0.0)
    @Max(maxTcpPort)
    var sutControllerPort = ControllerConstants.DEFAULT_CONTROLLER_PORT


    @Important(7.0)
    @Url
    @Cfg("If specified, override the OpenAPI URL location given by the EvoMaster Driver." +
        " This option is only needed for white-box testing.")
    var overrideOpenAPIUrl = ""

    //-------- other options -------------

    @Cfg("Inform EvoMaster process that it is running inside Docker." +
            " Users should not modify this parameter, as it is set automatically in the Docker image of EvoMaster.")
    var runningInDocker = false

    /**
     * TODO this is currently not implemented.
     * Even if did, there would still be major issues with handling WireMock.
     * Until we can think of a good solution there, no point in implementing this.
     */
    @Experimental
    @Cfg("Replace references to 'localhost' to point to the actual host machine." +
            " Only needed when running EvoMaster inside Docker.")
    var dockerLocalhost = false


    @FilePath
    @Cfg("When generating tests in JavaScript, there is the need to know where the driver is located in respect to" +
            " the generated tests")
    var jsControllerPath = "./app-driver.js"


    @Cfg("At times, we need to run EvoMaster with printed logs that are deterministic." +
            " For example, this means avoiding printing out time-stamps.")
    var avoidNonDeterministicLogs = false

    enum class Algorithm {
        DEFAULT, SMARTS, MIO, RANDOM, WTS, MOSA, RW,
        StandardGA, MonotonicGA, SteadyStateGA, BreederGA, CellularGA, OnePlusLambdaLambdaGA, MuLambdaEA, MuPlusLambdaEA, LIPS, CRO // GA variants still work-in-progress.
    }

    @Cfg("The algorithm used to generate test cases. The default depends on whether black-box or white-box testing is done.")
    var algorithm = Algorithm.DEFAULT

    /**
     * Workaround for issues with annotations that can not be applied on ENUM values,
     * like @Experimental
     * */
    interface WithExperimentalOptions {
        fun isExperimental(): Boolean
    }

    enum class ProblemType(private val experimental: Boolean) : WithExperimentalOptions {
        DEFAULT(experimental = false),
        REST(experimental = false),
        GRAPHQL(experimental = false),
        RPC(experimental = true),
        WEBFRONTEND(experimental = true);

        override fun isExperimental() = experimental
    }

    @Cfg("The type of SUT we want to generate tests for, e.g., a RESTful API." +
            " If left to DEFAULT, the type will be inferred from the EM Driver." +
            " However, in case of ambiguities (e.g., the driver specifies more than one type)," +
            " then this field must be set with a specific type." +
            " This is also the case for Black-Box testing where there is no EM Driver." +
            " In this latter case, the system defaults to handle REST APIs.")
    var problemType = ProblemType.DEFAULT


    @Cfg("Specify if test classes should be created as output of the tool. " +
            "Usually, you would put it to 'false' only when debugging EvoMaster itself")
    var createTests = true

    enum class TestSuiteSplitType {
        NONE,
        FAULTS
        //CODE //This was never properly implemented
    }

    @Cfg("Instead of generating a single test file, it could be split in several files, according to different strategies")
    var testSuiteSplitType = TestSuiteSplitType.FAULTS

    @Experimental
    @Cfg("Specify the maximum number of tests to be generated in one test suite. " +
            "Note that a negative number presents no limit per test suite")
    var maxTestsPerTestSuite = -1

    @Experimental
    @Deprecated("Temporarily removed, due to oracle refactoring. It might come back in future in a different form")
    @Cfg("Generate an executive summary, containing an example of each category of potential faults found." +
            "NOTE: This option is only meaningful when used in conjunction with test suite splitting.")
    var executiveSummary = false

    @Cfg("The Distance Metric Last Line may use several values for epsilon." +
            "During experimentation, it may be useful to adjust these values. Epsilon describes the size of the neighbourhood used for clustering, so may result in different clustering results." +
            "Epsilon should be between 0.0 and 1.0. If the value is outside of that range, epsilon will use the default of 0.8.")
    @Min(0.0)
    @Max(1.0)
    var lastLineEpsilon = 0.8

    @Cfg("The Distance Metric Error Text may use several values for epsilon." +
            "During experimentation, it may be useful to adjust these values. Epsilon describes the size of the neighbourhood used for clustering, so may result in different clustering results." +
            "Epsilon should be between 0.0 and 1.0. If the value is outside of that range, epsilon will use the default of 0.8.")
    @Min(0.0)
    @Max(1.0)
    var errorTextEpsilon = 0.8

    @Cfg("The seed for the random generator used during the search. " +
            "A negative value means the CPU clock time will be rather used as seed")
    var seed: Long = -1

    @Cfg("Limit of number of individuals per target to keep in the archive")
    @Min(1.0)
    var archiveTargetLimit = 10

    @Cfg("Probability of sampling a new individual at random")
    @Probability
    var probOfRandomSampling = 0.8

    @Cfg("The percentage of passed search before starting a more focused, less exploratory one")
    @PercentageAsProbability(true)
    var focusedSearchActivationTime = 0.8

    @Cfg("Number of applied mutations on sampled individuals, at the start of the search")
    @Min(0.0)
    var startNumberOfMutations = 1

    @Cfg("Number of applied mutations on sampled individuals, by the end of the search")
    @Min(0.0)
    var endNumberOfMutations = 10

    enum class StoppingCriterion {
        TIME,
        ACTION_EVALUATIONS,
        INDIVIDUAL_EVALUATIONS
    }

    @Cfg("Stopping criterion for the search")
    var stoppingCriterion = StoppingCriterion.TIME


    val defaultMaxEvaluations = 1000

    @Cfg("Maximum number of action or individual evaluations (depending on chosen stopping criterion)" +
            " for the search. A fitness evaluation can be composed of 1 or more actions," +
            " like for example REST calls or SQL setups." +
            " The more actions are allowed, the better results one can expect." +
            " But then of course the test generation will take longer." +
            " Only applicable depending on the stopping criterion.")
    @Min(1.0)
    var maxEvaluations = defaultMaxEvaluations

    val defaultMaxTimeInSeconds = 0

    @Cfg("Maximum number of seconds allowed for the search." +
            " The more time is allowed, the better results one can expect." +
            " But then of course the test generation will take longer." +
            " Only applicable depending on the stopping criterion." +
            " If this value is 0, the setting 'maxTime' will be used instead.")
    @Min(0.0)
    var maxTimeInSeconds = defaultMaxTimeInSeconds

    @Cfg("Whether or not writing statistics of the search process. " +
            "This is only needed when running experiments with different parameter settings")
    var writeStatistics = false

    @Cfg("Where the statistics file (if any) is going to be written (in CSV format)")
    @FilePath
    var statisticsFile = "statistics.csv"


    enum class AIResponseClassifierModel {
        /**
         * No classification is performed.
         */
        NONE,

        /**
         * Gaussian Model.
         * Assumes the data follows a bell-shaped curve, parameterized by mean and variance.
         */
        GAUSSIAN,

        /**
         * Kernel Density Estimation (KDE).
         * A non-parametric method for estimating the probability density function.
         */
        KDE,

        /**
         * K-Nearest Neighbors (KNN).
         * Classifies a point based on the majority label among its k closest neighbors.
         */
        KNN,

        /**
         * Neural Network (NN).
         * A computational model inspired by biological neural systems, consisting of layers of interconnected neurons.
         * Neural networks learn patterns from data to capture underlying nonlinear relationships
         * and to perform flexible classification
         */
        NN,

        /**
         * Generalized Linear Model (GLM).
         * Extends linear regression to handle non-normal response distributions.
         */
        GLM,

        /**
         * Rule-Based Deterministic Model.
         * Uses predefined, fixed rules for classification,
         * providing clear and structured decision logic as an
         * alternative to probabilistic or statistical methods.
         */
        DETERMINISTIC
    }



    @Experimental
    @Cfg("Model used to learn input constraints and infer response status before making request.")
    var aiModelForResponseClassification = AIResponseClassifierModel.NONE

    @Experimental
    @Cfg("Learning rate controlling the step size during parameter updates in classifiers. " +
            "Relevant for gradient-based models such as GLM and neural networks. " +
            "A smaller value ensures stable but slower convergence, while a larger value speeds up " +
            "training but may cause instability.")
    var aiResponseClassifierLearningRate: Double = 0.01

    @Experimental
    @Cfg(
        "Maximum number of stored samples for classifiers such as KNN and KDE models that rely " +
                "on retaining encoded inputs. " +
                "This value specifies the maximum number of samples stored for each endpoint. " +
                "A higher value can improve classification accuracy by leveraging more historical data, " +
                "but also increases memory usage. " +
                "A lower value reduces memory consumption but may limit the classifier’s knowledge base. " +
                "Typically, it is safe to keep this value between 10,000 and 50,000 when the encoded input vector " +
                "is usually a list of doubles with a length under 20. " +
                "Reservoir sampling is applied independently for each endpoint: if this maximum number is exceeded, " +
                "new samples randomly replace existing ones, ensuring an unbiased selection of preserved data. " +
                "As an example, for an API with 100 endpoints and an input vector of size 20, " +
                "a maximum of 10,000 samples per endpoint would require roughly 200 MB of memory.")
    var aiResponseClassifierMaxStoredSamples: Int = 10_000

    @Experimental
    @Cfg("Number of training iterations required to update classifier parameters. " +
                "For example, in the Gaussian model this affects mean and variance updates. " +
                "For neural network (NN) models, the warm-up should typically be larger than 1000.")
    var aiResponseClassifierWarmup : Int = 10


    enum class EncoderType {

        /** Use raw values without any transformation. */
        RAW,

        /** Normalize values to a standard scale (e.g., zero mean and unit variance). */
        NORMAL,

        /** Scale the vector to have unit length, making it a point on the unit sphere. */
        UNIT_NORMAL
    }

    @Experimental
    @Cfg("The encoding strategy applied to transform raw data to the encoded version.")
    var aiEncoderType = EncoderType.RAW


    @Experimental
    @Min(1.0)
    @Cfg("When the Response Classifier determines an action is going to fail, specify how many attempts will" +
            " be tried at fixing it.")
    var maxRepairAttemptsInResponseClassification = 100

    enum class AIClassificationRepairActivation{
        /*
            TODO we might think of other techniques as well... and then experiment with them
         */
        PROBABILITY, THRESHOLD
    }

    @Experimental
    @PercentageAsProbability
    @Cfg("If using THRESHOLD for AI Classification Repair, specify its value." +
            " All classifications with probability equal or above such threshold value will be accepted.")
    var classificationRepairThreshold = 0.8

    @Experimental
    @Cfg("Specify how the classification of actions's response will be used to execute a possible repair on the action.")
    var aiClassifierRepairActivation = AIClassificationRepairActivation.THRESHOLD


    enum class AIClassificationMetrics {

        /**
         * Evaluates metrics (accuracy, F1, etc.) over a recent sliding time window.
         * This highlights short-term classifier behavior and adapts to changes in data distribution.
          */
        TIME_WINDOW,

        /**
         * Evaluates metrics over the entire lifetime of the classifier,
         * capturing its cumulative long-term performance without forgetting older data.
         */
        FULL_HISTORY
    }

    @Experimental
    @Cfg("Determines which metric-tracking strategy is used by the AI response classifier.")
    var aIClassificationMetrics = AIClassificationMetrics.TIME_WINDOW

    @Cfg("Output a JSON file representing statistics of the fuzzing session, written in the WFC Report format." +
            " This also includes a index.html web application to visualize such data.")
    var writeWFCReport = true

    @Cfg("If creating a WFC Report as output, specify if should not generate the index.html web app, i.e., only" +
            " the JSON report file will be created.")
    var writeWFCReportExcludeWebApp = false

    @Cfg("Whether should add to an existing statistics file, instead of replacing it")
    var appendToStatisticsFile = false

    @Cfg("If positive, check how often, in percentage % of the budget, to collect statistics snapshots." +
            " For example, every 5% of the time.")
    @Max(50.0)
    var snapshotInterval = -1.0

    @Cfg("Where the snapshot file (if any) is going to be written (in CSV format)")
    @FilePath
    var snapshotStatisticsFile = "snapshot.csv"

    @Cfg("An id that will be part as a column of the statistics file (if any is generated)")
    var statisticsColumnId = "-"

    @Cfg("When running experiments and statistic files are generated, all configs are saved." +
            " So, this one can be used as extra label for classifying the experiment")
    var labelForExperiments = "-"

    @Cfg("Further label to represent the names of CONFIGS sets in experiment scripts, e.g., exp.py")
    var labelForExperimentConfigs = "-"

    @Cfg("Whether we should collect data on the extra heuristics. Only needed for experiments.")
    var writeExtraHeuristicsFile = false

    @Cfg("Where the extra heuristics file (if any) is going to be written (in CSV format)")
    @FilePath
    var extraHeuristicsFile = "extra_heuristics.csv"

    @Experimental
    @Cfg("Enable to print snapshots of the generated tests during the search in an interval defined in snapshotsInterval.")
    var enableWriteSnapshotTests = false

    @Experimental
    @Cfg("The size (in seconds) of the interval that the snapshots will be printed, if enabled.")
    var writeSnapshotTestsIntervalInSeconds = 3600 // ie, 1 hour

    enum class SecondaryObjectiveStrategy {
        AVG_DISTANCE,
        AVG_DISTANCE_SAME_N_ACTIONS,
        BEST_MIN
    }

    @Cfg("Strategy used to handle the extra heuristics in the secondary objectives")
    var secondaryObjectiveStrategy = SecondaryObjectiveStrategy.AVG_DISTANCE_SAME_N_ACTIONS

    @Cfg("Whether secondary objectives are less important than test bloat control")
    var bloatControlForSecondaryObjective = false

    @Cfg("Specify minimum size when bloatControlForSecondaryObjective")
    @Min(0.0)
    var minimumSizeControl = 2

    @Cfg("Probability of applying a mutation that can change the structure of a test")
    @Probability
    var structureMutationProbability = 0.5

    @Experimental
    @Cfg("Probability of applying a mutation that can change the structure of test's initialization if it has")
    @Probability
    var initStructureMutationProbability = 0.0

    @Experimental
    @Cfg("Specify a maximum number of handling (remove/add) init actions at once, e.g., add 3 init actions at most")
    @Min(0.0)
    var maxSizeOfMutatingInitAction = 0

    // Man: need to check it with Andrea about whether we consider it as a generic option
    @Experimental
    @Cfg("Specify a probability of applying a smart structure mutator for initialization of the individual")
    @Probability
    var probOfSmartInitStructureMutator = 0.0

    enum class GeneMutationStrategy {
        ONE_OVER_N,
        ONE_OVER_N_BIASED_SQL
    }

    @Cfg("Strategy used to define the mutation probability")
    var geneMutationStrategy = GeneMutationStrategy.ONE_OVER_N_BIASED_SQL

    enum class FeedbackDirectedSampling {
        NONE,
        LAST,
        FOCUSED_QUICKEST
    }

    @Cfg("Specify whether when we sample from archive we do look at the most promising targets for which we have had a recent improvement")
    var feedbackDirectedSampling = FeedbackDirectedSampling.FOCUSED_QUICKEST

    //Warning: this is off in the tests, as it is a source of non-determinism
    @Cfg("Whether to use timestamp info on the execution time of the tests for sampling (e.g., to reward the quickest ones)")
    var useTimeInFeedbackSampling = true


    @Experimental
    @Cfg("When sampling from archive based on targets, decide whether to use weights based on properties of the targets (e.g., a target likely leading to a flag will be sampled less often)")
    var useWeightedSampling = false


    @Cfg("Define the population size in the search algorithms that use populations (e.g., Genetic Algorithms, but not MIO)")
    @Min(1.0)
    var populationSize = 30

    @Cfg("Define the probability of happening mutation in the genetic algorithms")
    @Probability
    var fixedRateMutation = 0.04

    @Cfg("Define the number of offspring (λ) generated per generation in (μ+λ) Evolutionary Algorithm")
    @Min(1.0)
    var muPlusLambdaOffspringSize = 30
    @Cfg("Define the number of offspring (λ) generated per generation in (μ,λ) Evolutionary Algorithm")
    @Min(1.0)
    var muLambdaOffspringSize = 30

    @Cfg("Define the maximum number of tests in a suite in the search algorithms that evolve whole suites, e.g. WTS")
    @Min(1.0)
    var maxSearchSuiteSize = 50

    @Cfg("Probability of applying crossover operation (if any is used in the search algorithm)")
    @Probability
    var xoverProbability = 0.7

    @Cfg("Number of elements to consider in a Tournament Selection (if any is used in the search algorithm)")
    @Min(1.0)
    var tournamentSize = 10

    // --- Chemical Reaction Optimization (CRO) parameters ---
    @Cfg("CRO: Molecular collision rate c_r (probability of binary reactions)")
    @Probability
    var croMolecularCollisionRate: Double = 0.2

    @Cfg("CRO: Kinetic energy loss rate k_r (lower bound of retained fraction after on-wall)")
    @Probability
    var croKineticEnergyLossRate: Double = 0.2

    @Cfg("CRO: Initial kinetic energy assigned to each molecule")
    @Min(0.0)
    var croInitialKineticEnergy: Double = 1000.0

    @Cfg("CRO: Decomposition threshold d_t (min number of collisions before decomposition)")
    @Min(0.0)
    var croDecompositionThreshold: Int = 500

    @Cfg("CRO: Synthesis KE threshold s_t (molecule can synthesize if KE ≤ s_t)")
    @Min(0.0)
    var croSynthesisThreshold: Double = 10.0

    @Cfg("When sampling new test cases to evaluate, probability of using some smart strategy instead of plain random")
    @Probability
    var probOfSmartSampling = 0.95

    @Cfg("Max number of 'actions' (e.g., RESTful calls or SQL commands) that can be done in a single test")
    @Min(1.0)
    var maxTestSize = 10

    @Cfg("Based on some heuristics, there are cases in which 'maxTestSize' can be overridden at runtime")
    var enableOptimizedTestSize = true

    @Cfg("Tracking of SQL commands to improve test generation")
    var heuristicsForSQL = true

    @Experimental
    @Cfg("If using SQL heuristics, enable more advanced version")
    var heuristicsForSQLAdvanced = false

    @Cfg("Tracking of Mongo commands to improve test generation")
    var heuristicsForMongo = true

    @Cfg("Enable extracting SQL execution info")
    var extractSqlExecutionInfo = true

    @Cfg("Enable extracting Mongo execution info")
    var extractMongoExecutionInfo = true

    @Experimental
    @Cfg("Enable EvoMaster to generate SQL data with direct accesses to the database. Use Dynamic Symbolic Execution")
    var generateSqlDataWithDSE = false

    @Cfg("Enable EvoMaster to generate SQL data with direct accesses to the database. Use a search algorithm")
    var generateSqlDataWithSearch = true

    @Cfg("Enable EvoMaster to generate Mongo data with direct accesses to the database")
    var generateMongoData = true

    @Cfg("When generating SQL data, how many new rows (max) to generate for each specific SQL Select")
    @Min(1.0)
    var maxSqlInitActionsPerMissingData = 1


    @Cfg("Force filling data of all columns when inserting new row, instead of only minimal required set.")
    var forceSqlAllColumnInsertion = true


    @Cfg("Maximum size (in bytes) that EM handles response payloads in the HTTP responses. " +
            "If larger than that, a response will not be stored internally in EM during the test generation. " +
            "This is needed to avoid running out of memory.")
    var maxResponseByteSize = 1_000_000

    @Cfg("Whether to print how much search done so far")
    var showProgress = true

    @Debug
    @Cfg("Whether or not enable a search process monitor for archiving evaluated individuals and Archive regarding an evaluation of search. " +
            "This is only needed when running experiments with different parameter settings")
    var enableProcessMonitor = false

    @Debug
    @Cfg("Specify a format to save the process data")
    var processFormat = ProcessDataFormat.JSON_ALL

    enum class ProcessDataFormat {
        /**
         * save evaluated individuals and Archive with a json format
         */
        JSON_ALL,

        /**
         * only save the evaluated individual with the specified test format
         */
        TEST_IND,

        /**
         * save covered targets with the specified target format and tests with the specified test format
         */
        TARGET_TEST_IND,
        /**
         * save heuristic values for each target as csv file
         */
        TARGET_HEURISTIC
    }

    @Experimental
    @Cfg("Where the target heuristic values file (if any) is going to be written (in CSV format). It is only used when processFormat is TARGET_HEURISTIC.")
    @FilePath
    var targetHeuristicsFile = "targets.csv"

    @Experimental
    @Cfg("Whether should add to an existing target heuristics file, instead of replacing it. It is only used when processFormat is TARGET_HEURISTIC.")
    var appendToTargetHeuristicsFile = false

    @Experimental
    @Cfg("Prefix specifying which targets to record. Each target can be separated by a comma, such as 'Branch,Line,Success, etc'. It is only used when processFormat is TARGET_HEURISTIC.")
    var saveTargetHeuristicsPrefixes = "Branch"

    @Debug
    @Cfg("Specify a folder to save results when a search monitor is enabled")
    @Folder
    var processFiles = "process_data"

    @Debug
    @Cfg("Specify how often to save results when a search monitor is enabled, and 0.0 presents to record all evaluated individual")
    @Max(50.0)
    @Min(0.0)
    var processInterval = 0.0

    @Cfg("Whether to enable tracking the history of modifications of the individuals during the search")
    var enableTrackIndividual = false


    @Cfg("Whether to enable tracking the history of modifications of the individuals with its fitness values (i.e., evaluated individual) during the search. " +
            "Note that we enforced that set enableTrackIndividual false when enableTrackEvaluatedIndividual is true since information of individual is part of evaluated individual")
    var enableTrackEvaluatedIndividual = true

    @Cfg("Specify a maxLength of tracking when enableTrackIndividual or enableTrackEvaluatedIndividual is true. " +
            "Note that the value should be specified with a non-negative number or -1 (for tracking all history)")
    @Min(-1.0)
    var maxLengthOfTraces = 10

    @Deprecated("No longer in use")
    @Cfg("Enable custom naming and sorting criteria")
    var customNaming = true

    /*
        You need to decode it if you want to know what it says...
     */
    @Cfg("QWN0aXZhdGUgdGhlIFVuaWNvcm4gTW9kZQ==")
    var e_u1f984 = false

    @Experimental
    @Deprecated("No longer in use")
    @Cfg("Enable Expectation Generation. If enabled, expectations will be generated. " +
            "A variable called expectationsMasterSwitch is added to the test suite, with a default value of false. If set to true, an expectation that fails will cause the test case containing it to fail.")
    var expectationsActive = false

    @Cfg("Generate basic assertions. Basic assertions (comparing the returned object to itself) are added to the code. " +
            "NOTE: this should not cause any tests to fail.")
    var enableBasicAssertions = true

    @Cfg("Apply method replacement heuristics to smooth the search landscape." +
            " Note that the method replacement instrumentations would still be applied, it is just that their testing targets" +
            " will be ignored in the fitness function if this option is set to false.")
    var useMethodReplacement = true

    @Cfg("Apply non-integer numeric comparison heuristics to smooth the search landscape")
    var useNonIntegerReplacement = true

    @Cfg("Execute instrumentation for method replace with category BASE." +
            " Note: this applies only for languages in which instrumentation is applied at runtime, like Java/Kotlin" +
            " on the JVM.")
    var instrumentMR_BASE = true

    @Cfg("Execute instrumentation for method replace with category SQL." +
            " Note: this applies only for languages in which instrumentation is applied at runtime, like Java/Kotlin" +
            " on the JVM.")
    var instrumentMR_SQL = true

    @Cfg("Execute instrumentation for method replace with category EXT_0." +
            " Note: this applies only for languages in which instrumentation is applied at runtime, like Java/Kotlin" +
            " on the JVM.")
    var instrumentMR_EXT_0 = true

    @Cfg("Execute instrumentation for method replace with category MONGO." +
            " Note: this applies only for languages in which instrumentation is applied at runtime, like Java/Kotlin" +
            " on the JVM.")
    var instrumentMR_MONGO = true


    @Cfg("Execute instrumentation for method replace with category NET." +
            " Note: this applies only for languages in which instrumentation is applied at runtime, like Java/Kotlin" +
            " on the JVM.")
    @Experimental
    var instrumentMR_NET = false

    @Cfg("Execute instrumentation for method replace with category OPENSEARCH." +
            " Note: this applies only for languages in which instrumentation is applied at runtime, like Java/Kotlin" +
            " on the JVM.")
    @Experimental
    var instrumentMR_OPENSEARCH = false

    @Cfg("Enable to expand the genotype of REST individuals based on runtime information missing from Swagger")
    var expandRestIndividuals = true


    @Cfg("Add an extra query param, to analyze how it is used/read by the SUT. Needed to discover new query params" +
            " that were not specified in the schema.")
    var extraQueryParam = true


    @Cfg("Add an extra HTTP header, to analyze how it is used/read by the SUT. Needed to discover new headers" +
            " that were not specified in the schema.")
    var extraHeader = true


    @Cfg("Percentage [0.0,1.0] of elapsed time in the search while trying to infer any extra query parameter and" +
            " header. After this time has passed, those attempts stop. ")
    @PercentageAsProbability(false)
    var searchPercentageExtraHandling = 0.1

    enum class ResourceSamplingStrategy(val requiredArchive: Boolean = false) {
        NONE,

        /**
         * probability for applicable strategy is specified
         */
        Customized,

        /**
         * probability for applicable strategy is equal
         */
        EqualProbability,

        /**
         * probability for applicable strategy is derived based on actions
         */
        Actions,

        /**
         * probability for applicable strategy is adaptive with time
         */
        TimeBudgets,

        /**
         * probability for applicable strategy is adaptive with performance, i.e., Archive
         */
        Archive(true),

        /**
         * probability for applicable strategy is adaptive with performance, i.e., Archive
         */
        ConArchive(true)
    }

    @Cfg("Specify whether to enable resource-based strategy to sample an individual during search. " +
            "Note that resource-based sampling is only applicable for REST problem with MIO algorithm.")
    var resourceSampleStrategy = ResourceSamplingStrategy.ConArchive

    @Cfg("Specify whether to enable resource dependency heuristics, i.e, probOfEnablingResourceDependencyHeuristics > 0.0. " +
            "Note that the option is available to be enabled only if resource-based smart sampling is enable. " +
            "This option has an effect on sampling multiple resources and mutating a structure of an individual.")
    @Probability
    var probOfEnablingResourceDependencyHeuristics = 0.95

    @Debug
    @Cfg("Specify whether to export derived dependencies among resources")
    var exportDependencies = false

    @Debug
    @Cfg("Specify a file that saves derived dependencies")
    @FilePath
    var dependencyFile = "dependencies.csv"

    @Cfg("Specify a probability to apply SQL actions for preparing resources for REST Action")
    @Probability
    var probOfApplySQLActionToCreateResources = 0.1


    @Experimental
    @Cfg("Probability of sampling a new individual with schedule tasks. Note that schedule task is only enabled for RPCProblem")
    @Probability
    var probOfSamplingScheduleTask = 0.0

    @Experimental
    @Cfg("Specify a maximum number of handling (remove/add) resource size at once, e.g., add 3 resource at most")
    @Min(0.0)
    var maxSizeOfHandlingResource = 0

    @Experimental
    @Cfg("Specify a strategy to determinate a number of resources to be manipulated throughout the search.")
    var employResourceSizeHandlingStrategy = SqlInitResourceStrategy.NONE

    enum class SqlInitResourceStrategy {
        NONE,

        /**
         * determinate a number of resource to be manipulated at random between 1 and [maxSizeOfHandlingResource]
         */
        RANDOM,

        /**
         * adaptively decrease a number of resources to be manipulated from [maxSizeOfHandlingResource] to 1
         */
        DPC
    }

    enum class StructureMutationProbStrategy {
        /**
         * apply the specified probability
         */
        SPECIFIED,

        /**
         * deactivated structure mutator when focused search starts
         */
        SPECIFIED_FS,

        /**
         * gradually update the structure mutator probability from [structureMutationProbability] to [structureMutationProFS] before focused search
         */
        DPC_TO_SPECIFIED_BEFORE_FS,

        /**
         * gradually update the structure mutator probability from [structureMutationProbability] to [structureMutationProFS] after focused search
         */
        DPC_TO_SPECIFIED_AFTER_FS,

        /**
         * apply a probability which is adaptive to the impact
         */
        ADAPTIVE_WITH_IMPACT
    }

    @Cfg("Whether or not to enable a structure mutation for mutating individuals." +
            " This feature can only be activated for algorithms that support structural mutation, such as MIO or RW.")
    var enableStructureMutation = true

    @Experimental
    @Cfg("Specify a max size of resources in a test. 0 means the there is no specified restriction on a number of resources")
    @Min(0.0)
    var maxResourceSize = 0

    @Experimental
    @Cfg("Specify a strategy to handle a probability of applying structure mutator during the focused search")
    var structureMutationProbStrategy = StructureMutationProbStrategy.SPECIFIED

    @Experimental
    @Cfg("Specify a probability of applying structure mutator during the focused search")
    @Probability
    var structureMutationProFS = 0.0

    enum class MaxTestSizeStrategy {
        /**
         * apply the specified max size of a test
         */
        SPECIFIED,

        /**
         * gradually increasing a size of test until focused search
         */
        DPC_INCREASING,

        /**
         * gradually decreasing a size of test until focused search
         */
        DPC_DECREASING
    }

    @Experimental
    @Cfg("Specify a strategy to handle a max size of a test")
    var maxTestSizeStrategy = MaxTestSizeStrategy.SPECIFIED

    @Experimental
    @Cfg("Specify whether to decide the resource-based structure mutator and resource to be mutated adaptively based on impacts during focused search." +
            "Note that it only works when resource-based solution is enabled for solving REST problem")
    var enableAdaptiveResourceStructureMutation = false

    @Experimental
    @Cfg("Specify a probability of applying length handling")
    @Probability
    var probOfHandlingLength = 0.0

    @Experimental
    @Cfg("Specify a max size of a test to be targeted when either DPC_INCREASING or DPC_DECREASING is enabled")
    var dpcTargetTestSize = 1

    @Cfg("Specify a minimal number of rows in a table that enables selection (i.e., SELECT sql) to prepare resources for REST Action. " +
            "In other words, if the number is less than the specified, insertion is always applied.")
    @Min(0.0)
    var minRowOfTable = 10

    @Cfg("Specify a probability that enables selection (i.e., SELECT sql) of data from database instead of insertion (i.e., INSERT sql) for preparing resources for REST actions")
    @Probability(false)
    var probOfSelectFromDatabase = 0.1

    @Cfg("Whether to apply text/name analysis to derive relationships between name entities, e.g., a resource identifier with a name of table")
    var doesApplyNameMatching = true

    @Deprecated("Experiment results were not good, and library is huge in terms of MBs...")
    @Cfg("Whether to employ NLP parser to process text. " +
            "Note that to enable this parser, it is required to build the EvoMaster with the resource profile, i.e., mvn clean install -Presourceexp -DskipTests")
    var enableNLPParser = false

    @Debug
    @Cfg("Whether to save mutated gene info, which is typically used for debugging mutation")
    var saveMutationInfo = false

    @Debug
    @Cfg("Specify a path to save mutation details which is useful for debugging mutation")
    @FilePath
    var mutatedGeneFile = "mutatedGeneInfo.csv"

    @Experimental
    @Cfg("Specify a strategy to select targets for evaluating mutation")
    var mutationTargetsSelectionStrategy = MutationTargetsSelectionStrategy.FIRST_NOT_COVERED_TARGET

    enum class MutationTargetsSelectionStrategy {
        /**
         * employ not covered target obtained by archive at first for all upTimesMutations
         *
         * e.g., mutate an individual with 10times, at first, the current not covered target is {A, B}
         * after the 2nd mutation, A is covered, C is newly reached,
         * for next mutation, that target employed for the comparison is still {A, B}
         */
        FIRST_NOT_COVERED_TARGET,

        /**
         * expand targets with updated not covered targets
         *
         * e.g., mutate an individual with 10times, at first, the current not covered target is {A, B}
         * after the 2nd mutation, A is covered, C is newly reached,
         * for next mutation, that target employed for the comparison is {A, B, C}
         */
        EXPANDED_UPDATED_NOT_COVERED_TARGET,

        /**
         * only employ current not covered targets obtained by archive
         *
         * e.g., mutate an individual with 10times, at first, the current not covered target is {A, B}
         * after the 2nd mutation, A is covered, C is newly reached,
         * for next mutation, that target employed for the comparison is {B, C}
         */
        UPDATED_NOT_COVERED_TARGET
    }

    @Debug
    @Cfg("Whether to record targets when the number is more than 100")
    var recordExceededTargets = false

    @Debug
    @Cfg("Specify a path to save all not covered targets when the number is more than 100")
    @FilePath
    var exceedTargetsFile = "exceedTargets.txt"


    @Cfg("Specify a probability to apply S1iR when resource sampling strategy is 'Customized'")
    @Probability(false)
    var S1iR: Double = 0.25

    @Cfg("Specify a probability to apply S1dR when resource sampling strategy is 'Customized'")
    @Probability(false)
    var S1dR: Double = 0.25

    @Cfg("Specify a probability to apply S2dR when resource sampling strategy is 'Customized'")
    @Probability(false)
    var S2dR: Double = 0.25

    @Cfg("Specify a probability to apply SMdR when resource sampling strategy is 'Customized'")
    @Probability(false)
    var SMdR: Double = 0.25

    @Cfg("Whether to enable a weight-based mutation rate")
    var weightBasedMutationRate = true

    @Cfg("Whether to specialize sql gene selection to mutation")
    var specializeSQLGeneSelection = true

    @Cfg("Specify a starting percentage of genes of an individual to mutate")
    @PercentageAsProbability(false)
    var startingPerOfGenesToMutate = 0.5

    @Cfg("When weight-based mutation rate is enabled, specify a percentage of calculating mutation rate based on a number of candidate genes to mutate. " +
            "For instance, d = 1.0 means that the mutation rate fully depends on a number of candidate genes to mutate, " +
            "and d = 0.0 means that the mutation rate fully depends on weights of candidates genes to mutate.")
    @PercentageAsProbability(false)
    var d = 0.8

    @Cfg("Specify a probability to enable archive-based mutation")
    @Probability
    var probOfArchiveMutation = 0.5

    @Debug
    @Cfg("Specify whether to collect impact info that provides an option to enable of collecting impact info when archive-based gene selection is disable. ")
    var doCollectImpact = false

    @Experimental
    @Cfg("During mutation, whether to abstract genes for repeated SQL actions")
    var abstractInitializationGeneToMutate = false

    @Cfg("Specify a strategy to calculate a weight of a gene based on impacts")
    var geneWeightBasedOnImpactsBy = GeneWeightBasedOnImpact.RATIO

    enum class GeneWeightBasedOnImpact {
        /**
         * using rank of counter
         */
        SORT_COUNTER,

        /**
         * using rank of ratio
         */
        SORT_RATIO,

        /**
         * using counter
         */
        COUNTER,

        /**
         * using ratio, ie, counter/total manipulated times
         */
        RATIO
    }

    @Cfg("Specify a strategy to select genes for mutation adaptively")
    var adaptiveGeneSelectionMethod = GeneMutationSelectionMethod.APPROACH_IMPACT

    @Cfg("Specify whether to enable weight-based mutation selection for selecting genes to mutate for a gene")
    var enableWeightBasedMutationRateSelectionForGene = true

    @Debug
    @Cfg("Whether to save archive info after each of mutation, which is typically useful for debugging mutation and archive")
    var saveArchiveAfterMutation = false

    @Debug
    @Cfg("Specify a path to save archive after each mutation during search, only useful for debugging")
    @FilePath
    var archiveAfterMutationFile = "archive.csv"

    @Debug
    @Cfg("Whether to save impact info after each of mutation, which is typically useful debugging impact driven solutions and mutation")
    var saveImpactAfterMutation = false

    @Debug
    @Cfg("Specify a path to save collected impact info after each mutation during search, only useful for debugging")
    @FilePath
    var impactAfterMutationFile = "impactSnapshot.csv"

    @Cfg("Whether to enable archive-based gene mutation")
    var archiveGeneMutation = ArchiveGeneMutation.SPECIFIED_WITH_SPECIFIC_TARGETS

    @Cfg("Specify a maximum length of history when applying archive-based gene mutation")
    var maxlengthOfHistoryForAGM = 10

    /**
     * archive-based gene value mutation
     */
    enum class ArchiveGeneMutation(val withTargets: Int = 0, val withDirection: Boolean = false) {
        /**
         * do not apply archive-based gene mutation
         */
        NONE,

        /**
         * mutate with history but not related to any target
         */
        SPECIFIED,

        /**
         * mutate individual with history based on targets
         * but not specific to actions
         */
        SPECIFIED_WITH_TARGETS(1, false),

        /**
         * mutate individual with history based on targets
         * and the targets are linked to the action level
         */
        SPECIFIED_WITH_SPECIFIC_TARGETS(2, false),

        /**
         * mutate individual with history and directions based on targets
         * but not specific to actions
         */
        SPECIFIED_WITH_TARGETS_DIRECTION(1, true),

        /**
         * mutate individual with history and directions based on targets
         * and the targets are linked to the action level
         */
        SPECIFIED_WITH_SPECIFIC_TARGETS_DIRECTION(2, true),

        /**
         * mutate individual with history with consideration of dependency among genes
         * (not done yet)
         */
        ADAPTIVE
    }

    @Debug
    @Cfg("Specify whether to export derived impacts among genes")
    var exportImpacts = false

    @Debug
    @Cfg("Specify a path to save derived genes")
    @FilePath
    var impactFile = "impact.csv"

    @Cfg("Probability to use input tracking (i.e., a simple base form of taint-analysis) to determine how inputs are used in the SUT")
    @Probability
    var baseTaintAnalysisProbability = 0.5

    @Cfg("Whether input tracking is used on sampling time, besides mutation time")
    var taintOnSampling = true

    @Cfg("Apply taint analysis to handle special cases of Maps and Arrays")
    var taintAnalysisForMapsAndArrays = true

    @Probability
    @Experimental
    @Cfg("When sampling new individual, check whether to use already existing info on tainted values")
    var useGlobalTaintInfoProbability = 0.0


    @Experimental
    @Cfg("If there is new discovered information from a test execution, reward it in the fitness function")
    var discoveredInfoRewardedInFitness = false

    @Experimental
    @Cfg("During mutation, force the mutation of genes that have newly discovered specialization from previous fitness evaluations," +
            " based on taint analysis.")
    var taintForceSelectionOfGenesWithSpecialization = false

    @Probability
    @Cfg("Probability of removing a tainted value during mutation")
    var taintRemoveProbability = 0.5

    @Probability
    @Cfg("Probability of applying a discovered specialization for a tainted value")
    var taintApplySpecializationProbability = 0.5

    @Probability
    @Cfg("Probability of changing specialization for a resolved taint during mutation")
    var taintChangeSpecializationProbability = 0.1

    @Min(0.0)
    @Max(stringLengthHardLimit.toDouble())
    @Cfg("The maximum length allowed for evolved strings. Without this limit, strings could in theory be" +
            " billions of characters long")
    var maxLengthForStrings = 1024


    @Min(0.0)
    @Cfg("Maximum length when sampling a new random string. Such limit can be bypassed when a string is mutated.")
    var maxLengthForStringsAtSamplingTime = 16


    @Deprecated("Should not use this option any more, but rather run proper BB experiments")
    @Cfg("Only used when running experiments for black-box mode, where an EvoMaster Driver would be present, and can reset state after each experiment")
    var bbExperiments = false

    @Cfg("Specify whether to export covered targets info")
    var exportCoveredTarget = false

    @Cfg("Specify a file which saves covered targets info regarding generated test suite")
    @FilePath
    var coveredTargetFile = "coveredTargets.txt"

    @Cfg("Specify a format to organize the covered targets by the search")
    var coveredTargetSortedBy = SortCoveredTargetBy.NAME

    enum class SortCoveredTargetBy {
        /**
         * sorted by ids of targets alphabetically
         */
        NAME,

        /**
         * grouped by tests and sorted by index of tests.
         * it may help to analyze the individuals regarding different strategies.
         */
        TEST
        /**
         * there might be other options, e.g., based on class,
         * but we need to follow rules to encode and decode regarding id.
         */
    }


    //TODO Andrea/Man. will need to discuss how this can be refactored for RPC as well

    @Experimental
    @Cfg("Whether to seed EvoMaster with some initial test cases. These test cases will be used and evolved throughout the search process")
    var seedTestCases = false

    enum class SeedTestCasesFormat {
        POSTMAN
    }

    @Experimental
    @Cfg("Whether to export test cases during seeding as a separate file")
    var exportTestCasesDuringSeeding = false

    @Experimental
    @Cfg("Format of the test cases seeded to EvoMaster")
    var seedTestCasesFormat = SeedTestCasesFormat.POSTMAN

    @Experimental
    @FilePath
    @Cfg("File path where the seeded test cases are located")
    var seedTestCasesPath: String = "postman.postman_collection.json"

    @Cfg("Try to enforce the stopping of SUT business-level code." +
            " This is needed when TCP connections timeouts, to avoid thread executions" +
            " from previous HTTP calls affecting the current one")
    var killSwitch = true

    @Cfg("Number of milliseconds we are going to wait to get a response on a TCP connection, e.g., " +
            "when making HTTP calls to a Web API")
    var tcpTimeoutMs = 30_000

    @Cfg("Whether to skip failed SQL commands in the generated test files")
    var skipFailureSQLInTestFile = true

    /**
     *  TODO Better to have something like 11, based on some statistics of graphs that we analyzed,
     *  but there are issues of performance (time and memory) in analysis of large graphs, that
     *  would need to be optimized
     */
    val defaultTreeDepth = 4

    @Cfg("Maximum tree depth in mutations/queries to be evaluated." +
            " This is to avoid issues when dealing with huge graphs in GraphQL")
    @Min(1.0)
    var treeDepth = defaultTreeDepth


    @Experimental
    @Cfg("Specify a maximum number of existing data in the database to sample in a test when SQL handling is enabled. " +
            "Note that a negative number means all existing data would be sampled")
    var maxSizeOfExistingDataToSample = -1


    @Experimental
    @Cfg("Specify whether insertions should be used to calculate SQL heuristics instead of retrieving data from real databases.")
    var useInsertionForSqlHeuristics = false

    @Debug
    @Cfg("Whether to output executed sql info")
    var outputExecutedSQL = OutputExecutedSQL.NONE

    enum class OutputExecutedSQL {
        /**
         * do not output executed sql info
         */
        NONE,

        /**
         * output all executed sql info at the end
         */
        ALL_AT_END,

        /**
         * output executed info once they were executed per test
         */
        ONCE_EXECUTED
    }

    @Debug
    @Cfg("Specify a path to save all executed sql commands to a file (default is 'sql.txt')")
    var saveExecutedSQLToFile: String = "sql.txt"

    @Cfg("Whether to enable extra targets for responses, e.g., regarding nullable response, having extra targets for whether it is null")
    var enableRPCExtraResponseTargets = true

    @Cfg("Whether to enable customized responses indicating business logic")
    var enableRPCCustomizedResponseTargets = true

    @Cfg("Whether to generate RPC endpoint invocation which is independent from EM driver.")
    var enablePureRPCTestGeneration = true

    @Cfg("Whether to generate RPC Assertions based on response instance")
    var enableRPCAssertionWithInstance = true

    @Experimental
    @Cfg("Whether to enable customized RPC Test output if 'customizeRPCTestOutput' is implemented")
    var enableRPCCustomizedTestOutput = false

    @Cfg("Specify a maximum number of data in a collection to be asserted in the generated tests." +
            " Note that zero means that only the size of the collection will be asserted." +
            " A negative value means all data in the collection will be asserted (i.e., no limit).")
    var maxAssertionForDataInCollection = 3

    @Cfg("Specify whether to employ smart database clean to clear data in the database if the SUT has." +
            "`null` represents to employ the setting specified on the EM driver side")
    var employSmartDbClean: Boolean? = null


    @Cfg("Add predefined tests at the end of the search. An example is a test to fetch the schema of RESTful APIs.")
    var addPreDefinedTests: Boolean = true


    @Cfg("Apply a minimization phase to make the generated tests more readable." +
            " Achieved coverage would stay the same." +
            " Generating shorter test cases might come at the cost of having more test cases.")
    var minimize: Boolean = true


    @Cfg("Maximum number of minutes that will be dedicated to the minimization phase." +
            " A negative number mean no timeout is considered." +
            " A value of 0 means minimization will be skipped, even if minimize=true.")
    var minimizeTimeout = 5


    @Cfg("When applying minimization phase, and some targets get lost when re-computing coverage," +
            " then printout a detailed description.")
    var minimizeShowLostTargets = true

    @PercentageAsProbability
    @Cfg("Losing targets when recomputing coverage is expected (e.g., constructors of singletons)," +
            " but problematic if too much")
    var minimizeThresholdForLoss = 0.2

    @FilePath(true)
    @Regex("(.*jacoco.*\\.jar)|(^$)")
    @Cfg("Path on filesystem of where JaCoCo Agent jar file is located." +
            " Option meaningful only for External Drivers for JVM." +
            " If left empty, it is not used." +
            " Note that this only impact the generated output test cases.")
    var jaCoCoAgentLocation = ""

    @FilePath(true)
    @Regex("(.*jacoco.*\\.jar)|(^$)")
    @Cfg("Path on filesystem of where JaCoCo CLI jar file is located." +
            " Option meaningful only for External Drivers for JVM." +
            " If left empty, it is not used." +
            " Note that this only impact the generated output test cases.")
    var jaCoCoCliLocation = ""

    @FilePath(true)
    @Cfg(" Destination file for JaCoCo." +
            " Option meaningful only for External Drivers for JVM." +
            " If left empty, it is not used." +
            " Note that this only impact the generated output test cases.")
    var jaCoCoOutputFile = ""

    @Min(0.0)
    @Max(maxTcpPort)
    @Cfg("Port used by JaCoCo to export coverage reports")
    var jaCoCoPort = 8899

    @FilePath
    @Cfg("Command for 'java' used in the External Drivers." +
            " Useful for when there are different JDK installed on same machine without the need" +
            " to update JAVA_HOME." +
            " Note that this only impact the generated output test cases.")
    var javaCommand = "java"

    enum class ExternalServiceIPSelectionStrategy {
        /**
         * To disabled external service handling
         */
        NONE,

        /**
         * Default will assign 127.0.0.5
         */
        DEFAULT,

        /**
         * User provided IP address
         */
        USER,

        /**
         * Random IP address will be generated within the loopback range
         */
        RANDOM
    }

    @Experimental
    @Cfg("Specify a method to select the first external service spoof IP address.")
    var externalServiceIPSelectionStrategy = ExternalServiceIPSelectionStrategy.NONE

    @Experimental
    @Cfg("User provided external service IP." +
            " When EvoMaster mocks external services, mock server instances will run on local addresses starting from" +
            " this provided address." +
            " Min value is ${defaultExternalServiceIP}." +
            " Lower values like ${ExternalServiceSharedUtils.RESERVED_RESOLVED_LOCAL_IP} and ${ExternalServiceSharedUtils.DEFAULT_WM_LOCAL_IP} are reserved.")
    @Regex(externalServiceIPRegex)
    var externalServiceIP : String = defaultExternalServiceIP

    @Experimental
    @Cfg("Whether to apply customized method (i.e., implement 'customizeMockingRPCExternalService' for external services or 'customizeMockingDatabase' for database) to handle mock object.")
    var enableCustomizedMethodForMockObjectHandling = false


    @Experimental
    @Cfg("Whether to apply customized method (i.e., implement 'customizeScheduleTaskInvocation' for invoking schedule task) to invoke schedule task.")
    var enableCustomizedMethodForScheduleTaskHandling = false

    @Experimental
    @Cfg("Whether to save mocked responses as separated files")
    var saveMockedResponseAsSeparatedFile = false

    @Experimental
    @Cfg("Whether to save schedule task invocation as separated files")
    var saveScheduleTaskInvocationAsSeparatedFile = false

    @Experimental
    @Cfg("Specify test resource path where to save mocked responses as separated files")
    //TODO need proper constraint checking
    var testResourcePathToSaveMockedResponse = ""

    @Cfg("Whether to analyze how SQL databases are accessed to infer extra constraints from the business logic." +
            " An example is javax/jakarta annotation constraints defined on JPA entities.")
    @Probability(true)
    var useExtraSqlDbConstraintsProbability = 0.9

    @Experimental
    @Cfg("a probability of harvesting actual responses from external services as seeds.")
    @Probability(activating = true)
    var probOfHarvestingResponsesFromActualExternalServices = 0.0

    @Experimental
    @Cfg("a probability of prioritizing to employ successful harvested actual responses from external services as seeds (e.g., 2xx from HTTP external service).")
    @Probability(activating = true)
    var probOfPrioritizingSuccessfulHarvestedActualResponses = 0.0

    @Experimental
    @Cfg("a probability of mutating mocked responses based on actual responses")
    @Probability(activating = true)
    var probOfMutatingResponsesBasedOnActualResponse = 0.0

    @Experimental
    @Cfg("Number of threads for external request harvester. No more threads than numbers of processors will be used.")
    @Min(1.0)
    var externalRequestHarvesterNumberOfThreads: Int = 2


    enum class ExternalRequestResponseSelectionStrategy {
        /**
         * Selects the exact matching response for the request.
         */
        EXACT,

        /**
         * If there is no exact match, selects the closest matching response from the same domain based on the
         * request path.
         */
        CLOSEST_SAME_DOMAIN,

        /**
         * If there is no exact match, selects the closest matching response from the same path based on the
         * request path.
         */
        CLOSEST_SAME_PATH,

        /**
         * If there is no exact match, selects a random response for the request from the captured responses
         * regardless of the domain.
         */
        RANDOM
    }

    @Experimental
    @Cfg("Harvested external request response selection strategy")
    var externalRequestResponseSelectionStrategy = ExternalRequestResponseSelectionStrategy.EXACT

    @Cfg("Whether to employ constraints specified in API schema (e.g., OpenAPI) in test generation")
    var enableSchemaConstraintHandling = true

    @Cfg("a probability of enabling single insertion strategy to insert rows into database.")
    @Probability(activating = true)
    var probOfEnablingSingleInsertionForTable = 0.5

    @Debug
    @Cfg("Whether to record info of executed actions during search")
    var recordExecutedMainActionInfo = false

    @Debug
    @Cfg("Specify a path to save all executed main actions to a file (default is 'executedMainActions.txt')")
    var saveExecutedMainActionInfo = "executedMainActions.txt"


    @Cfg("Specify prefixes of targets (e.g., MethodReplacement, Success_Call, Local) which will exclude in impact collection. " +
            "Multiple exclusions should be separated with semicolon (i.e., ;).")
    @Regex(targetExclusionRegex)
    var excludeTargetsForImpactCollection = "${IdMapper.LOCAL_OBJECTIVE_KEY};${ObjectiveNaming.METHOD_REPLACEMENT}"

    var excludedTargetsForImpactCollection: List<String> = extractExcludedTargetsForImpactCollection()
        private set


    @Cfg("In REST, specify probability of using 'default' values, if any is specified in the schema")
    @Probability(true)
    var probRestDefault = 0.05

    @Cfg("In REST, specify probability of using 'example(s)' values, if any is specified in the schema")
    @Probability(true)
    var probRestExamples = 0.20

    @Cfg("In REST, enable the supports of 'links' between resources defined in the OpenAPI schema, if any." +
            " When sampling a test case, if the last call has links, given this probability new calls are" +
            " added for the link.")
    @Probability(true)
    var probUseRestLinks = 0.5

    //TODO mark as deprecated once we support proper Robustness Testing
    @Cfg("When generating data, allow in some cases to use invalid values on purpose")
    var allowInvalidData: Boolean = true

    @Cfg("Apply a security testing phase after functional test cases have been generated.")
    var security = true

    @Experimental
    @Cfg("To apply SSRF detection as part of security testing.")
    var ssrf = false

    @Experimental
<<<<<<< HEAD
    @Cfg("Maximum response time (in milliseconds) to consider a potential SQL Injection vulnerability.")
    var sqlInjectionMaxResponseTimeMs = 2000
=======
    @Cfg("To apply XSS detection as part of security testing.")
    var xss = false
>>>>>>> 0c9d33c5

    @Regex(faultCodeRegex)
    @Cfg("Disable oracles. Provide a comma-separated list of codes to disable. " +
                "By default, all oracles are enabled."
    )
    var disabledOracleCodes = ""

    @Cfg("Enables experimental oracles. When true, ExperimentalFaultCategory items are included alongside standard ones. " +
            "Experimental oracles may be unstable or unverified and should only be used for testing or evaluation purposes. " +
            "When false, all experimental oracles are disabled.")
    var useExperimentalOracles = false

    enum class VulnerableInputClassificationStrategy {
        /**
         * Uses the manual methods to select the vulnerable inputs.
         */
        MANUAL,

        /**
         * Use LLMs to select potential vulnerable inputs.
         */
        LLM,
    }

    @Experimental
    @Cfg("Strategy to classify inputs for potential vulnerability classes related to an REST endpoint.")
    var vulnerableInputClassificationStrategy = VulnerableInputClassificationStrategy.MANUAL

    @Experimental
    @Cfg("HTTP callback verifier hostname. Default is set to 'localhost'. If the SUT is running inside a " +
            "container (i.e., Docker), 'localhost' will refer to the container. This can be used to change the hostname.")
    var callbackURLHostname = "localhost"

    @Experimental
    @Cfg("Enable language model connector")
    var languageModelConnector = false

    @Experimental
    @Cfg("Large-language model external service URL. Default is set to Ollama local instance URL.")
    var languageModelServerURL: String = "http://localhost:11434/"

    @Experimental
    @Cfg("Large-language model name as listed in Ollama")
    var languageModelName: String = "llama3.2:latest"

    @Experimental
    @Cfg("Number of threads for language model connector. No more threads than numbers of processors will be used.")
    @Min(1.0)
    var languageModelConnectorNumberOfThreads: Int = 2


    @Cfg("If there is no configuration file, create a default template at given configPath location." +
            " However this is done only on the 'default' location. If you change 'configPath', no new file will be" +
            " created.")
    var createConfigPathIfMissing: Boolean = true


    @Experimental
    @Cfg("Extra checks on HTTP properties in returned responses, used as automated oracles to detect faults.")
    var httpOracles = false

    @Cfg("Validate responses against their schema, to check for inconsistencies. Those are treated as faults.")
    var schemaOracles = true

    @Cfg("Apply more advanced coverage criteria for black-box testing. This can result in larger generated test suites.")
    var advancedBlackBoxCoverage = true

    @Cfg("In black-box testing, aim at adding calls to reset the state of the SUT after it has been modified by the test." +
            " For example, in REST APIs, DELETE operations are added (if any exist) after each successful POST/PUT." +
            " However, this is done heuristically." +
            " There is no guarantee the state will be properly cleaned-up, this is just a best effort attempt.")
    var blackBoxCleanUp = true

    fun timeLimitInSeconds(): Int {
        if (maxTimeInSeconds > 0) {
            return maxTimeInSeconds
        }

        return convertToSeconds(maxTime)
    }

    fun improvementTimeoutInSeconds() : Int {
        if(prematureStop.isNullOrBlank()){
            return Int.MAX_VALUE
        }
        return convertToSeconds(prematureStop)
    }

    private fun convertToSeconds(time: String): Int {
        val h = time.indexOf('h')
        val m = time.indexOf('m')
        val s = time.indexOf('s')

        val hours = if (h >= 0) {
            time.subSequence(0, h).toString().trim().toInt()
        } else 0

        val minutes = if (m >= 0) {
            time.subSequence(if (h >= 0) h + 1 else 0, m).toString().trim().toInt()
        } else 0

        val seconds = if (s >= 0) {
            time.subSequence(if (m >= 0) m + 1 else (if (h >= 0) h + 1 else 0), s).toString().trim().toInt()
        } else 0

        return (hours * 60 * 60) + (minutes * 60) + seconds
    }

    @Experimental
    @Cfg("How much data elements, per key, can be stored in the Data Pool." +
            " Once limit is reached, new old will replace old data. ")
    @Min(1.0)
    var maxSizeDataPool = 100

    @Experimental
    @Cfg("Threshold of Levenshtein Distance for key-matching in Data Pool")
    @Min(0.0)
    var thresholdDistanceForDataPool = 2

    @Cfg("Enable the collection of response data, to feed new individuals based on field names matching.")
    var useResponseDataPool = true

    @Experimental
    @Probability(false)
    @Cfg("Specify the probability of using the data pool when sampling test cases." +
            " This is for black-box (bb) mode")
    var bbProbabilityUseDataPool = 0.8

    @Experimental
    @Probability(false)
    @Cfg("Specify the probability of using the data pool when sampling test cases." +
            " This is for white-box (wb) mode")
    var wbProbabilityUseDataPool = 0.2

    @Cfg("Specify the naming strategy for test cases.")
    var namingStrategy = defaultTestCaseNamingStrategy

    @Cfg("Specify the hard limit for test case name length")
    var maxTestCaseNameLength = 120

    @Cfg("Specify if true boolean query parameters are included in the test case name." +
            " Used for test case naming disambiguation. Only valid for Action based naming strategy.")
    var nameWithQueryParameters = true

    @Cfg("Specify the test case sorting strategy")
    var testCaseSortingStrategy = defaultTestCaseSortingStrategy

    @Experimental
    @Cfg("Adds TestMethodOrder annotation for JUnit 5 tests")
    var useTestMethodOrder = false

    @Experimental
    @Probability(true)
    @Cfg("When sampling a new individual, probability that ALL optional choices are ON, or ALL are OFF." +
            " The choice between ON and OFF depends on probabilityOfOnVsOffInAllOptionals.")
    var probabilityAllOptionalsAreOnOrOff = 0.0

    @Experimental
    @Cfg("If all-optionals is activated with probabilityAllOptionalsAreOnOrOff, specifying probability of using ON" +
            " instead of OFF.")
    val probabilityOfOnVsOffInAllOptionals = 0.8

    @Cfg("Add summary comments on each test")
    var addTestComments = true

    @Min(1.0)
    @Cfg("Max length for test comments. Needed when enumerating some names/values, making comments too long to be" +
            " on a single line")
    var maxLengthForCommentLine = 80

    @Cfg(description = "Number of elite individuals to be preserved when forming the next population in population-based search algorithms that do not use an archive, like for example Genetic Algorithms")
    @Min(0.0)
    var elitesCount: Int = 1

    // Cellular GA neighborhood configuration
    enum class CGANeighborhoodModel {
        RING, L5, C9, C13
    }

    @Experimental
    @Cfg("Cellular GA: neighborhood model (RING, L5, C9, C13)")
    var cgaNeighborhoodModel: CGANeighborhoodModel = CGANeighborhoodModel.RING

    /**
     * Breeder GA: truncation fraction to build parents pool P'. Range (0,1].
     */
    @Experimental
    @PercentageAsProbability
    @Cfg("Breeder GA: fraction of top individuals to keep in parents pool (truncation).")
    var breederTruncationFraction: Double = 0.5

    /**
     * Breeder GA: minimum number of parents to keep after truncation.
     */
    @Experimental
    @Min(2.0)
    @Cfg("Breeder GA: minimum number of individuals in parents pool after truncation.")
    var breederParentsMin: Int = 2

    /**
     * OnePlusLambdaLambda GA: number of offspring (λ).
     */
    @Experimental
    @Min(1.0)
    @Cfg("1+(λ,λ) GA: number of offspring (λ) per generation")
    var onePlusLambdaLambdaOffspringSize: Int = 4

    @Experimental
    @Cfg("In REST APIs, when request Content-Type is JSON, POJOs are used instead of raw JSON string. " +
            "Only available for JVM languages")
    var dtoForRequestPayload = false

    @Cfg("Override the value of externalEndpointURL in auth configurations." +
            " This is useful when the auth server is running locally on an ephemeral port, or when several instances" +
            " are run in parallel, to avoid creating/modifying auth configuration files." +
            " If what provided is a URL starting with 'http', then full replacement will occur." +
            " Otherwise, the input will be treated as a 'hostname:port', and only that info will be updated (e.g.," +
            " path element of the URL will not change).")
    var overrideAuthExternalEndpointURL : String? = null


    fun getProbabilityUseDataPool() : Double{
        return if(blackBox){
            bbProbabilityUseDataPool
        } else {
            wbProbabilityUseDataPool
        }
    }

    fun trackingEnabled() = isUsingAdvancedTechniques() && (enableTrackEvaluatedIndividual || enableTrackIndividual)

    /**
     * impact info can be collected when archive-based solution is enabled or doCollectImpact
     */
    fun isEnabledImpactCollection() = isUsingAdvancedTechniques() && doCollectImpact || isEnabledArchiveGeneSelection()

    /**
     * @return whether archive-based gene selection is enabled
     */
    fun isEnabledArchiveGeneSelection() = isUsingAdvancedTechniques() && probOfArchiveMutation > 0.0 && adaptiveGeneSelectionMethod != GeneMutationSelectionMethod.NONE

    /**
     * @return whether archive-based gene mutation is enabled based on the configuration, ie, EMConfig
     */
    fun isEnabledArchiveGeneMutation() = isUsingAdvancedTechniques() && archiveGeneMutation != ArchiveGeneMutation.NONE && probOfArchiveMutation > 0.0

    fun isEnabledArchiveSolution() = isEnabledArchiveGeneMutation() || isEnabledArchiveGeneSelection()


    /**
     * @return whether enable resource-based method
     */
    fun isEnabledResourceStrategy() = isUsingAdvancedTechniques() && resourceSampleStrategy != ResourceSamplingStrategy.NONE

    /**
     * @return whether enable resource-dependency based method
     */
    fun isEnabledResourceDependency() = isEnabledSmartSampling() && isEnabledResourceStrategy()

    /**
     * @return whether to generate SQL between rest actions
     */
    fun isEnabledSQLInBetween() = isEnabledResourceDependency() && heuristicsForSQL && probOfApplySQLActionToCreateResources > 0.0

    /**
     * Return a "," comma separated list of categories of Method Replacements that should be applied
     */
    fun methodReplacementCategories(): String {
        val categories = mutableListOf<String>()
        if (instrumentMR_BASE) categories.add(ReplacementCategory.BASE.toString())
        if (instrumentMR_SQL) categories.add(ReplacementCategory.SQL.toString())
        if (instrumentMR_EXT_0) categories.add(ReplacementCategory.EXT_0.toString())
        if (instrumentMR_NET) categories.add(ReplacementCategory.NET.toString())
        if (instrumentMR_MONGO) categories.add(ReplacementCategory.MONGO.toString())
        if (instrumentMR_OPENSEARCH) categories.add(ReplacementCategory.OPENSEARCH.toString())
        return categories.joinToString(",")
    }

    /**
     * @return whether to handle the external service mocking
     */
    fun isEnabledExternalServiceMocking(): Boolean {
        return externalServiceIPSelectionStrategy != ExternalServiceIPSelectionStrategy.NONE
    }


    private fun extractExcludedTargetsForImpactCollection(): List<String> {
        if (excludeTargetsForImpactCollection.equals("None", ignoreCase = true)) return emptyList()
        val excluded = excludeTargetsForImpactCollection.split(targetSeparator).map { it.lowercase() }.toSet()
        return IdMapper.ALL_ACCEPTED_OBJECTIVE_PREFIXES.filter { excluded.contains(it.lowercase()) }
    }

    fun isEnabledMutatingResponsesBasedOnActualResponse() = isUsingAdvancedTechniques() && (probOfMutatingResponsesBasedOnActualResponse > 0)

    fun isEnabledHarvestingActualResponse(): Boolean = isUsingAdvancedTechniques() && (probOfHarvestingResponsesFromActualExternalServices > 0 || probOfMutatingResponsesBasedOnActualResponse > 0)

    /**
     * MIO is the default search algorithm in EM for white-box testing.
     * Many techniques in EM are defined only for MIO, ie most improvements in EM are
     * done as an extension of MIO.
     * Other search algorithms might use these advanced techniques, but would require non-standard exceptions.
     *
     */
    fun isUsingAdvancedTechniques() =
        algorithm == Algorithm.MIO
                || algorithm == Algorithm.RW // Random Walk is just used to study Fitness Landscape in MIO
                || (algorithm == Algorithm.DEFAULT && !blackBox)

    fun isEnabledTaintAnalysis() = isUsingAdvancedTechniques() && baseTaintAnalysisProbability > 0

    fun isEnabledSmartSampling() = (isUsingAdvancedTechniques() || algorithm == Algorithm.SMARTS) && probOfSmartSampling > 0

    fun isEnabledWeightBasedMutation() = isUsingAdvancedTechniques() && weightBasedMutationRate

    fun isEnabledInitializationStructureMutation() = isUsingAdvancedTechniques() && initStructureMutationProbability > 0 && maxSizeOfMutatingInitAction > 0

    fun isEnabledResourceSizeHandling() = isUsingAdvancedTechniques() && probOfHandlingLength > 0 && maxSizeOfHandlingResource > 0

    fun getTagFilters() = endpointTagFilter?.split(",")?.map { it.trim() } ?: listOf()

    fun getExcludeEndpoints() = endpointExclude?.split(",")?.map { it.trim() } ?: listOf()

    fun isEnabledAIModelForResponseClassification() = aiModelForResponseClassification != AIResponseClassifierModel.NONE

    /**
     * Source to build the final GA solution when evolving full test suites (not single tests).
     * ARCHIVE: use current behavior (take tests from the archive).
     * POPULATION: for GA algorithms, take the best suite (individual) from the final population.
     */
    enum class GASolutionSource { ARCHIVE, POPULATION }

    /**
     * Controls how GA algorithms produce the final solution.
     * Default preserves current behavior.
     */
    var gaSolutionSource: GASolutionSource = GASolutionSource.ARCHIVE


    /**
     * Not all oracles are active by default.
     * Some might be experimental, while others might be explicitly excluded by the user
     */
    fun isEnabledFaultCategory(category: FaultCategory) : Boolean{
        return category !in getDisabledOracleCodesList()
    }

    private fun isFaultCodeActive(
        code: Int,
        disabledCodes: Set<Int>
    ): Boolean {
        val isExperimental = ExperimentalFaultCategory.entries.any { it.code == code }
        if (isExperimental && !useExperimentalOracles) return false
        if (code in disabledCodes) return false
        return true
    }

    private fun parseDisabledCodesOrThrow(
        disabledOracleCodes: String,
    ): Set<Int> {
        if (disabledOracleCodes.isBlank()) return emptySet()

        val tokens = disabledOracleCodes
            .split(",")
            .mapNotNull { it.trim().takeIf { s -> s.isNotEmpty() } }

        val codes = tokens.map { token ->
            token.toIntOrNull() ?: throw ConfigProblemException("Invalid number: $token")
        }

        val definedCodes = DefinedFaultCategory.entries.map { it.code }.toSet()
        val experimentalCodes = ExperimentalFaultCategory.entries.map { it.code }.toSet()
        val knownCodes = definedCodes + experimentalCodes

        val unknown = codes.filter { it !in knownCodes }
        if (unknown.isNotEmpty()) {
            val message = buildString {
                appendLine("Invalid fault code(s): ${unknown.joinToString(", ")}")
                appendLine("All available defined codes:")
                appendLine(DefinedFaultCategory.entries.joinToString("\n") { "${it.code} (${it.name})" })
                appendLine("All available experimental codes:")
                appendLine(ExperimentalFaultCategory.entries.joinToString("\n") { "${it.code} (${it.name})" })
                if (!useExperimentalOracles) {
                    appendLine("Note: Experimental oracles are currently disabled (useExperimentalOracles=false).")
                }
            }
            throw ConfigProblemException(message)
        }

        return codes.toSet()
    }

    private var disabledOracleCodesList: List<FaultCategory>? = null

    private fun getDisabledOracleCodesList(): List<FaultCategory> {
        if (disabledOracleCodesList != null) {
            return disabledOracleCodesList!!
        }

        val definedCategories = DefinedFaultCategory.entries
        val experimentalCategories = ExperimentalFaultCategory.entries

        val allCategories: List<FaultCategory> = definedCategories + experimentalCategories

        val userDisabledCodes: Set<Int> = parseDisabledCodesOrThrow(disabledOracleCodes)

        val disabled: List<FaultCategory> = allCategories.filter { category ->
            !isFaultCodeActive(category.code, userDisabledCodes)
        }

        disabledOracleCodesList = disabled.distinct()
        return disabledOracleCodesList!!
    }

}<|MERGE_RESOLUTION|>--- conflicted
+++ resolved
@@ -2602,13 +2602,10 @@
     var ssrf = false
 
     @Experimental
-<<<<<<< HEAD
     @Cfg("Maximum response time (in milliseconds) to consider a potential SQL Injection vulnerability.")
     var sqlInjectionMaxResponseTimeMs = 2000
-=======
     @Cfg("To apply XSS detection as part of security testing.")
     var xss = false
->>>>>>> 0c9d33c5
 
     @Regex(faultCodeRegex)
     @Cfg("Disable oracles. Provide a comma-separated list of codes to disable. " +
