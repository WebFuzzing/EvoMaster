--- conflicted
+++ resolved
@@ -1162,11 +1162,7 @@
 
     enum class Algorithm {
         DEFAULT, SMARTS, MIO, RANDOM, WTS, MOSA, RW,
-<<<<<<< HEAD
-        StandardGA, MonotonicGA, SteadyStateGA, MuLambdaEA 
-=======
-        StandardGA, MonotonicGA, SteadyStateGA, BreederGA, CellularGA, OnePlusLambdaLambdaGA // GA variants still work-in-progress.
->>>>>>> 9a5eb823
+        StandardGA, MonotonicGA, SteadyStateGA, BreederGA, CellularGA, OnePlusLambdaLambdaGA, MuLambdaEA // GA variants still work-in-progress.
     }
 
     @Cfg("The algorithm used to generate test cases. The default depends on whether black-box or white-box testing is done.")
