--- conflicted
+++ resolved
@@ -2859,7 +2859,21 @@
 
     fun isEnabledAIModelForResponseClassification() = aiModelForResponseClassification != AIResponseClassifierModel.NONE
 
-<<<<<<< HEAD
+    /**
+     * Source to build the final GA solution when evolving full test suites (not single tests).
+     * ARCHIVE: use current behavior (take tests from the archive).
+     * POPULATION: for GA algorithms, take the best suite (individual) from the final population.
+     */
+    enum class GASolutionSource { ARCHIVE, POPULATION }
+
+    /**
+     * Controls how GA algorithms produce the final solution.
+     * Default preserves current behavior.
+     */
+    var gaSolutionSource: GASolutionSource = GASolutionSource.ARCHIVE
+
+    private var disabledOracleCodesList: List<FaultCategory>? = null
+
     private fun isFaultCodeActive(
         code: Int,
         disabledCodes: Set<Int>
@@ -2904,20 +2918,6 @@
 
         return codes.toSet()
     }
-=======
-    /**
-     * Source to build the final GA solution when evolving full test suites (not single tests).
-     * ARCHIVE: use current behavior (take tests from the archive).
-     * POPULATION: for GA algorithms, take the best suite (individual) from the final population.
-     */
-    enum class GASolutionSource { ARCHIVE, POPULATION }
-
-    /**
-     * Controls how GA algorithms produce the final solution.
-     * Default preserves current behavior.
-     */
-    var gaSolutionSource: GASolutionSource = GASolutionSource.ARCHIVE
->>>>>>> 1cd064c8
 
     private var disabledOracleCodesList: List<FaultCategory>? = null
 
