package org.evomaster.core

import joptsimple.*
import org.evomaster.client.java.controller.api.ControllerConstants
import org.evomaster.client.java.controller.api.dto.auth.AuthenticationDto
import org.evomaster.client.java.instrumentation.shared.ExternalServiceSharedUtils
import org.evomaster.client.java.instrumentation.shared.ObjectiveNaming
import org.evomaster.client.java.instrumentation.shared.ReplacementCategory
import org.evomaster.core.config.ConfigProblemException
import org.evomaster.core.config.ConfigUtil
import org.evomaster.core.config.ConfigsFromFile
import org.evomaster.core.logging.LoggingUtil
import org.evomaster.core.output.OutputFormat
import org.evomaster.core.output.naming.NamingStrategy
import org.evomaster.core.output.sorting.SortingStrategy
import org.evomaster.core.search.impact.impactinfocollection.GeneMutationSelectionMethod
import org.evomaster.core.search.service.IdMapper
import org.slf4j.LoggerFactory
import java.net.MalformedURLException
import java.net.URL
import java.nio.file.Files
import java.nio.file.InvalidPathException
import java.nio.file.Paths
import kotlin.io.path.Path
import kotlin.io.path.exists
import kotlin.reflect.KMutableProperty
import kotlin.reflect.jvm.javaType

typealias PercentageAsProbability = EMConfig.Probability

/**
 * Class used to hold all the main configuration properties
 * of EvoMaster.
 *
 */
class EMConfig {

    /*
        Code here does use the JOptSimple library

        https://pholser.github.io/jopt-simple/
     */

    companion object {

        private val log = LoggerFactory.getLogger(EMConfig::class.java)

        private const val timeRegex = "(\\s*)((?=(\\S+))(\\d+h)?(\\d+m)?(\\d+s)?)(\\s*)"

        private const val headerRegex = "(.+:.+)|(^$)"

        private const val targetSeparator = ";"
        private const val targetNone = "\\b(None|NONE|none)\\b"
        private const val targetPrefix = "\\b(Class|CLASS|class|Line|LINE|line|Branch|BRANCH|branch|MethodReplacement|METHODREPLACEMENT|method[r|R]eplacement|Success_Call|SUCCESS_CALL|success_[c|C]all|Local|LOCAL|local|PotentialFault|POTENTIALFAULT|potential[f|F]ault)\\b"
        private const val targetExclusionRegex = "^($targetNone|($targetPrefix($targetSeparator$targetPrefix)*))\$"

        private const val maxTcpPort = 65535.0

        /**
         * Maximum possible length for strings.
         * Really, having something longer would make little to no sense
         */
        const val stringLengthHardLimit = 20_000

        private const val defaultExternalServiceIP = "127.0.0.4"

        //leading zeros are allowed
        private const val lz = "0*"
        //should start with local 127
        private const val _eip_s = "^${lz}127"
        // other numbers could be anything between 0 and 255
        private const val _eip_e = "(\\.${lz}(25[0-5]|2[0-4][0-9]|1?[0-9]?[0-9])){3}$"
        // first four numbers (127.0.0.0 to 127.0.0.3) are reserved
        // this is done with a negated lookahead ?!
        private const val _eip_n = "(?!${_eip_s}(\\.${lz}0){2}\\.${lz}[0123]$)"

        private const val externalServiceIPRegex = "$_eip_n$_eip_s$_eip_e"

        private val defaultAlgorithmForBlackBox = Algorithm.SMARTS

        private val defaultAlgorithmForWhiteBox = Algorithm.MIO

        private val defaultOutputFormatForBlackBox = OutputFormat.PYTHON_UNITTEST

        private val defaultTestCaseNamingStrategy = NamingStrategy.ACTION

        private val defaultTestCaseSortingStrategy = SortingStrategy.TARGET_INCREMENTAL

        fun validateOptions(args: Array<String>): OptionParser {

            val config = EMConfig() // tmp config object used only for validation.
                                    // actual singleton instance created with Guice

            val parser = getOptionParser()

            val options = try{
                parser.parse(*args)
            }catch (e: joptsimple.OptionException){
                throw ConfigProblemException("Wrong input configuration parameters. ${e.message}")
            }

            if (!options.has("help")) {
                //actual validation is done here when updating
                config.updateProperties(options)
            }

            return parser
        }

        /**
         * Having issue with types/kotlin/reflection...
         * Therefore, need custom output formatting.
         * However, easier way (for now) is to just override
         * what we want to change
         *
         *  TODO: groups and ordering
         */
        private class MyHelpFormatter : BuiltinHelpFormatter(80, 2) {
            override fun extractTypeIndicator(descriptor: OptionDescriptor): String? {
                return null
            }
        }

        /**
         * Get all available "console options" for the annotated properties
         */
        fun getOptionParser(): OptionParser {

            val defaultInstance = EMConfig()

            val parser = OptionParser()

            parser.accepts("help", "Print this help documentation")
                    .forHelp()

            getConfigurationProperties().forEach { m ->
                /*
                    Note: here we could use typing in the options,
                    instead of converting everything to string.
                    But it looks bit cumbersome to do it in Kotlin,
                    at least for them moment

                    Until we make a complete MyHelpFormatter, here
                    for the types we "hack" the default one, ie,
                    we set the type description to "null", but then
                    the argument description will contain the type
                 */

                val argTypeName = m.returnType.toString()
                        .run { substring(lastIndexOf('.') + 1) }

                parser.accepts(m.name, getDescription(m).toString())
                        .withRequiredArg()
                        .describedAs(argTypeName)
                        .defaultsTo(m.call(defaultInstance).toString())
            }

            parser.formatHelpWith(MyHelpFormatter())

            return parser
        }

        class ConfigDescription(
                val text: String,
                val constraints: String,
                val enumExperimentalValues: String,
                val enumValidValues: String,
                val experimental: Boolean,
                val debug: Boolean
        ) {
            override fun toString(): String {

                var description = text

                if (debug) {
                    description += " [DEBUG option]."
                }
                if (constraints.isNotBlank()) {
                    description += " [Constraints: $constraints]."
                }
                if (enumValidValues.isNotBlank()) {
                    description += " [Values: $enumValidValues]."
                }
                if (enumExperimentalValues.isNotBlank()) {
                    description += " [Experimental Values: $enumExperimentalValues]."
                }

                if (experimental) {
                    /*
                    TODO: For some reasons, coloring is not working here.
                    Could open an issue at:
                    https://github.com/jopt-simple/jopt-simple
                    */
                    //description = AnsiColor.inRed("EXPERIMENTAL: $description")
                    description = "EXPERIMENTAL: $description"
                }

                return description
            }
        }

        fun getDescription(m: KMutableProperty<*>): ConfigDescription {

            val cfg = (m.annotations.find { it is Cfg } as? Cfg)
                    ?: throw IllegalArgumentException("Property ${m.name} is not annotated with @Cfg")

            val text = cfg.description.trim().run {
                when {
                    isBlank() -> "No description."
                    !endsWith(".") -> "$this."
                    else -> this
                }
            }

            val min = (m.annotations.find { it is Min } as? Min)?.min
            val max = (m.annotations.find { it is Max } as? Max)?.max
            val probability = m.annotations.find { it is Probability }
            val url = m.annotations.find { it is Url }
            val regex = (m.annotations.find { it is Regex } as? Regex)

            var constraints = ""
            if (min != null || max != null || probability != null || url != null || regex != null) {
                if (min != null) {
                    constraints += "min=$min"
                }
                if (max != null) {
                    if (min != null) constraints += ", "
                    constraints += "max=$max"
                }
                if (probability != null) {
                    constraints += "probability 0.0-1.0"
                }
                if (url != null) {
                    constraints += "URL"
                }
                if (regex != null) {
                    constraints += "regex ${regex.regex}"
                }
            }

            var experimentalValues = ""
            var validValues = ""
            val returnType = m.returnType.javaType as Class<*>

            if (returnType.isEnum) {
                val elements = returnType.getDeclaredMethod("values")
                        .invoke(null) as Array<*>
                val experimentElements = elements.filter { it is WithExperimentalOptions && it.isExperimental() }
                val validElements = elements.filter { it !is WithExperimentalOptions || !it.isExperimental() }
                experimentalValues = experimentElements.joinToString(", ")
                validValues = validElements.joinToString(", ")
            }

            val experimental = (m.annotations.find { it is Experimental } as? Experimental)
            val debug = (m.annotations.find { it is Debug } as? Debug)

            return ConfigDescription(
                    text,
                    constraints,
                    experimentalValues,
                    validValues,
                    experimental != null,
                    debug != null
            )
        }


        fun getConfigurationProperties(): List<KMutableProperty<*>> {
            return EMConfig::class.members
                    .filterIsInstance(KMutableProperty::class.java)
                    .filter { it.annotations.any { it is Cfg } }
        }
    }

    /**
     * Update the values of the properties based on the options
     * chosen on the command line
     *
     *
     * @throws ConfigProblemException if there are constraint violations
     */
    fun updateProperties(options: OptionSet) {

        val properties = getConfigurationProperties()

        // command-line arguments are applied last (most important, overriding config file),
        // but would need to check first for config path location...
        val configPath = properties.first { it.name == "configPath" }
        updateProperty(options, configPath)
        checkPropertyConstraints(configPath)

        // First apply all settings in config file, if any
        val cff = loadConfigFile()
        if(cff != null){
            applyConfigFromFile(cff)
            authFromFile = cff.auth
        }

        // the apply command-line arguments
        properties.forEach { m ->

            updateProperty(options, m)

            checkPropertyConstraints(m)
        }

        //why was this done for each updateProperty???
        excludedTargetsForImpactCollection = extractExcludedTargetsForImpactCollection()

        checkMultiFieldConstraints()

        handleDeprecated()

        handleCreateConfigPathIfMissing(properties)
    }

    private fun handleCreateConfigPathIfMissing(properties: List<KMutableProperty<*>>) {
        if (createConfigPathIfMissing && !Path(configPath).exists() && configPath == defaultConfigPath) {

            val cff = ConfigsFromFile()
            val important = properties.filter { it.annotations.any { a -> a is Important } }
            important.forEach {
                var default = it.call(this).toString()
                val type = (it.returnType.javaType as Class<*>)
                if(default == "null"){
                    default = "null"
                }else if (default.isBlank()) {
                    default = "\"\""
                } else if(type.isEnum || String::class.java.isAssignableFrom(type)){
                    default = "\"$default\""
                }

                cff.configs[it.name] = default
            }

            if(! avoidNonDeterministicLogs) {
                LoggingUtil.uniqueUserInfo("Going to create configuration file at: ${Path(configPath).toAbsolutePath()}")
            }
            ConfigUtil.createConfigFileTemplate(configPath, cff)
        }
    }

    private fun loadConfigFile(): ConfigsFromFile?{

        //if specifying one manually, file MUST exist. otherwise might be missing
        if(!Path(configPath).exists()) {
            if (configPath == defaultConfigPath) {
                return null
            } else {
                throw ConfigProblemException("There is no configuration file at custom path: $configPath")
            }
        }

        if(! avoidNonDeterministicLogs) {
            LoggingUtil.uniqueUserInfo("Loading configuration file from: ${Path(configPath).toAbsolutePath()}")
        }

        try {
            val cf = ConfigUtil.readFromFile(configPath)
            cf.validateAndNormalizeAuth()
            return cf
        }catch (e: Exception){
            val cause = if(e.cause!=null) "\nCause:${e.cause!!.message}" else ""
            throw ConfigProblemException("Failed when reading configuration file at $configPath." +
                    "\nError: ${e.message}" +
                    "$cause")
        }
    }

    private fun applyConfigFromFile(cff: ConfigsFromFile) {

        val properties = getConfigurationProperties()

        val missing = cff.configs.keys
                .filter { name -> properties.none { it.name == name } }

        if (missing.isNotEmpty()) {
            throw ConfigProblemException("Configuration file defines the following non-existing properties: ${missing.joinToString(", ")}")
        }

        if(cff.configs.isEmpty()){
            //nothing to do
            return
        }

        LoggingUtil.uniqueUserInfo("Applying following ${cff.configs.size} configuration settings: [${cff.configs.keys.joinToString(", ")}]")

        properties.forEach {
            if (cff.configs.contains(it.name)) {
                val value = cff.configs[it.name]
                //TODO is right to assume we are not going to handle null values??? maybe not...
                updateValue(value!!, it)
            }
        }
    }

    private fun handleDeprecated() {
        /*
            TODO If this happens often, then should use annotations.
            eg, could handle specially in Markdown all the deprecated fields
         */
        if (testSuiteFileName.isNotBlank()) {
            LoggingUtil.uniqueUserWarn("Using deprecated option 'testSuiteFileName'")
            outputFilePrefix = testSuiteFileName
            outputFileSuffix = ""
            testSuiteFileName = ""
        }
    }

    /**
     * Note: this can have side-effect of updating some DEFAULT settings
     */
    fun checkMultiFieldConstraints() {
        /*
            Each option field might have specific constraints, setup with @annotations.
            However, there can be multi-field constraints as well.
            Those are defined here.
            They can be checked only once all fields have been updated
         */

        /*
            First start from updating DEFAULT
         */
        if(blackBox){
            if (problemType == ProblemType.DEFAULT) {
                LoggingUtil.uniqueUserWarn("You are doing Black-Box testing, but you did not specify the" +
                        " 'problemType'. The system will default to RESTful API testing.")
                problemType = ProblemType.REST
            }
            if (outputFormat == OutputFormat.DEFAULT) {
                LoggingUtil.uniqueUserWarn("You are doing Black-Box testing, but you did not specify the" +
                        " 'outputFormat'. The system will default to $defaultOutputFormatForBlackBox.")
                outputFormat = defaultOutputFormatForBlackBox
            }
        }
        /*
            the "else" cannot be implemented here, as it will come from the Driver, which has not been called yet.
            It is handled directly in Main
         */
        if(algorithm == Algorithm.DEFAULT ){
            algorithm = if(blackBox) defaultAlgorithmForBlackBox else defaultAlgorithmForWhiteBox
        }


        if (!blackBox && bbSwaggerUrl.isNotBlank()) {
            throw ConfigProblemException("'bbSwaggerUrl' should be set only in black-box mode")
        }
        if (!blackBox && bbTargetUrl.isNotBlank()) {
            throw ConfigProblemException("'bbTargetUrl' should be set only in black-box mode")
        }

        // ONUR, this line is changed since it did not compile in the previous case.
        if (!endpointFocus.isNullOrBlank() && !endpointPrefix.isNullOrBlank()) {
            throw ConfigProblemException("both 'endpointFocus' and 'endpointPrefix' are set")
        }

        if (blackBox && !bbExperiments) {

            if (problemType == ProblemType.REST && bbSwaggerUrl.isNullOrBlank()) {
                throw ConfigProblemException("In black-box mode for REST APIs, you must set the bbSwaggerUrl option")
            }
            if (problemType == ProblemType.GRAPHQL && bbTargetUrl.isNullOrBlank()) {
                throw ConfigProblemException("In black-box mode for GraphQL APIs, you must set the bbTargetUrl option")
            }
        }

        if (!blackBox && bbExperiments) {
            throw ConfigProblemException("Cannot setup bbExperiments without black-box mode")
        }

        if (!blackBox && ratePerMinute > 0) {
            throw ConfigProblemException("ratePerMinute is used only for black-box testing")
        }

        if (blackBox && ratePerMinute <= 0) {
            LoggingUtil.uniqueUserWarn("You have not setup 'ratePerMinute'. If you are doing testing of" +
                    " a remote service which you do not own, you might want to put a rate-limiter to prevent" +
                    " EvoMaster from bombarding such service with HTTP requests.")
        }

        if (!blackBox && outputFormat == OutputFormat.PYTHON_UNITTEST) {
            throw ConfigProblemException("Python output is used only for black-box testing")
        }

        when (stoppingCriterion) {
            StoppingCriterion.TIME -> if (maxEvaluations != defaultMaxEvaluations) {
                throw ConfigProblemException("Changing number of max actions, but stopping criterion is time")
            }

            StoppingCriterion.ACTION_EVALUATIONS, StoppingCriterion.INDIVIDUAL_EVALUATIONS ->
                if (maxTimeInSeconds != defaultMaxTimeInSeconds || maxTime != defaultMaxTime) {
                throw ConfigProblemException("Changing max time, but stopping criterion is based on evaluations")
            }
        }

        if (shouldGenerateSqlData() && !heuristicsForSQL) {
            throw ConfigProblemException("Cannot generate SQL data if you not enable " +
                    "collecting heuristics with 'heuristicsForSQL'")
        }
        if (generateSqlDataWithDSE && generateSqlDataWithSearch) {
            throw ConfigProblemException("Cannot generate SQL data with both DSE and search")
        }

        if (heuristicsForSQL && !extractSqlExecutionInfo) {
            throw ConfigProblemException("Cannot collect heuristics SQL data if you not enable " +
                    "extracting SQL execution info with 'extractSqlExecutionInfo'")
        }
        if (!heuristicsForSQL && heuristicsForSQLAdvanced) {
            throw ConfigProblemException("Advanced SQL heuristics requires enabling base ones as well")
        }

        if (shouldGenerateMongoData() && !heuristicsForMongo) {
            throw ConfigProblemException("Cannot generate Mongo data if you not enable " +
                    "collecting heuristics with 'heuristicsForMongo'")
        }

        if (shouldGenerateMongoData() && !extractMongoExecutionInfo) {
            throw ConfigProblemException("Cannot generate Mongo data if you not enable " +
                    "extracting Mongo execution info with 'extractMongoExecutionInfo'")
        }

        if (enableTrackEvaluatedIndividual && enableTrackIndividual) {
            throw ConfigProblemException("When tracking EvaluatedIndividual, it is not necessary to track individual")
        }

        if (adaptiveGeneSelectionMethod != GeneMutationSelectionMethod.NONE && probOfArchiveMutation > 0 && !weightBasedMutationRate)
            throw ConfigProblemException("When applying adaptive gene selection, weight-based mutation rate should be enabled")

        if (probOfArchiveMutation > 0 && !enableTrackEvaluatedIndividual)
            throw ConfigProblemException("Archive-based solution is only applicable when enable of tracking of EvaluatedIndividual.")

        if (doCollectImpact && !enableTrackEvaluatedIndividual)
            throw ConfigProblemException("Impact collection should be applied together with tracking EvaluatedIndividual")

        if (isEnabledTaintAnalysis() && !useMethodReplacement) {
            throw ConfigProblemException("Base Taint Analysis requires 'useMethodReplacement' option")
        }

        if ((outputFilePrefix.contains("-") || outputFileSuffix.contains("-"))
                && outputFormat.isJavaOrKotlin()) { //TODO also for C#?
            throw ConfigProblemException("In JVM languages, you cannot use the symbol '-' in test suite file name")
        }

        if (seedTestCases && seedTestCasesPath.isNullOrBlank()) {
            throw ConfigProblemException("When using the seedTestCases option, you must specify the file path of the test cases with the seedTestCasesPath option")
        }

        // Clustering constraints: the executive summary is not really meaningful without the clustering
//        if (executiveSummary && testSuiteSplitType != TestSuiteSplitType.FAULTS) {
//            executiveSummary = false
//            LoggingUtil.uniqueUserWarn("The option to turn on Executive Summary is only meaningful when clustering is turned on (--testSuiteSplitType CLUSTERING). " +
//                    "The option has been deactivated for this run, to prevent a crash.")
//            //throw ConfigProblemException("The option to turn on Executive Summary is only meaningful when clustering is turned on (--testSuiteSplitType CLUSTERING).")
//        }

        if (problemType == ProblemType.RPC
                && createTests
                && (enablePureRPCTestGeneration || enableRPCAssertionWithInstance)
                && outputFormat != OutputFormat.DEFAULT && (!outputFormat.isJavaOrKotlin())) {
            throw ConfigProblemException("when generating RPC tests with actual object instances in specified format, outputFormat only supports Java or Kotlin now")
        }

        val jaCoCo_on = jaCoCoAgentLocation.isNotBlank() && jaCoCoCliLocation.isNotBlank() && jaCoCoOutputFile.isNotBlank()
        val jaCoCo_off = jaCoCoAgentLocation.isBlank() && jaCoCoCliLocation.isBlank() && jaCoCoOutputFile.isBlank()

        if (!jaCoCo_on && !jaCoCo_off) {
            throw ConfigProblemException("JaCoCo location for agent/cli and output options must be all set or all left empty")
        }

        if (!taintOnSampling && useGlobalTaintInfoProbability > 0) {
            throw ConfigProblemException("Need to activate taintOnSampling to use global taint info")
        }

        if (maxLengthForStringsAtSamplingTime > maxLengthForStrings) {
            throw ConfigProblemException("Max length at sampling time $maxLengthForStringsAtSamplingTime" +
                    " cannot be greater than maximum string length $maxLengthForStrings")
        }

        if (saveMockedResponseAsSeparatedFile && testResourcePathToSaveMockedResponse.isBlank())
            throw ConfigProblemException("testResourcePathToSaveMockedResponse cannot be empty if it is required to save mocked responses in separated files (ie, saveMockedResponseAsSeparatedFile=true)")

        if (saveScheduleTaskInvocationAsSeparatedFile && testResourcePathToSaveMockedResponse.isBlank())
            throw ConfigProblemException("testResourcePathToSaveMockedResponse cannot be empty if it is required to save schedule task invocation in separated files (ie, saveScheduleTaskInvocationAsSeparatedFile=true)")

        if (probRestDefault + probRestExamples > 1) {
            throw ConfigProblemException("Invalid combination of probabilities for probRestDefault and probRestExamples. " +
                    "Their sum should be lower or equal to 1.")
        }

        if(security && !minimize){
            throw ConfigProblemException("The use of 'security' requires 'minimize'")
        }

        if(prematureStop.isNotEmpty() && stoppingCriterion != StoppingCriterion.TIME){
            throw ConfigProblemException("The use of 'prematureStop' is meaningful only if the stopping criterion" +
                    " 'stoppingCriterion' is based on time")
        }

        if(blackBox){
            if(sutControllerHost != ControllerConstants.DEFAULT_CONTROLLER_HOST){
                throw ConfigProblemException("Changing 'sutControllerHost' has no meaning in black-box testing, as no controller is used")
            }
            if(!overrideOpenAPIUrl.isNullOrBlank()){
                throw ConfigProblemException("Changing 'overrideOpenAPIUrl' has no meaning in black-box testing, as no controller is used")
            }
        }
        if(dockerLocalhost && !runningInDocker){
            throw ConfigProblemException("Specifying 'dockerLocalhost' only makes sense when running EvoMaster inside Docker.")
        }
        if(writeWFCReport && !createTests){
            throw ConfigProblemException("Cannot create a WFC Report if tests are not generated (i.e., 'createTests' is false)")
        }
    }

    private fun checkPropertyConstraints(m: KMutableProperty<*>) {
        val parameterValue = m.getter.call(this).toString()

        //check value against constraints on its field, if any
        m.annotations.find { it is Min }?.also {
            it as Min
            if (parameterValue.toDouble() < it.min) {
                throw ConfigProblemException("Failed to handle Min ${it.min} constraint for" +
                        " parameter '${m.name}' with value $parameterValue")
            }
        }

        m.annotations.find { it is Max }?.also {
            it as Max
            if (parameterValue.toDouble() > it.max) {
                throw ConfigProblemException("Failed to handle Max ${it.max} constraint for" +
                        " parameter '${m.name}' with value $parameterValue")
            }
        }

        m.annotations.find { it is Probability }?.also {
            it as Probability
            val p = parameterValue.toDouble()
            if (p < 0 || p > 1) {
                throw ConfigProblemException("Failed to handle probability constraint for" +
                        " parameter '${m.name}' with value $parameterValue. The value must be in [0,1].")
            }
        }

        m.annotations.find { it is Url }?.also {
            if (!parameterValue.isNullOrBlank()) {
                try {
                    URL(parameterValue)
                } catch (e: MalformedURLException) {
                    throw ConfigProblemException("Parameter '${m.name}' with value $parameterValue is" +
                            " not a valid URL: ${e.message}")
                }
            }
        }

        m.annotations.find { it is Regex }?.also {
            it as Regex
            if (!parameterValue.matches(kotlin.text.Regex(it.regex))) {
                throw ConfigProblemException("Parameter '${m.name}' with value $parameterValue is" +
                        " not matching the regex: ${it.regex}")
            }
        }

        m.annotations.find { it is Folder }?.also {
            val path = try {
                Paths.get(parameterValue).toAbsolutePath()
            } catch (e: InvalidPathException) {
                throw ConfigProblemException("Parameter '${m.name}' is not a valid FS path: ${e.message}")
            }

            // here, it first checks if the path exists,since the path does not exist it does not check
            // if it is writable
            if (Files.exists(path) && !Files.isWritable(path)) {
                throw ConfigProblemException("Parameter '${m.name}' refers to a folder that already" +
                        " exists, but that cannot be written to: $path")
            }

            if (Files.exists(path) && !Files.isDirectory(path)) {
                throw ConfigProblemException("Parameter '${m.name}' refers to a file that already" +
                        " exists, but that it is not a folder: $path")
            }

            // if the path does not exist and if the directory structure cannot be created, inform the user
            if(!Files.exists(path)) {
                try {
                    Files.createDirectories(path)
                }
                catch(e : Exception) {
                    throw ConfigProblemException("Parameter '${m.name}' refers to a file that does not exist" +
                            ", but the provided file path cannot be used to create a directory: $path" +
                            "\nPlease check file permissions of parent directories")
                }
            }
        }

        m.annotations.find { it is FilePath }?.also {
            val fp = it as FilePath
            if (!fp.canBeBlank || parameterValue.isNotBlank()) {

                val path = try {
                    Paths.get(parameterValue).toAbsolutePath()
                } catch (e: InvalidPathException) {
                    throw ConfigProblemException("Parameter '${m.name}' is not a valid FS path: ${e.message}")
                }

                if (Files.exists(path) && !Files.isWritable(path)) {
                    throw ConfigProblemException("Parameter '${m.name}' refers to a file that already" +
                            " exists, but that cannot be written/replace to: $path")
                }
                if (Files.exists(path) && Files.isDirectory(path)) {
                    throw ConfigProblemException("Parameter '${m.name}' refers to a file that is instead an" +
                            " existing folder: $path")
                }
            }
        }
    }

    private fun updateProperty(options: OptionSet, m: KMutableProperty<*>) {
        //update value, but only if it was in the specified options.
        //WARNING: without this check, it would reset to default for fields not in "options"
        if (!options.has(m.name)) {
            return
        }

        val opt = try{
            options.valueOf(m.name)?.toString()
        } catch (e: OptionException){
          throw  ConfigProblemException("Error in parsing configuration option '${m.name}'. Library message: ${e.message}")
        } ?: throw ConfigProblemException("Value not found for property '${m.name}'")

        updateValue(opt, m)
    }

    private fun updateValue(optionValue: String, m: KMutableProperty<*>) {

        val returnType = m.returnType.javaType as Class<*>

        /*
                TODO: ugly checks. But not sure yet if can be made better in Kotlin.
                Could be improved with isSubtypeOf from 1.1?
                http://stackoverflow.com/questions/41553647/kotlin-isassignablefrom-and-reflection-type-checks
             */
        try {
            if (Integer.TYPE.isAssignableFrom(returnType)) {
                m.setter.call(this, Integer.parseInt(optionValue))

            } else if (java.lang.Long.TYPE.isAssignableFrom(returnType)) {
                m.setter.call(this, java.lang.Long.parseLong(optionValue))

            } else if (java.lang.Double.TYPE.isAssignableFrom(returnType)) {
                m.setter.call(this, java.lang.Double.parseDouble(optionValue))

            } else if (java.lang.Boolean.TYPE.isAssignableFrom(returnType)) {
                m.setter.call(this, parseBooleanStrict(optionValue))

            } else if (java.lang.String::class.java.isAssignableFrom(returnType)) {
                m.setter.call(this, optionValue)

            } else if (returnType.isEnum) {
                val valueOfMethod = returnType.getDeclaredMethod("valueOf",
                        java.lang.String::class.java)
                m.setter.call(this, valueOfMethod.invoke(null, optionValue))

            } else {
                throw IllegalStateException("BUG: cannot handle type $returnType")
            }
        } catch (e: Exception) {
            throw ConfigProblemException("Failed to handle property '${m.name}': ${e.message}")
        }
    }

    private fun parseBooleanStrict(s: String?) : Boolean{
        if(s==null){
            throw IllegalArgumentException("value is 'null'")
        }
        if(s.equals("true", true)) return true
        if(s.equals("false", true)) return false
        throw IllegalArgumentException("Invalid boolean value: $s")
    }

    fun shouldGenerateSqlData() = isUsingAdvancedTechniques() && (generateSqlDataWithDSE || generateSqlDataWithSearch)

    fun shouldGenerateMongoData() = generateMongoData

    fun experimentalFeatures(): List<String> {

        val properties = getConfigurationProperties()
                .filter { it.annotations.find { it is Experimental } != null }
                .filter {
                    val returnType = it.returnType.javaType as Class<*>
                    when {
                        java.lang.Boolean.TYPE.isAssignableFrom(returnType) -> it.getter.call(this) as Boolean
                        it.annotations.find { p -> p is Probability && p.activating } != null -> (it.getter.call(this) as Double) > 0
                        else -> false
                    }
                }
                .map { it.name }

        val enums = getConfigurationProperties()
                .filter {
                    val returnType = it.returnType.javaType as Class<*>
                    if (returnType.isEnum) {
                        val e = it.getter.call(this)
                        val f = returnType.getField(e.toString())
                        f.annotations.find { it is Experimental } != null
                    } else {
                        false
                    }
                }
                .map { "${it.name}=${it.getter.call(this)}" }

        return properties.plus(enums)
    }

//------------------------------------------------------------------------
//--- custom annotations

    /**
     * Configuration (CFG in short) for EvoMaster.
     * Properties annotated with [Cfg] can be set from
     * command line.
     * The code in this class uses reflection, on each property
     * marked with this annotation, to build the list of available
     * modifiable configurations.
     */
    @Target(AnnotationTarget.PROPERTY)
    @MustBeDocumented
    annotation class Cfg(val description: String)

    @Target(AnnotationTarget.PROPERTY)
    @MustBeDocumented
    annotation class Min(val min: Double)

    @Target(AnnotationTarget.PROPERTY)
    @MustBeDocumented
    annotation class Max(val max: Double)

    @Target(AnnotationTarget.PROPERTY)
    @MustBeDocumented
    annotation class Url

    @Target(AnnotationTarget.PROPERTY)
    @MustBeDocumented
    annotation class Regex(val regex: String)


    /**
     * For internal configurations that we introduced just to get more info on EM,
     * with aim of debugging issues.
     */
    @Target(AnnotationTarget.PROPERTY)
    @MustBeDocumented
    annotation class Debug


    /**
     * A double value between 0 and 1
     */
    @Target(AnnotationTarget.PROPERTY)
    @MustBeDocumented
    annotation class Probability(
            /**
             * Specify if this probability would activate a functionality if greater than 0.
             * If not, it might still not be used, depending on other configurations.
             * This is mainly needed when dealing with @Experimental probabilities that must
             * be put to 0 if they would activate a new feature that is still unstable
             */
            val activating: Boolean = true
    )


    /**
     * This annotation is used to represent properties controlling
     * features that are still work in progress.
     * Do not use them (yet) in production.
     */
    @Target(AnnotationTarget.PROPERTY, AnnotationTarget.FIELD)
    @MustBeDocumented
    annotation class Experimental


    /**
     * This represent one of the main properties to set in EvoMaster.
     * Those are the ones most likely going to be set by practitioners.
     * Note: most of the other properties are mainly for experiments
     */
    @Target(AnnotationTarget.PROPERTY)
    @MustBeDocumented
    annotation class Important(
            /**
             * The lower value, the more importance.
             * This only impact of options are sorted when displayed
             */
            val priority: Double
    )

    @Target(AnnotationTarget.PROPERTY)
    @MustBeDocumented
    annotation class Folder

    @Target(AnnotationTarget.PROPERTY)
    @MustBeDocumented
    annotation class FilePath(val canBeBlank: Boolean = false)

//------------------------------------------------------------------------

    /**
     * Info for authentication, read from configuration file, if any
     */
    var authFromFile: List<AuthenticationDto>? = null


//------------------------------------------------------------------------
//--- properties

    /*
        WARNING
        if any change is made here, the "options.md" MUST be recreated
        with ConfigToMarkdown

        You will also need to check if any special character you use in the
        descriptions end-up in some screwed-up Markdown layout
     */

    //----- "Important" options, sorted by priority --------------

    val defaultMaxTime = "60s"

    @Important(1.0)
    @Cfg("Maximum amount of time allowed for the search. " +
            " The time is expressed with a string where hours (`h`), minutes (`m`) and" +
            " seconds (`s`) can be specified, e.g., `1h10m120s` and `72m` are both valid" +
            " and equivalent." +
            " Each component (i.e., `h`, `m` and `s`) is optional, but at least one must be specified. " +
            " In other words, if you need to run the search for just `30` seconds, you can write `30s` " +
            " instead of `0h0m30s`." +
            " **The more time is allowed, the better results one can expect**." +
            " But then of course the test generation will take longer." +
            " For how long should _EvoMaster_ be left run?" +
            " The default 1 _minute_ is just for demonstration." +
            " __We recommend to run it between 1 and 24 hours__, depending on the size and complexity " +
            " of the tested application." +
            " You can get better results by combining this option with `--prematureStop`." +
            " For example, something like `--maxTime 24h --prematureStop 1h` will run the search for 24 hours," +
            " but then it will stop at any point in time in which there has be no improvement in the last hour."
    )
    @Regex(timeRegex)
    var maxTime = defaultMaxTime

    @Important(1.01)
    @Cfg("Max amount of time the search is going to wait since last improvement (on metrics we optimize for," +
            " like fault finding and code/schema coverage)." +
            " If there is no improvement within this allotted max time, then the search will be prematurely stopped," +
            " regardless of what specified in --maxTime option.")
    @Regex("($timeRegex)|(^$)")
    var prematureStop : String = ""

    enum class PrematureStopStrategy{
        ANY, NEW
    }

    @Experimental
    @Cfg("Specify how 'improvement' is defined: either any kind of improvement even if partial (ANY)," +
            " or at least one new target is fully covered (NEW).")
    var prematureStopStrategy = PrematureStopStrategy.NEW

    @Important(1.1)
    @Cfg("The path directory of where the generated test classes should be saved to")
    @Folder
    var outputFolder = "generated_tests"


    val defaultConfigPath = "em.yaml"

    @Important(1.2)
    @Cfg("File path for file with configuration settings. Supported formats are YAML and TOML." +
            " When EvoMaster starts, it will read such file and import all configurations from it.")
    @Regex(".*\\.(yml|yaml|toml)")
    @FilePath
    var configPath: String = defaultConfigPath


    @Important(2.0)
    @Cfg("The name prefix of generated file(s) with the test cases, without file type extension." +
            " In JVM languages, if the name contains '.', folders will be created to represent" +
            " the given package structure." +
            " Also, in JVM languages, should not use '-' in the file name, as not valid symbol" +
            " for class identifiers." +
            " This prefix be combined with the outputFileSuffix to combined the final name." +
            " As EvoMaster can split the generated tests among different files, each will get a label," +
            " and the names will be in the form prefix+label+suffix.")
    @Regex("[-a-zA-Z\$_][-0-9a-zA-Z\$_]*(.[-a-zA-Z\$_][-0-9a-zA-Z\$_]*)*")
    var outputFilePrefix = "EvoMaster"

    @Important(2.0)
    @Cfg("The name suffix for the generated file(s), to be added before the file type extension." +
            " As EvoMaster can split the generated tests among different files, each will get a label," +
            " and the names will be in the form prefix+label+suffix.")
    @Regex("[-a-zA-Z\$_][-0-9a-zA-Z\$_]*(.[-a-zA-Z\$_][-0-9a-zA-Z\$_]*)*")
    var outputFileSuffix = "Test"


    @Deprecated("Should use outputFilePrefix and outputFileSuffix")
    @Cfg("DEPRECATED. Rather use _outputFilePrefix_ and _outputFileSuffix_")
    var testSuiteFileName = ""

    @Important(2.0)
    @Cfg("Specify in which format the tests should be outputted." +
            " If left on `DEFAULT`, for white-box testing then the value specified in the _EvoMaster Driver_ will be used." +
            " On the other hand, for black-box testing it will default to a predefined type (e.g., Python).")
    var outputFormat = OutputFormat.DEFAULT

    @Important(2.1)
    @Cfg("Enforce timeout (in seconds) in the generated tests." +
            " This feature might not be supported in all frameworks." +
            " If 0 or negative, the timeout is not applied.")
    var testTimeout = 60

    @Important(3.0)
    @Cfg("Use EvoMaster in black-box mode. This does not require an EvoMaster Driver up and running. However, you will need to provide further option to specify how to connect to the SUT")
    var blackBox = false

    @Important(3.2)
    @Cfg("When in black-box mode for REST APIs, specify the URL of where the OpenAPI/Swagger schema can be downloaded from." +
            " If the schema is on the local machine, you can use a URL starting with 'file://'." +
            " If the given URL is neither starting with 'file' nor 'http', then it will be treated as a local file path.")
    var bbSwaggerUrl: String = ""

    @Important(3.5)
    @Url
    @Cfg("When in black-box mode, specify the URL of where the SUT can be reached, e.g.," +
            " http://localhost:8080 ." +
            " In REST, if this is missing, the URL will be inferred from OpenAPI/Swagger schema." +
            " In GraphQL, this must point to the entry point of the API, e.g.," +
            " http://localhost:8080/graphql .")
    var bbTargetUrl: String = ""


    @Important(3.7)
    @Cfg("Rate limiter, of how many actions to do per minute. For example, when making HTTP calls towards" +
            " an external service, might want to limit the number of calls to avoid bombarding such service" +
            " (which could end up becoming equivalent to a DoS attack)." +
            " A value of zero or negative means that no limiter is applied." +
            " This is needed only for black-box testing of remote services.")
    var ratePerMinute = 0

    @Important(4.0)
    @Regex(headerRegex)
    @Cfg("In black-box testing, we still need to deal with authentication of the HTTP requests." +
            " With this parameter it is possible to specify a HTTP header that is going to be added to most requests." +
            " This should be provided in the form _name:value_. If more than 1 header is needed, use as well the" +
            " other options _header1_ and _header2_.")
    var header0 = ""

    @Important(4.1)
    @Regex(headerRegex)
    @Cfg("See documentation of _header0_.")
    var header1 = ""

    @Important(4.2)
    @Regex(headerRegex)
    @Cfg("See documentation of _header0_.")
    var header2 = ""


    @Important(5.0)
    @Cfg("Concentrate search on only one single REST endpoint")
    var endpointFocus: String? = null

    @Important(5.1)
    @Cfg("Concentrate search on a set of REST endpoints defined by a common prefix")
    var endpointPrefix: String? = null

    @Important(5.2)
    @Cfg("Comma-separated list of OpenAPI/Swagger 'tags' definitions." +
            " Only the REST endpoints having at least one of such tags will be fuzzed." +
            " If no tag is specified here, then such filter is not applied.")
    var endpointTagFilter: String? = null

    @Important(6.0)
    @Cfg("Host name or IP address of where the SUT EvoMaster Controller Driver is listening on." +
            " This option is only needed for white-box testing.")
    var sutControllerHost = ControllerConstants.DEFAULT_CONTROLLER_HOST


    @Important(6.1)
    @Cfg("TCP port of where the SUT EvoMaster Controller Driver is listening on." +
            " This option is only needed for white-box testing.")
    @Min(0.0)
    @Max(maxTcpPort)
    var sutControllerPort = ControllerConstants.DEFAULT_CONTROLLER_PORT


    @Important(7.0)
    @Url
    @Cfg("If specified, override the OpenAPI URL location given by the EvoMaster Driver." +
        " This option is only needed for white-box testing.")
    var overrideOpenAPIUrl = ""

    //-------- other options -------------

    @Cfg("Inform EvoMaster process that it is running inside Docker." +
            " Users should not modify this parameter, as it is set automatically in the Docker image of EvoMaster.")
    var runningInDocker = false

    /**
     * TODO this is currently not implemented.
     * Even if did, there would still be major issues with handling WireMock.
     * Until we can think of a good solution there, no point in implementing this.
     */
    @Experimental
    @Cfg("Replace references to 'localhost' to point to the actual host machine." +
            " Only needed when running EvoMaster inside Docker.")
    var dockerLocalhost = false


    @FilePath
    @Cfg("When generating tests in JavaScript, there is the need to know where the driver is located in respect to" +
            " the generated tests")
    var jsControllerPath = "./app-driver.js"


    @Cfg("At times, we need to run EvoMaster with printed logs that are deterministic." +
            " For example, this means avoiding printing out time-stamps.")
    var avoidNonDeterministicLogs = false

    enum class Algorithm {
        DEFAULT, SMARTS, MIO, RANDOM, WTS, MOSA, RW, StandardGA, MonotonicGA, SteadyStateGA
    }

    @Cfg("The algorithm used to generate test cases. The default depends on whether black-box or white-box testing is done.")
    var algorithm = Algorithm.DEFAULT

    /**
     * Workaround for issues with annotations that can not be applied on ENUM values,
     * like @Experimental
     * */
    interface WithExperimentalOptions {
        fun isExperimental(): Boolean
    }

    enum class ProblemType(private val experimental: Boolean) : WithExperimentalOptions {
        DEFAULT(experimental = false),
        REST(experimental = false),
        GRAPHQL(experimental = false),
        RPC(experimental = true),
        WEBFRONTEND(experimental = true);

        override fun isExperimental() = experimental
    }

    @Cfg("The type of SUT we want to generate tests for, e.g., a RESTful API." +
            " If left to DEFAULT, the type will be inferred from the EM Driver." +
            " However, in case of ambiguities (e.g., the driver specifies more than one type)," +
            " then this field must be set with a specific type." +
            " This is also the case for Black-Box testing where there is no EM Driver." +
            " In this latter case, the system defaults to handle REST APIs.")
    var problemType = ProblemType.DEFAULT


    @Cfg("Specify if test classes should be created as output of the tool. " +
            "Usually, you would put it to 'false' only when debugging EvoMaster itself")
    var createTests = true

    enum class TestSuiteSplitType {
        NONE,
        FAULTS
        //CODE //This was never properly implemented
    }

    @Cfg("Instead of generating a single test file, it could be split in several files, according to different strategies")
    var testSuiteSplitType = TestSuiteSplitType.FAULTS

    @Experimental
    @Cfg("Specify the maximum number of tests to be generated in one test suite. " +
            "Note that a negative number presents no limit per test suite")
    var maxTestsPerTestSuite = -1

    @Experimental
    @Deprecated("Temporarily removed, due to oracle refactoring. It might come back in future in a different form")
    @Cfg("Generate an executive summary, containing an example of each category of potential faults found." +
            "NOTE: This option is only meaningful when used in conjunction with test suite splitting.")
    var executiveSummary = false

    @Cfg("The Distance Metric Last Line may use several values for epsilon." +
            "During experimentation, it may be useful to adjust these values. Epsilon describes the size of the neighbourhood used for clustering, so may result in different clustering results." +
            "Epsilon should be between 0.0 and 1.0. If the value is outside of that range, epsilon will use the default of 0.8.")
    @Min(0.0)
    @Max(1.0)
    var lastLineEpsilon = 0.8

    @Cfg("The Distance Metric Error Text may use several values for epsilon." +
            "During experimentation, it may be useful to adjust these values. Epsilon describes the size of the neighbourhood used for clustering, so may result in different clustering results." +
            "Epsilon should be between 0.0 and 1.0. If the value is outside of that range, epsilon will use the default of 0.8.")
    @Min(0.0)
    @Max(1.0)
    var errorTextEpsilon = 0.8

    @Cfg("The seed for the random generator used during the search. " +
            "A negative value means the CPU clock time will be rather used as seed")
    var seed: Long = -1

    @Cfg("Limit of number of individuals per target to keep in the archive")
    @Min(1.0)
    var archiveTargetLimit = 10

    @Cfg("Probability of sampling a new individual at random")
    @Probability
    var probOfRandomSampling = 0.8

    @Cfg("The percentage of passed search before starting a more focused, less exploratory one")
    @PercentageAsProbability(true)
    var focusedSearchActivationTime = 0.8

    @Cfg("Number of applied mutations on sampled individuals, at the start of the search")
    @Min(0.0)
    var startNumberOfMutations = 1

    @Cfg("Number of applied mutations on sampled individuals, by the end of the search")
    @Min(0.0)
    var endNumberOfMutations = 10

    enum class StoppingCriterion {
        TIME,
        ACTION_EVALUATIONS,
        INDIVIDUAL_EVALUATIONS
    }

    @Cfg("Stopping criterion for the search")
    var stoppingCriterion = StoppingCriterion.TIME


    val defaultMaxEvaluations = 1000

    @Cfg("Maximum number of action or individual evaluations (depending on chosen stopping criterion)" +
            " for the search. A fitness evaluation can be composed of 1 or more actions," +
            " like for example REST calls or SQL setups." +
            " The more actions are allowed, the better results one can expect." +
            " But then of course the test generation will take longer." +
            " Only applicable depending on the stopping criterion.")
    @Min(1.0)
    var maxEvaluations = defaultMaxEvaluations

    val defaultMaxTimeInSeconds = 0

    @Cfg("Maximum number of seconds allowed for the search." +
            " The more time is allowed, the better results one can expect." +
            " But then of course the test generation will take longer." +
            " Only applicable depending on the stopping criterion." +
            " If this value is 0, the setting 'maxTime' will be used instead.")
    @Min(0.0)
    var maxTimeInSeconds = defaultMaxTimeInSeconds

    @Cfg("Whether or not writing statistics of the search process. " +
            "This is only needed when running experiments with different parameter settings")
    var writeStatistics = false

    @Cfg("Where the statistics file (if any) is going to be written (in CSV format)")
    @FilePath
    var statisticsFile = "statistics.csv"


    @Experimental
    @Cfg("Output a JSON file representing statistics of the fuzzing session, written in the WFC Report format.")
    var writeWFCReport = false

    @Cfg("Whether should add to an existing statistics file, instead of replacing it")
    var appendToStatisticsFile = false

    @Cfg("If positive, check how often, in percentage % of the budget, to collect statistics snapshots." +
            " For example, every 5% of the time.")
    @Max(50.0)
    var snapshotInterval = -1.0

    @Cfg("Where the snapshot file (if any) is going to be written (in CSV format)")
    @FilePath
    var snapshotStatisticsFile = "snapshot.csv"

    @Cfg("An id that will be part as a column of the statistics file (if any is generated)")
    var statisticsColumnId = "-"

    @Cfg("When running experiments and statistic files are generated, all configs are saved." +
            " So, this one can be used as extra label for classifying the experiment")
    var labelForExperiments = "-"

    @Cfg("Further label to represent the names of CONFIGS sets in experiment scripts, e.g., exp.py")
    var labelForExperimentConfigs = "-"

    @Cfg("Whether we should collect data on the extra heuristics. Only needed for experiments.")
    var writeExtraHeuristicsFile = false

    @Cfg("Where the extra heuristics file (if any) is going to be written (in CSV format)")
    @FilePath
    var extraHeuristicsFile = "extra_heuristics.csv"

    @Experimental
    @Cfg("Enable to print snapshots of the generated tests during the search in an interval defined in snapshotsInterval.")
    var enableWriteSnapshotTests = false

    @Experimental
    @Cfg("The size (in seconds) of the interval that the snapshots will be printed, if enabled.")
    var writeSnapshotTestsIntervalInSeconds = 3600 // ie, 1 hour

    enum class SecondaryObjectiveStrategy {
        AVG_DISTANCE,
        AVG_DISTANCE_SAME_N_ACTIONS,
        BEST_MIN
    }

    @Cfg("Strategy used to handle the extra heuristics in the secondary objectives")
    var secondaryObjectiveStrategy = SecondaryObjectiveStrategy.AVG_DISTANCE_SAME_N_ACTIONS

    @Cfg("Whether secondary objectives are less important than test bloat control")
    var bloatControlForSecondaryObjective = false

    @Cfg("Specify minimum size when bloatControlForSecondaryObjective")
    @Min(0.0)
    var minimumSizeControl = 2

    @Cfg("Probability of applying a mutation that can change the structure of a test")
    @Probability
    var structureMutationProbability = 0.5

    @Experimental
    @Cfg("Probability of applying a mutation that can change the structure of test's initialization if it has")
    @Probability
    var initStructureMutationProbability = 0.0

    @Experimental
    @Cfg("Specify a maximum number of handling (remove/add) init actions at once, e.g., add 3 init actions at most")
    @Min(0.0)
    var maxSizeOfMutatingInitAction = 0

    // Man: need to check it with Andrea about whether we consider it as a generic option
    @Experimental
    @Cfg("Specify a probability of applying a smart structure mutator for initialization of the individual")
    @Probability
    var probOfSmartInitStructureMutator = 0.0

    enum class GeneMutationStrategy {
        ONE_OVER_N,
        ONE_OVER_N_BIASED_SQL
    }

    @Cfg("Strategy used to define the mutation probability")
    var geneMutationStrategy = GeneMutationStrategy.ONE_OVER_N_BIASED_SQL

    enum class FeedbackDirectedSampling {
        NONE,
        LAST,
        FOCUSED_QUICKEST
    }

    @Cfg("Specify whether when we sample from archive we do look at the most promising targets for which we have had a recent improvement")
    var feedbackDirectedSampling = FeedbackDirectedSampling.FOCUSED_QUICKEST

    //Warning: this is off in the tests, as it is a source of non-determinism
    @Cfg("Whether to use timestamp info on the execution time of the tests for sampling (e.g., to reward the quickest ones)")
    var useTimeInFeedbackSampling = true


    @Experimental
    @Cfg("When sampling from archive based on targets, decide whether to use weights based on properties of the targets (e.g., a target likely leading to a flag will be sampled less often)")
    var useWeightedSampling = false


    @Cfg("Define the population size in the search algorithms that use populations (e.g., Genetic Algorithms, but not MIO)")
    @Min(1.0)
    var populationSize = 30

    @Cfg("Fixed mutation rate")
    @Probability
    var fixedRateMutation = 0.04

    @Cfg("Define the maximum number of tests in a suite in the search algorithms that evolve whole suites, e.g. WTS")
    @Min(1.0)
    var maxSearchSuiteSize = 50

    @Cfg("Probability of applying crossover operation (if any is used in the search algorithm)")
    @Probability
    var xoverProbability = 0.7

    @Cfg("Number of elements to consider in a Tournament Selection (if any is used in the search algorithm)")
    @Min(1.0)
    var tournamentSize = 10

    @Cfg("When sampling new test cases to evaluate, probability of using some smart strategy instead of plain random")
    @Probability
    var probOfSmartSampling = 0.95

    @Cfg("Max number of 'actions' (e.g., RESTful calls or SQL commands) that can be done in a single test")
    @Min(1.0)
    var maxTestSize = 10

    @Cfg("Based on some heuristics, there are cases in which 'maxTestSize' can be overridden at runtime")
    var enableOptimizedTestSize = true

    @Cfg("Tracking of SQL commands to improve test generation")
    var heuristicsForSQL = true

    @Experimental
    @Cfg("If using SQL heuristics, enable more advanced version")
    var heuristicsForSQLAdvanced = false

    @Cfg("Tracking of Mongo commands to improve test generation")
    var heuristicsForMongo = true

    @Cfg("Enable extracting SQL execution info")
    var extractSqlExecutionInfo = true

    @Cfg("Enable extracting Mongo execution info")
    var extractMongoExecutionInfo = true

    @Experimental
    @Cfg("Enable EvoMaster to generate SQL data with direct accesses to the database. Use Dynamic Symbolic Execution")
    var generateSqlDataWithDSE = false

    @Cfg("Enable EvoMaster to generate SQL data with direct accesses to the database. Use a search algorithm")
    var generateSqlDataWithSearch = true

    @Cfg("Enable EvoMaster to generate Mongo data with direct accesses to the database")
    var generateMongoData = true

    @Cfg("When generating SQL data, how many new rows (max) to generate for each specific SQL Select")
    @Min(1.0)
    var maxSqlInitActionsPerMissingData = 1


    @Cfg("Force filling data of all columns when inserting new row, instead of only minimal required set.")
    var forceSqlAllColumnInsertion = true


    @Cfg("Maximum size (in bytes) that EM handles response payloads in the HTTP responses. " +
            "If larger than that, a response will not be stored internally in EM during the test generation. " +
            "This is needed to avoid running out of memory.")
    var maxResponseByteSize = 1_000_000

    @Cfg("Whether to print how much search done so far")
    var showProgress = true

    @Debug
    @Cfg("Whether or not enable a search process monitor for archiving evaluated individuals and Archive regarding an evaluation of search. " +
            "This is only needed when running experiments with different parameter settings")
    var enableProcessMonitor = false

    @Debug
    @Cfg("Specify a format to save the process data")
    var processFormat = ProcessDataFormat.JSON_ALL

    enum class ProcessDataFormat {
        /**
         * save evaluated individuals and Archive with a json format
         */
        JSON_ALL,

        /**
         * only save the evaluated individual with the specified test format
         */
        TEST_IND,

        /**
         * save covered targets with the specified target format and tests with the specified test format
         */
        TARGET_TEST_IND,
        /**
         * save heuristic values for each target as csv file
         */
        TARGET_HEURISTIC
    }

    @Experimental
    @Cfg("Where the target heuristic values file (if any) is going to be written (in CSV format). It is only used when processFormat is TARGET_HEURISTIC.")
    @FilePath
    var targetHeuristicsFile = "targets.csv"

    @Experimental
    @Cfg("Whether should add to an existing target heuristics file, instead of replacing it. It is only used when processFormat is TARGET_HEURISTIC.")
    var appendToTargetHeuristicsFile = false

    @Experimental
    @Cfg("Prefix specifying which targets to record. Each target can be separated by a comma, such as 'Branch,Line,Success, etc'. It is only used when processFormat is TARGET_HEURISTIC.")
    var saveTargetHeuristicsPrefixes = "Branch"

    @Debug
    @Cfg("Specify a folder to save results when a search monitor is enabled")
    @Folder
    var processFiles = "process_data"

    @Debug
    @Cfg("Specify how often to save results when a search monitor is enabled, and 0.0 presents to record all evaluated individual")
    @Max(50.0)
    @Min(0.0)
    var processInterval = 0.0

    @Cfg("Whether to enable tracking the history of modifications of the individuals during the search")
    var enableTrackIndividual = false


    @Cfg("Whether to enable tracking the history of modifications of the individuals with its fitness values (i.e., evaluated individual) during the search. " +
            "Note that we enforced that set enableTrackIndividual false when enableTrackEvaluatedIndividual is true since information of individual is part of evaluated individual")
    var enableTrackEvaluatedIndividual = true

    @Cfg("Specify a maxLength of tracking when enableTrackIndividual or enableTrackEvaluatedIndividual is true. " +
            "Note that the value should be specified with a non-negative number or -1 (for tracking all history)")
    @Min(-1.0)
    var maxLengthOfTraces = 10

    @Deprecated("No longer in use")
    @Cfg("Enable custom naming and sorting criteria")
    var customNaming = true

    /*
        You need to decode it if you want to know what it says...
     */
    @Cfg("QWN0aXZhdGUgdGhlIFVuaWNvcm4gTW9kZQ==")
    var e_u1f984 = false

    @Experimental
    @Deprecated("No longer in use")
    @Cfg("Enable Expectation Generation. If enabled, expectations will be generated. " +
            "A variable called expectationsMasterSwitch is added to the test suite, with a default value of false. If set to true, an expectation that fails will cause the test case containing it to fail.")
    var expectationsActive = false

    @Cfg("Generate basic assertions. Basic assertions (comparing the returned object to itself) are added to the code. " +
            "NOTE: this should not cause any tests to fail.")
    var enableBasicAssertions = true

    @Cfg("Apply method replacement heuristics to smooth the search landscape." +
            " Note that the method replacement instrumentations would still be applied, it is just that their testing targets" +
            " will be ignored in the fitness function if this option is set to false.")
    var useMethodReplacement = true

    @Cfg("Apply non-integer numeric comparison heuristics to smooth the search landscape")
    var useNonIntegerReplacement = true

    @Cfg("Execute instrumentation for method replace with category BASE." +
            " Note: this applies only for languages in which instrumentation is applied at runtime, like Java/Kotlin" +
            " on the JVM.")
    var instrumentMR_BASE = true

    @Cfg("Execute instrumentation for method replace with category SQL." +
            " Note: this applies only for languages in which instrumentation is applied at runtime, like Java/Kotlin" +
            " on the JVM.")
    var instrumentMR_SQL = true

    @Cfg("Execute instrumentation for method replace with category EXT_0." +
            " Note: this applies only for languages in which instrumentation is applied at runtime, like Java/Kotlin" +
            " on the JVM.")
    var instrumentMR_EXT_0 = true

    @Cfg("Execute instrumentation for method replace with category MONGO." +
            " Note: this applies only for languages in which instrumentation is applied at runtime, like Java/Kotlin" +
            " on the JVM.")
    var instrumentMR_MONGO = true


    @Cfg("Execute instrumentation for method replace with category NET." +
            " Note: this applies only for languages in which instrumentation is applied at runtime, like Java/Kotlin" +
            " on the JVM.")
    @Experimental
    var instrumentMR_NET = false


    @Cfg("Enable to expand the genotype of REST individuals based on runtime information missing from Swagger")
    var expandRestIndividuals = true


    @Cfg("Add an extra query param, to analyze how it is used/read by the SUT. Needed to discover new query params" +
            " that were not specified in the schema.")
    var extraQueryParam = true


    @Cfg("Add an extra HTTP header, to analyze how it is used/read by the SUT. Needed to discover new headers" +
            " that were not specified in the schema.")
    var extraHeader = true


    @Cfg("Percentage [0.0,1.0] of elapsed time in the search while trying to infer any extra query parameter and" +
            " header. After this time has passed, those attempts stop. ")
    @PercentageAsProbability(false)
    var searchPercentageExtraHandling = 0.1

    enum class ResourceSamplingStrategy(val requiredArchive: Boolean = false) {
        NONE,

        /**
         * probability for applicable strategy is specified
         */
        Customized,

        /**
         * probability for applicable strategy is equal
         */
        EqualProbability,

        /**
         * probability for applicable strategy is derived based on actions
         */
        Actions,

        /**
         * probability for applicable strategy is adaptive with time
         */
        TimeBudgets,

        /**
         * probability for applicable strategy is adaptive with performance, i.e., Archive
         */
        Archive(true),

        /**
         * probability for applicable strategy is adaptive with performance, i.e., Archive
         */
        ConArchive(true)
    }

    @Cfg("Specify whether to enable resource-based strategy to sample an individual during search. " +
            "Note that resource-based sampling is only applicable for REST problem with MIO algorithm.")
    var resourceSampleStrategy = ResourceSamplingStrategy.ConArchive

    @Cfg("Specify whether to enable resource dependency heuristics, i.e, probOfEnablingResourceDependencyHeuristics > 0.0. " +
            "Note that the option is available to be enabled only if resource-based smart sampling is enable. " +
            "This option has an effect on sampling multiple resources and mutating a structure of an individual.")
    @Probability
    var probOfEnablingResourceDependencyHeuristics = 0.95

    @Debug
    @Cfg("Specify whether to export derived dependencies among resources")
    var exportDependencies = false

    @Debug
    @Cfg("Specify a file that saves derived dependencies")
    @FilePath
    var dependencyFile = "dependencies.csv"

    @Cfg("Specify a probability to apply SQL actions for preparing resources for REST Action")
    @Probability
    var probOfApplySQLActionToCreateResources = 0.1


    @Experimental
    @Cfg("Probability of sampling a new individual with schedule tasks. Note that schedule task is only enabled for RPCProblem")
    @Probability
    var probOfSamplingScheduleTask = 0.0

    @Experimental
    @Cfg("Specify a maximum number of handling (remove/add) resource size at once, e.g., add 3 resource at most")
    @Min(0.0)
    var maxSizeOfHandlingResource = 0

    @Experimental
    @Cfg("Specify a strategy to determinate a number of resources to be manipulated throughout the search.")
    var employResourceSizeHandlingStrategy = SqlInitResourceStrategy.NONE

    enum class SqlInitResourceStrategy {
        NONE,

        /**
         * determinate a number of resource to be manipulated at random between 1 and [maxSizeOfHandlingResource]
         */
        RANDOM,

        /**
         * adaptively decrease a number of resources to be manipulated from [maxSizeOfHandlingResource] to 1
         */
        DPC
    }

    enum class StructureMutationProbStrategy {
        /**
         * apply the specified probability
         */
        SPECIFIED,

        /**
         * deactivated structure mutator when focused search starts
         */
        SPECIFIED_FS,

        /**
         * gradually update the structure mutator probability from [structureMutationProbability] to [structureMutationProFS] before focused search
         */
        DPC_TO_SPECIFIED_BEFORE_FS,

        /**
         * gradually update the structure mutator probability from [structureMutationProbability] to [structureMutationProFS] after focused search
         */
        DPC_TO_SPECIFIED_AFTER_FS,

        /**
         * apply a probability which is adaptive to the impact
         */
        ADAPTIVE_WITH_IMPACT
    }

    @Cfg("Whether or not to enable a structure mutation for mutating individuals." +
            " This feature can only be activated for algorithms that support structural mutation, such as MIO or RW.")
    var enableStructureMutation = true

    @Experimental
    @Cfg("Specify a max size of resources in a test. 0 means the there is no specified restriction on a number of resources")
    @Min(0.0)
    var maxResourceSize = 0

    @Experimental
    @Cfg("Specify a strategy to handle a probability of applying structure mutator during the focused search")
    var structureMutationProbStrategy = StructureMutationProbStrategy.SPECIFIED

    @Experimental
    @Cfg("Specify a probability of applying structure mutator during the focused search")
    @Probability
    var structureMutationProFS = 0.0

    enum class MaxTestSizeStrategy {
        /**
         * apply the specified max size of a test
         */
        SPECIFIED,

        /**
         * gradually increasing a size of test until focused search
         */
        DPC_INCREASING,

        /**
         * gradually decreasing a size of test until focused search
         */
        DPC_DECREASING
    }

    @Experimental
    @Cfg("Specify a strategy to handle a max size of a test")
    var maxTestSizeStrategy = MaxTestSizeStrategy.SPECIFIED

    @Experimental
    @Cfg("Specify whether to decide the resource-based structure mutator and resource to be mutated adaptively based on impacts during focused search." +
            "Note that it only works when resource-based solution is enabled for solving REST problem")
    var enableAdaptiveResourceStructureMutation = false

    @Experimental
    @Cfg("Specify a probability of applying length handling")
    @Probability
    var probOfHandlingLength = 0.0

    @Experimental
    @Cfg("Specify a max size of a test to be targeted when either DPC_INCREASING or DPC_DECREASING is enabled")
    var dpcTargetTestSize = 1

    @Cfg("Specify a minimal number of rows in a table that enables selection (i.e., SELECT sql) to prepare resources for REST Action. " +
            "In other words, if the number is less than the specified, insertion is always applied.")
    @Min(0.0)
    var minRowOfTable = 10

    @Cfg("Specify a probability that enables selection (i.e., SELECT sql) of data from database instead of insertion (i.e., INSERT sql) for preparing resources for REST actions")
    @Probability(false)
    var probOfSelectFromDatabase = 0.1

    @Cfg("Whether to apply text/name analysis to derive relationships between name entities, e.g., a resource identifier with a name of table")
    var doesApplyNameMatching = true

    @Deprecated("Experiment results were not good, and library is huge in terms of MBs...")
    @Cfg("Whether to employ NLP parser to process text. " +
            "Note that to enable this parser, it is required to build the EvoMaster with the resource profile, i.e., mvn clean install -Presourceexp -DskipTests")
    var enableNLPParser = false

    @Debug
    @Cfg("Whether to save mutated gene info, which is typically used for debugging mutation")
    var saveMutationInfo = false

    @Debug
    @Cfg("Specify a path to save mutation details which is useful for debugging mutation")
    @FilePath
    var mutatedGeneFile = "mutatedGeneInfo.csv"

    @Experimental
    @Cfg("Specify a strategy to select targets for evaluating mutation")
    var mutationTargetsSelectionStrategy = MutationTargetsSelectionStrategy.FIRST_NOT_COVERED_TARGET

    enum class MutationTargetsSelectionStrategy {
        /**
         * employ not covered target obtained by archive at first for all upTimesMutations
         *
         * e.g., mutate an individual with 10times, at first, the current not covered target is {A, B}
         * after the 2nd mutation, A is covered, C is newly reached,
         * for next mutation, that target employed for the comparison is still {A, B}
         */
        FIRST_NOT_COVERED_TARGET,

        /**
         * expand targets with updated not covered targets
         *
         * e.g., mutate an individual with 10times, at first, the current not covered target is {A, B}
         * after the 2nd mutation, A is covered, C is newly reached,
         * for next mutation, that target employed for the comparison is {A, B, C}
         */
        EXPANDED_UPDATED_NOT_COVERED_TARGET,

        /**
         * only employ current not covered targets obtained by archive
         *
         * e.g., mutate an individual with 10times, at first, the current not covered target is {A, B}
         * after the 2nd mutation, A is covered, C is newly reached,
         * for next mutation, that target employed for the comparison is {B, C}
         */
        UPDATED_NOT_COVERED_TARGET
    }

    @Debug
    @Cfg("Whether to record targets when the number is more than 100")
    var recordExceededTargets = false

    @Debug
    @Cfg("Specify a path to save all not covered targets when the number is more than 100")
    @FilePath
    var exceedTargetsFile = "exceedTargets.txt"


    @Cfg("Specify a probability to apply S1iR when resource sampling strategy is 'Customized'")
    @Probability(false)
    var S1iR: Double = 0.25

    @Cfg("Specify a probability to apply S1dR when resource sampling strategy is 'Customized'")
    @Probability(false)
    var S1dR: Double = 0.25

    @Cfg("Specify a probability to apply S2dR when resource sampling strategy is 'Customized'")
    @Probability(false)
    var S2dR: Double = 0.25

    @Cfg("Specify a probability to apply SMdR when resource sampling strategy is 'Customized'")
    @Probability(false)
    var SMdR: Double = 0.25

    @Cfg("Whether to enable a weight-based mutation rate")
    var weightBasedMutationRate = true

    @Cfg("Whether to specialize sql gene selection to mutation")
    var specializeSQLGeneSelection = true

    @Cfg("Specify a starting percentage of genes of an individual to mutate")
    @PercentageAsProbability(false)
    var startingPerOfGenesToMutate = 0.5

    @Cfg("When weight-based mutation rate is enabled, specify a percentage of calculating mutation rate based on a number of candidate genes to mutate. " +
            "For instance, d = 1.0 means that the mutation rate fully depends on a number of candidate genes to mutate, " +
            "and d = 0.0 means that the mutation rate fully depends on weights of candidates genes to mutate.")
    @PercentageAsProbability(false)
    var d = 0.8

    @Cfg("Specify a probability to enable archive-based mutation")
    @Probability
    var probOfArchiveMutation = 0.5

    @Debug
    @Cfg("Specify whether to collect impact info that provides an option to enable of collecting impact info when archive-based gene selection is disable. ")
    var doCollectImpact = false

    @Experimental
    @Cfg("During mutation, whether to abstract genes for repeated SQL actions")
    var abstractInitializationGeneToMutate = false

    @Cfg("Specify a strategy to calculate a weight of a gene based on impacts")
    var geneWeightBasedOnImpactsBy = GeneWeightBasedOnImpact.RATIO

    enum class GeneWeightBasedOnImpact {
        /**
         * using rank of counter
         */
        SORT_COUNTER,

        /**
         * using rank of ratio
         */
        SORT_RATIO,

        /**
         * using counter
         */
        COUNTER,

        /**
         * using ratio, ie, counter/total manipulated times
         */
        RATIO
    }

    @Cfg("Specify a strategy to select genes for mutation adaptively")
    var adaptiveGeneSelectionMethod = GeneMutationSelectionMethod.APPROACH_IMPACT

    @Cfg("Specify whether to enable weight-based mutation selection for selecting genes to mutate for a gene")
    var enableWeightBasedMutationRateSelectionForGene = true

    @Debug
    @Cfg("Whether to save archive info after each of mutation, which is typically useful for debugging mutation and archive")
    var saveArchiveAfterMutation = false

    @Debug
    @Cfg("Specify a path to save archive after each mutation during search, only useful for debugging")
    @FilePath
    var archiveAfterMutationFile = "archive.csv"

    @Debug
    @Cfg("Whether to save impact info after each of mutation, which is typically useful debugging impact driven solutions and mutation")
    var saveImpactAfterMutation = false

    @Debug
    @Cfg("Specify a path to save collected impact info after each mutation during search, only useful for debugging")
    @FilePath
    var impactAfterMutationFile = "impactSnapshot.csv"

    @Cfg("Whether to enable archive-based gene mutation")
    var archiveGeneMutation = ArchiveGeneMutation.SPECIFIED_WITH_SPECIFIC_TARGETS

    @Cfg("Specify a maximum length of history when applying archive-based gene mutation")
    var maxlengthOfHistoryForAGM = 10

    /**
     * archive-based gene value mutation
     */
    enum class ArchiveGeneMutation(val withTargets: Int = 0, val withDirection: Boolean = false) {
        /**
         * do not apply archive-based gene mutation
         */
        NONE,

        /**
         * mutate with history but not related to any target
         */
        SPECIFIED,

        /**
         * mutate individual with history based on targets
         * but not specific to actions
         */
        SPECIFIED_WITH_TARGETS(1, false),

        /**
         * mutate individual with history based on targets
         * and the targets are linked to the action level
         */
        SPECIFIED_WITH_SPECIFIC_TARGETS(2, false),

        /**
         * mutate individual with history and directions based on targets
         * but not specific to actions
         */
        SPECIFIED_WITH_TARGETS_DIRECTION(1, true),

        /**
         * mutate individual with history and directions based on targets
         * and the targets are linked to the action level
         */
        SPECIFIED_WITH_SPECIFIC_TARGETS_DIRECTION(2, true),

        /**
         * mutate individual with history with consideration of dependency among genes
         * (not done yet)
         */
        ADAPTIVE
    }

    @Debug
    @Cfg("Specify whether to export derived impacts among genes")
    var exportImpacts = false

    @Debug
    @Cfg("Specify a path to save derived genes")
    @FilePath
    var impactFile = "impact.csv"

    @Cfg("Probability to use input tracking (i.e., a simple base form of taint-analysis) to determine how inputs are used in the SUT")
    @Probability
    var baseTaintAnalysisProbability = 0.5

    @Cfg("Whether input tracking is used on sampling time, besides mutation time")
    var taintOnSampling = true

    @Cfg("Apply taint analysis to handle special cases of Maps and Arrays")
    var taintAnalysisForMapsAndArrays = true

    @Probability
    @Experimental
    @Cfg("When sampling new individual, check whether to use already existing info on tainted values")
    var useGlobalTaintInfoProbability = 0.0


    @Experimental
    @Cfg("If there is new discovered information from a test execution, reward it in the fitness function")
    var discoveredInfoRewardedInFitness = false

    @Experimental
    @Cfg("During mutation, force the mutation of genes that have newly discovered specialization from previous fitness evaluations," +
            " based on taint analysis.")
    var taintForceSelectionOfGenesWithSpecialization = false

    @Probability
    @Cfg("Probability of removing a tainted value during mutation")
    var taintRemoveProbability = 0.5

    @Probability
    @Cfg("Probability of applying a discovered specialization for a tainted value")
    var taintApplySpecializationProbability = 0.5

    @Probability
    @Cfg("Probability of changing specialization for a resolved taint during mutation")
    var taintChangeSpecializationProbability = 0.1

    @Min(0.0)
    @Max(stringLengthHardLimit.toDouble())
    @Cfg("The maximum length allowed for evolved strings. Without this limit, strings could in theory be" +
            " billions of characters long")
    var maxLengthForStrings = 1024


    @Min(0.0)
    @Cfg("Maximum length when sampling a new random string. Such limit can be bypassed when a string is mutated.")
    var maxLengthForStringsAtSamplingTime = 16


    @Deprecated("Should not use this option any more, but rather run proper BB experiments")
    @Cfg("Only used when running experiments for black-box mode, where an EvoMaster Driver would be present, and can reset state after each experiment")
    var bbExperiments = false

    @Cfg("Specify whether to export covered targets info")
    var exportCoveredTarget = false

    @Cfg("Specify a file which saves covered targets info regarding generated test suite")
    @FilePath
    var coveredTargetFile = "coveredTargets.txt"

    @Cfg("Specify a format to organize the covered targets by the search")
    var coveredTargetSortedBy = SortCoveredTargetBy.NAME

    enum class SortCoveredTargetBy {
        /**
         * sorted by ids of targets alphabetically
         */
        NAME,

        /**
         * grouped by tests and sorted by index of tests.
         * it may help to analyze the individuals regarding different strategies.
         */
        TEST
        /**
         * there might be other options, e.g., based on class,
         * but we need to follow rules to encode and decode regarding id.
         */
    }


    //TODO Andrea/Man. will need to discuss how this can be refactored for RPC as well

    @Experimental
    @Cfg("Whether to seed EvoMaster with some initial test cases. These test cases will be used and evolved throughout the search process")
    var seedTestCases = false

    enum class SeedTestCasesFormat {
        POSTMAN
    }

    @Experimental
    @Cfg("Whether to export test cases during seeding as a separate file")
    var exportTestCasesDuringSeeding = false

    @Experimental
    @Cfg("Format of the test cases seeded to EvoMaster")
    var seedTestCasesFormat = SeedTestCasesFormat.POSTMAN

    @Experimental
    @FilePath
    @Cfg("File path where the seeded test cases are located")
    var seedTestCasesPath: String = "postman.postman_collection.json"

    @Cfg("Try to enforce the stopping of SUT business-level code." +
            " This is needed when TCP connections timeouts, to avoid thread executions" +
            " from previous HTTP calls affecting the current one")
    var killSwitch = true

    @Cfg("Number of milliseconds we are going to wait to get a response on a TCP connection, e.g., " +
            "when making HTTP calls to a Web API")
    var tcpTimeoutMs = 30_000

    @Cfg("Whether to skip failed SQL commands in the generated test files")
    var skipFailureSQLInTestFile = true

    /**
     *  TODO Better to have something like 11, based on some statistics of graphs that we analyzed,
     *  but there are issues of performance (time and memory) in analysis of large graphs, that
     *  would need to be optimized
     */
    val defaultTreeDepth = 4

    @Cfg("Maximum tree depth in mutations/queries to be evaluated." +
            " This is to avoid issues when dealing with huge graphs in GraphQL")
    @Min(1.0)
    var treeDepth = defaultTreeDepth


    @Experimental
    @Cfg("Specify a maximum number of existing data in the database to sample in a test when SQL handling is enabled. " +
            "Note that a negative number means all existing data would be sampled")
    var maxSizeOfExistingDataToSample = -1


    @Experimental
    @Cfg("Specify whether insertions should be used to calculate SQL heuristics instead of retrieving data from real databases.")
    var useInsertionForSqlHeuristics = false

    @Debug
    @Cfg("Whether to output executed sql info")
    var outputExecutedSQL = OutputExecutedSQL.NONE

    enum class OutputExecutedSQL {
        /**
         * do not output executed sql info
         */
        NONE,

        /**
         * output all executed sql info at the end
         */
        ALL_AT_END,

        /**
         * output executed info once they were executed per test
         */
        ONCE_EXECUTED
    }

    @Debug
    @Cfg("Specify a path to save all executed sql commands to a file (default is 'sql.txt')")
    var saveExecutedSQLToFile: String = "sql.txt"

    @Cfg("Whether to enable extra targets for responses, e.g., regarding nullable response, having extra targets for whether it is null")
    var enableRPCExtraResponseTargets = true

    @Cfg("Whether to enable customized responses indicating business logic")
    var enableRPCCustomizedResponseTargets = true

    @Cfg("Whether to generate RPC endpoint invocation which is independent from EM driver.")
    var enablePureRPCTestGeneration = true

    @Cfg("Whether to generate RPC Assertions based on response instance")
    var enableRPCAssertionWithInstance = true

    @Experimental
    @Cfg("Whether to enable customized RPC Test output if 'customizeRPCTestOutput' is implemented")
    var enableRPCCustomizedTestOutput = false

    @Cfg("Specify a maximum number of data in a collection to be asserted in the generated tests." +
            " Note that zero means that only the size of the collection will be asserted." +
            " A negative value means all data in the collection will be asserted (i.e., no limit).")
    var maxAssertionForDataInCollection = 3

    @Cfg("Specify whether to employ smart database clean to clear data in the database if the SUT has." +
            "`null` represents to employ the setting specified on the EM driver side")
    var employSmartDbClean: Boolean? = null


    @Cfg("Add predefined tests at the end of the search. An example is a test to fetch the schema of RESTful APIs.")
    var addPreDefinedTests: Boolean = true


    @Cfg("Apply a minimization phase to make the generated tests more readable." +
            " Achieved coverage would stay the same." +
            " Generating shorter test cases might come at the cost of having more test cases.")
    var minimize: Boolean = true


    @Cfg("Maximum number of minutes that will be dedicated to the minimization phase." +
            " A negative number mean no timeout is considered." +
            " A value of 0 means minimization will be skipped, even if minimize=true.")
    var minimizeTimeout = 5


    @Cfg("When applying minimization phase, and some targets get lost when re-computing coverage," +
            " then printout a detailed description.")
    var minimizeShowLostTargets = true

    @PercentageAsProbability
    @Cfg("Losing targets when recomputing coverage is expected (e.g., constructors of singletons)," +
            " but problematic if too much")
    var minimizeThresholdForLoss = 0.2

    @FilePath(true)
    @Regex("(.*jacoco.*\\.jar)|(^$)")
    @Cfg("Path on filesystem of where JaCoCo Agent jar file is located." +
            " Option meaningful only for External Drivers for JVM." +
            " If left empty, it is not used." +
            " Note that this only impact the generated output test cases.")
    var jaCoCoAgentLocation = ""

    @FilePath(true)
    @Regex("(.*jacoco.*\\.jar)|(^$)")
    @Cfg("Path on filesystem of where JaCoCo CLI jar file is located." +
            " Option meaningful only for External Drivers for JVM." +
            " If left empty, it is not used." +
            " Note that this only impact the generated output test cases.")
    var jaCoCoCliLocation = ""

    @FilePath(true)
    @Cfg(" Destination file for JaCoCo." +
            " Option meaningful only for External Drivers for JVM." +
            " If left empty, it is not used." +
            " Note that this only impact the generated output test cases.")
    var jaCoCoOutputFile = ""

    @Min(0.0)
    @Max(maxTcpPort)
    @Cfg("Port used by JaCoCo to export coverage reports")
    var jaCoCoPort = 8899

    @FilePath
    @Cfg("Command for 'java' used in the External Drivers." +
            " Useful for when there are different JDK installed on same machine without the need" +
            " to update JAVA_HOME." +
            " Note that this only impact the generated output test cases.")
    var javaCommand = "java"

    enum class ExternalServiceIPSelectionStrategy {
        /**
         * To disabled external service handling
         */
        NONE,

        /**
         * Default will assign 127.0.0.3
         */
        DEFAULT,

        /**
         * User provided IP address
         */
        USER,

        /**
         * Random IP address will be generated within the loopback range
         */
        RANDOM
    }

    @Cfg("Specify a method to select the first external service spoof IP address.")
    @Experimental
    var externalServiceIPSelectionStrategy = ExternalServiceIPSelectionStrategy.NONE

    @Cfg("User provided external service IP." +
            " When EvoMaster mocks external services, mock server instances will run on local addresses starting from" +
            " this provided address." +
            " Min value is ${defaultExternalServiceIP}." +
            " Lower values like ${ExternalServiceSharedUtils.RESERVED_RESOLVED_LOCAL_IP} and ${ExternalServiceSharedUtils.DEFAULT_WM_LOCAL_IP} are reserved.")
    @Experimental
    @Regex(externalServiceIPRegex)
    var externalServiceIP : String = defaultExternalServiceIP

    @Experimental
    @Cfg("Whether to apply customized method (i.e., implement 'customizeMockingRPCExternalService' for external services or 'customizeMockingDatabase' for database) to handle mock object.")
    var enableCustomizedMethodForMockObjectHandling = false


    @Experimental
    @Cfg("Whether to apply customized method (i.e., implement 'customizeScheduleTaskInvocation' for invoking schedule task) to invoke schedule task.")
    var enableCustomizedMethodForScheduleTaskHandling = false

    @Experimental
    @Cfg("Whether to save mocked responses as separated files")
    var saveMockedResponseAsSeparatedFile = false

    @Experimental
    @Cfg("Whether to save schedule task invocation as separated files")
    var saveScheduleTaskInvocationAsSeparatedFile = false

    @Experimental
    @Cfg("Specify test resource path where to save mocked responses as separated files")
    //TODO need proper constraint checking
    var testResourcePathToSaveMockedResponse = ""

    @Cfg("Whether to analyze how SQL databases are accessed to infer extra constraints from the business logic." +
            " An example is javax/jakarta annotation constraints defined on JPA entities.")
    @Probability(true)
    var useExtraSqlDbConstraintsProbability = 0.9


    @Cfg("a probability of harvesting actual responses from external services as seeds.")
    @Experimental
    @Probability(activating = true)
    var probOfHarvestingResponsesFromActualExternalServices = 0.0


    @Cfg("a probability of prioritizing to employ successful harvested actual responses from external services as seeds (e.g., 2xx from HTTP external service).")
    @Experimental
    @Probability(activating = true)
    var probOfPrioritizingSuccessfulHarvestedActualResponses = 0.0

    @Cfg("a probability of mutating mocked responses based on actual responses")
    @Experimental
    @Probability(activating = true)
    var probOfMutatingResponsesBasedOnActualResponse = 0.0

    @Cfg("Number of threads for external request harvester. No more threads than numbers of processors will be used.")
    @Min(1.0)
    @Experimental
    var externalRequestHarvesterNumberOfThreads: Int = 2


    enum class ExternalRequestResponseSelectionStrategy {
        /**
         * Selects the exact matching response for the request.
         */
        EXACT,

        /**
         * If there is no exact match, selects the closest matching response from the same domain based on the
         * request path.
         */
        CLOSEST_SAME_DOMAIN,

        /**
         * If there is no exact match, selects the closest matching response from the same path based on the
         * request path.
         */
        CLOSEST_SAME_PATH,

        /**
         * If there is no exact match, selects a random response for the request from the captured responses
         * regardless of the domain.
         */
        RANDOM
    }

    @Cfg("Harvested external request response selection strategy")
    @Experimental
    var externalRequestResponseSelectionStrategy = ExternalRequestResponseSelectionStrategy.EXACT

    @Cfg("Whether to employ constraints specified in API schema (e.g., OpenAPI) in test generation")
    var enableSchemaConstraintHandling = true

    @Cfg("a probability of enabling single insertion strategy to insert rows into database.")
    @Probability(activating = true)
    var probOfEnablingSingleInsertionForTable = 0.5

    @Debug
    @Cfg("Whether to record info of executed actions during search")
    var recordExecutedMainActionInfo = false

    @Debug
    @Cfg("Specify a path to save all executed main actions to a file (default is 'executedMainActions.txt')")
    var saveExecutedMainActionInfo = "executedMainActions.txt"


    @Cfg("Specify prefixes of targets (e.g., MethodReplacement, Success_Call, Local) which will exclude in impact collection. " +
            "Multiple exclusions should be separated with semicolon (i.e., ;).")
    @Regex(targetExclusionRegex)
    var excludeTargetsForImpactCollection = "${IdMapper.LOCAL_OBJECTIVE_KEY};${ObjectiveNaming.METHOD_REPLACEMENT}"

    var excludedTargetsForImpactCollection: List<String> = extractExcludedTargetsForImpactCollection()
        private set


    @Cfg("In REST, specify probability of using 'default' values, if any is specified in the schema")
    @Probability(true)
    var probRestDefault = 0.05

    @Cfg("In REST, specify probability of using 'example(s)' values, if any is specified in the schema")
    @Probability(true)
    var probRestExamples = 0.20

    @Cfg("In REST, enable the supports of 'links' between resources defined in the OpenAPI schema, if any." +
            " When sampling a test case, if the last call has links, given this probability new calls are" +
            " added for the link.")
    @Probability(true)
    var probUseRestLinks = 0.5

    //TODO mark as deprecated once we support proper Robustness Testing
    @Cfg("When generating data, allow in some cases to use invalid values on purpose")
    var allowInvalidData: Boolean = true

    @Cfg("Apply a security testing phase after functional test cases have been generated.")
    var security = true


    @Cfg("If there is no configuration file, create a default template at given configPath location." +
            " However this is done only on the 'default' location. If you change 'configPath', no new file will be" +
            " created.")
    var createConfigPathIfMissing: Boolean = true


    @Experimental
    @Cfg("Extra checks on HTTP properties in returned responses, used as automated oracles to detect faults.")
    var httpOracles = false

    @Cfg("Validate responses against their schema, to check for inconsistencies. Those are treated as faults.")
    var schemaOracles = true

    @Cfg("Apply more advanced coverage criteria for black-box testing. This can result in larger generated test suites.")
    var advancedBlackBoxCoverage = true

    @Cfg("In black-box testing, aim at adding calls to reset the state of the SUT after it has been modified by the test." +
            " For example, in REST APIs, DELETE operations are added (if any exist) after each successful POST/PUT." +
            " However, this is done heuristically." +
            " There is no guarantee the state will be properly cleaned-up, this is just a best effort attempt.")
    var blackBoxCleanUp = true

    fun timeLimitInSeconds(): Int {
        if (maxTimeInSeconds > 0) {
            return maxTimeInSeconds
        }

        return convertToSeconds(maxTime)
    }

    fun improvementTimeoutInSeconds() : Int {
        if(prematureStop.isNullOrBlank()){
            return Int.MAX_VALUE
        }
        return convertToSeconds(prematureStop)
    }

    private fun convertToSeconds(time: String): Int {
        val h = time.indexOf('h')
        val m = time.indexOf('m')
        val s = time.indexOf('s')

        val hours = if (h >= 0) {
            time.subSequence(0, h).toString().trim().toInt()
        } else 0

        val minutes = if (m >= 0) {
            time.subSequence(if (h >= 0) h + 1 else 0, m).toString().trim().toInt()
        } else 0

        val seconds = if (s >= 0) {
            time.subSequence(if (m >= 0) m + 1 else (if (h >= 0) h + 1 else 0), s).toString().trim().toInt()
        } else 0

        return (hours * 60 * 60) + (minutes * 60) + seconds
    }

    @Experimental
    @Cfg("How much data elements, per key, can be stored in the Data Pool." +
            " Once limit is reached, new old will replace old data. ")
    @Min(1.0)
    var maxSizeDataPool = 100

    @Experimental
    @Cfg("Threshold of Levenshtein Distance for key-matching in Data Pool")
    @Min(0.0)
    var thresholdDistanceForDataPool = 2

    @Cfg("Enable the collection of response data, to feed new individuals based on field names matching.")
    var useResponseDataPool = true

    @Experimental
    @Probability(false)
    @Cfg("Specify the probability of using the data pool when sampling test cases." +
            " This is for black-box (bb) mode")
    var bbProbabilityUseDataPool = 0.8

    @Experimental
    @Probability(false)
    @Cfg("Specify the probability of using the data pool when sampling test cases." +
            " This is for white-box (wb) mode")
    var wbProbabilityUseDataPool = 0.2
    
    @Cfg("Specify the naming strategy for test cases.")
    var namingStrategy = defaultTestCaseNamingStrategy

    @Cfg("Specify the hard limit for test case name length")
    var maxTestCaseNameLength = 80

    @Cfg("Specify if true boolean query parameters are included in the test case name." +
            " Used for test case naming disambiguation. Only valid for Action based naming strategy.")
    var nameWithQueryParameters = true

    @Cfg("Specify the test case sorting strategy")
    var testCaseSortingStrategy = defaultTestCaseSortingStrategy

    @Experimental
    @Cfg("Adds TestMethodOrder annotation for JUnit 5 tests")
    var useTestMethodOrder = false

    @Experimental
    @Probability(true)
    @Cfg("When sampling a new individual, probability that ALL optional choices are ON, or ALL are OFF." +
            " The choice between ON and OFF depends on probabilityOfOnVsOffInAllOptionals.")
    var probabilityAllOptionalsAreOnOrOff = 0.0

    @Experimental
    @Cfg("If all-optionals is activated with probabilityAllOptionalsAreOnOrOff, specifying probability of using ON" +
            " instead of OFF.")
    val probabilityOfOnVsOffInAllOptionals = 0.8

    @Cfg("Add summary comments on each test")
    var addTestComments = true

    @Min(1.0)
    @Cfg("Max length for test comments. Needed when enumerating some names/values, making comments too long to be" +
            " on a single line")
    var maxLengthForCommentLine = 80

<<<<<<< HEAD
    @Cfg(description = "Number of elite individuals to be preserved when forming the next population in population-based search algorithms that do not use an archive, like for example Genetic Algorithms")
    @Min(0.0)
    var elitesCount: Int = 1
=======
    @Experimental
    @Cfg("In REST APIs, when request Content-Type is JSON, POJOs are used instead of raw JSON string. " +
            "Only available for JVM languages")
    var dtoForRequestPayload = false
>>>>>>> 96888e91

    fun getProbabilityUseDataPool() : Double{
        return if(blackBox){
            bbProbabilityUseDataPool
        } else {
            wbProbabilityUseDataPool
        }
    }

    fun trackingEnabled() = isUsingAdvancedTechniques() && (enableTrackEvaluatedIndividual || enableTrackIndividual)

    /**
     * impact info can be collected when archive-based solution is enabled or doCollectImpact
     */
    fun isEnabledImpactCollection() = isUsingAdvancedTechniques() && doCollectImpact || isEnabledArchiveGeneSelection()

    /**
     * @return whether archive-based gene selection is enabled
     */
    fun isEnabledArchiveGeneSelection() = isUsingAdvancedTechniques() && probOfArchiveMutation > 0.0 && adaptiveGeneSelectionMethod != GeneMutationSelectionMethod.NONE

    /**
     * @return whether archive-based gene mutation is enabled based on the configuration, ie, EMConfig
     */
    fun isEnabledArchiveGeneMutation() = isUsingAdvancedTechniques() && archiveGeneMutation != ArchiveGeneMutation.NONE && probOfArchiveMutation > 0.0

    fun isEnabledArchiveSolution() = isEnabledArchiveGeneMutation() || isEnabledArchiveGeneSelection()


    /**
     * @return whether enable resource-based method
     */
    fun isEnabledResourceStrategy() = isUsingAdvancedTechniques() && resourceSampleStrategy != ResourceSamplingStrategy.NONE

    /**
     * @return whether enable resource-dependency based method
     */
    fun isEnabledResourceDependency() = isEnabledSmartSampling() && isEnabledResourceStrategy()

    /**
     * @return whether to generate SQL between rest actions
     */
    fun isEnabledSQLInBetween() = isEnabledResourceDependency() && heuristicsForSQL && probOfApplySQLActionToCreateResources > 0.0

    /**
     * Return a "," comma separated list of categories of Method Replacements that should be applied
     */
    fun methodReplacementCategories(): String {
        val categories = mutableListOf<String>()
        if (instrumentMR_BASE) categories.add(ReplacementCategory.BASE.toString())
        if (instrumentMR_SQL) categories.add(ReplacementCategory.SQL.toString())
        if (instrumentMR_EXT_0) categories.add(ReplacementCategory.EXT_0.toString())
        if (instrumentMR_NET) categories.add(ReplacementCategory.NET.toString())
        if (instrumentMR_MONGO) categories.add(ReplacementCategory.MONGO.toString())
        return categories.joinToString(",")
    }

    /**
     * @return whether to handle the external service mocking
     */
    fun isEnabledExternalServiceMocking(): Boolean {
        return externalServiceIPSelectionStrategy != ExternalServiceIPSelectionStrategy.NONE
    }


    private fun extractExcludedTargetsForImpactCollection(): List<String> {
        if (excludeTargetsForImpactCollection.equals("None", ignoreCase = true)) return emptyList()
        val excluded = excludeTargetsForImpactCollection.split(targetSeparator).map { it.lowercase() }.toSet()
        return IdMapper.ALL_ACCEPTED_OBJECTIVE_PREFIXES.filter { excluded.contains(it.lowercase()) }
    }

    fun isEnabledMutatingResponsesBasedOnActualResponse() = isUsingAdvancedTechniques() && (probOfMutatingResponsesBasedOnActualResponse > 0)

    fun isEnabledHarvestingActualResponse(): Boolean = isUsingAdvancedTechniques() && (probOfHarvestingResponsesFromActualExternalServices > 0 || probOfMutatingResponsesBasedOnActualResponse > 0)

    /**
     * MIO is the default search algorithm in EM for white-box testing.
     * Many techniques in EM are defined only for MIO, ie most improvements in EM are
     * done as an extension of MIO.
     * Other search algorithms might use these advanced techniques, but would require non-standard exceptions.
     *
     */
    fun isUsingAdvancedTechniques() =
        algorithm == Algorithm.MIO
                || algorithm == Algorithm.RW // Random Walk is just used to study Fitness Landscape in MIO
                || (algorithm == Algorithm.DEFAULT && !blackBox)

    fun isEnabledTaintAnalysis() = isUsingAdvancedTechniques() && baseTaintAnalysisProbability > 0

    fun isEnabledSmartSampling() = (isUsingAdvancedTechniques() || algorithm == Algorithm.SMARTS) && probOfSmartSampling > 0

    fun isEnabledWeightBasedMutation() = isUsingAdvancedTechniques() && weightBasedMutationRate

    fun isEnabledInitializationStructureMutation() = isUsingAdvancedTechniques() && initStructureMutationProbability > 0 && maxSizeOfMutatingInitAction > 0

    fun isEnabledResourceSizeHandling() = isUsingAdvancedTechniques() && probOfHandlingLength > 0 && maxSizeOfHandlingResource > 0

    fun getTagFilters() = endpointTagFilter?.split(",")?.map { it.trim() } ?: listOf()
}<|MERGE_RESOLUTION|>--- conflicted
+++ resolved
@@ -2497,16 +2497,14 @@
             " on a single line")
     var maxLengthForCommentLine = 80
 
-<<<<<<< HEAD
     @Cfg(description = "Number of elite individuals to be preserved when forming the next population in population-based search algorithms that do not use an archive, like for example Genetic Algorithms")
     @Min(0.0)
     var elitesCount: Int = 1
-=======
+
     @Experimental
     @Cfg("In REST APIs, when request Content-Type is JSON, POJOs are used instead of raw JSON string. " +
             "Only available for JVM languages")
     var dtoForRequestPayload = false
->>>>>>> 96888e91
 
     fun getProbabilityUseDataPool() : Double{
         return if(blackBox){
