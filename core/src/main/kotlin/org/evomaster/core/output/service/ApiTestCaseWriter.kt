package org.evomaster.core.output.service

import com.google.gson.Gson
import com.google.gson.JsonSyntaxException
import org.evomaster.core.sql.SqlAction
import org.evomaster.core.sql.SqlActionResult
import org.evomaster.core.mongo.MongoDbAction
import org.evomaster.core.mongo.MongoDbActionResult
import org.evomaster.core.output.*
import org.evomaster.core.problem.externalservice.HostnameResolutionAction
import org.evomaster.core.search.EvaluatedDbAction
import org.evomaster.core.search.EvaluatedIndividual
import org.evomaster.core.search.EvaluatedMongoDbAction
import org.evomaster.core.search.gene.utils.GeneUtils

abstract class ApiTestCaseWriter : TestCaseWriter() {

    protected fun createUniqueResponseVariableName(): String {
        val name = "res_$counter"
        counter++
        return name
    }

    protected fun createUniqueBodyVariableName(): String {
        val name = "body_$counter"
        counter++
        return name
    }

    override fun handleFieldDeclarations(lines: Lines, baseUrlOfSut: String, ind: EvaluatedIndividual<*>, insertionVars: MutableList<Pair<String, String>>) {

        //FIXME this is getting auth, not field declaration
        CookieWriter.handleGettingCookies(format, ind, lines, baseUrlOfSut, this)
        TokenWriter.handleGettingTokens(format, ind, lines, baseUrlOfSut, this)

        //FIXME this doing initializations, not field declaration
        //REFACTOR TO HANDLE MULTIPLE DATABASES
        val initializingSqlActions = ind.individual.seeInitializingActions().filterIsInstance<SqlAction>()
        val initializingSqlActionResults = (ind.seeResults(initializingSqlActions))
        if (initializingSqlActionResults.any { (it as? SqlActionResult) == null })
            throw IllegalStateException("the type of results are expected as DbActionResults")

        val initializingMongoActions = ind.individual.seeInitializingActions().filterIsInstance<MongoDbAction>()
        val initializingMongoResults = (ind.seeResults(initializingMongoActions))
        if (initializingMongoResults.any { (it as? MongoDbActionResult) == null })
            throw IllegalStateException("the type of results are expected as MongoDbActionResults")

<<<<<<< HEAD
        val initializingHostnameResolutionActions = ind.individual.seeInitializingActions().filterIsInstance<HostnameResolutionAction>().distinct()
=======
        //FIXME this doing initializations, not field declaration
        val initializingHostnameResolutionActions = ind.individual
            .seeInitializingActions()
            .filterIsInstance<HostnameResolutionAction>()
>>>>>>> 11f93c1c

        if (initializingSqlActions.isNotEmpty()) {
            SqlWriter.handleDbInitialization(
                    format,
                initializingSqlActions.indices.map {
                        EvaluatedDbAction(initializingSqlActions[it], initializingSqlActionResults[it] as SqlActionResult)
                    },
                    lines, insertionVars = insertionVars, skipFailure = config.skipFailureSQLInTestFile)
        }

        if (initializingMongoActions.isNotEmpty()) {
            MongoWriter.handleMongoDbInitialization(
                format,
                initializingMongoActions.indices.map {
                    EvaluatedMongoDbAction(initializingMongoActions[it], initializingMongoResults[it] as MongoDbActionResult)
                },
                lines, insertionVars = insertionVars, skipFailure = config.skipFailureSQLInTestFile)
        }

        if (initializingHostnameResolutionActions.isNotEmpty()) {
            handleHostnameResolutionActions(lines, initializingHostnameResolutionActions)
        }
    }

    /**
     * handle assertion with text plain
     */
    fun handleTextPlainTextAssertion(bodyString: String?, lines: Lines, bodyVarName: String?) {

        if (bodyString.isNullOrBlank()) {
            lines.add(emptyBodyCheck(bodyVarName))
        } else {
            //TODO in the call above BODY was used... what's difference from TEXT?
            lines.add(bodyIsString(bodyString, GeneUtils.EscapeMode.TEXT, bodyVarName))
        }
    }

    /**
     * handle assertion with json body string
     */
    fun handleJsonStringAssertion(bodyString: String?, lines: Lines, bodyVarName: String?, isTooLargeBody: Boolean) {
        when (bodyString?.trim()?.first()) {
            //TODO this should be handled recursively, and not ad-hoc here...
            '[' -> {
                try{
                // This would be run if the JSON contains an array of objects.
                val list = Gson().fromJson(bodyString, List::class.java)
                handleAssertionsOnList(list, lines, "", bodyVarName)
                } catch (e: JsonSyntaxException) {
                    lines.add("/* Failed to parse JSON response */")
                }
            }
            '{' -> {
                // JSON contains an object
                try {
                    val resContents = Gson().fromJson(bodyString, Map::class.java)
                    handleAssertionsOnObject(resContents as Map<String, *>, lines, "", bodyVarName)
                } catch (e: JsonSyntaxException) {
                    lines.add("/* Failed to parse JSON response */")
                }
            }
            '"' -> {
                lines.add(bodyIsString(bodyString, GeneUtils.EscapeMode.BODY, bodyVarName))
            }
            else -> {
                /*
                    This branch will be called if the JSON is null (or has a basic type)
                    Currently, it converts the contents to String.

                    TODO do we have tests for it? and if it is true for RestAssured, anyway
                    it does not the seem the case for Jest/SuperAgent
                 */
                when {
                    isTooLargeBody -> lines.add("/* very large body, which was not handled during the search */")

                    bodyString.isNullOrBlank() -> lines.add(emptyBodyCheck(bodyVarName))

                    else -> handlePrimitive(lines, bodyString, "", bodyVarName)
                }
            }
        }
    }


    private fun handlePrimitive(lines: Lines, bodyString: String, fieldPath: String, responseVariableName: String?) {

        val s = bodyString.trim()

        when {
            format.isJavaOrKotlin() -> {
                lines.add(bodyIsString(s, GeneUtils.EscapeMode.BODY, responseVariableName))
            }
            format.isJavaScript() || format.isCsharp() -> {
                try {
                    val number = s.toDouble()
                    handleAssertionsOnField(number, lines, fieldPath, responseVariableName)
                    return
                } catch (e: NumberFormatException) {
                }

                if (s.equals("true", true) || s.equals("false", true)) {
                    val tf = bodyString.toBoolean()
                    handleAssertionsOnField(tf, lines, fieldPath, responseVariableName)
                    return
                }

                throw IllegalStateException("Cannot parse: $s")
            }
            else -> throw IllegalStateException("Format not supported yet: $format")
        }
    }

    protected fun handleAssertionsOnObject(resContents: Map<String, *>, lines: Lines, fieldPath: String, responseVariableName: String?) {
        if (resContents.isEmpty()) {

            val k = when {
                /*
                    TODO should do check for when there are spaces in the field name
                    TODO also need more tests to check all these edge cases
                 */
                format.isJavaOrKotlin() -> if (fieldPath.isEmpty()) "" else if (fieldPath.startsWith("'")) "$fieldPath." else "'$fieldPath'."
                format.isJavaScript() -> if (fieldPath.isEmpty()) "" else "${if (fieldPath.startsWith("[") || fieldPath.startsWith(".")) "" else "."}$fieldPath"
                format.isCsharp() -> if (fieldPath.isEmpty()) "" else "${if (fieldPath.startsWith("[")) "" else "."}$fieldPath"
                else -> throw IllegalStateException("Format not supported yet: $format")
            }

            val instruction = when {
                //TODO would not this fail on recursive/nested calls???
                format.isJava() -> ".body(\"${k}isEmpty()\", is(true))"
                format.isKotlin() -> ".body(\"${k}isEmpty()\", `is`(true))" //'is' is a keyword in Kotlin
                format.isJavaScript() -> "expect(Object.keys($responseVariableName.body${k}).length).toBe(0);"
                format.isCsharp() -> "Assert.True($responseVariableName${k}.ToString() == \"{}\");"
                else -> throw IllegalStateException("Format not supported yet: $format")
            }

            lines.add(instruction)
        }

        resContents.entries
                .filter { !isFieldToSkip(it.key) }
                .forEach {

                    var needsDot = true

                    val fieldName = if (format.isJava()) {
                        "'${it.key}'"
                    } else if (format.isKotlin()){
                        "'${handleDollarSign(it.key)}'"
                    } else if (format.isJavaScript()) {
                        //field name could have any character... need to use [] notation then
                        if (it.key.matches(Regex("^[a-zA-Z][a-zA-Z0-9]*$"))) {
                            it.key
                        } else {
                            needsDot = false
                            "[\"${it.key}\"]"
                        }
                    //TODO need to deal with '' C#? see EscapeRest
                    } else {
                        it.key
                    }


                    val extendedPath = if (format.isJavaOrKotlin() && fieldPath.isEmpty()) {
                        fieldName
                    } else if (needsDot) {
                        "${fieldPath}.${fieldName}"
                    } else {
                        "${fieldPath}${fieldName}"
                    }

                    handleAssertionsOnField(it.value, lines, extendedPath, responseVariableName)
                }
    }
    /*
        a quick fix on handling dollar sign in assertion
        TODO, might move to other places to systematically handle the assertions with special symbols
     */
    private fun handleDollarSign(text: String): String{
        return text.replace("\$", "\\\$")
    }

    private fun handleAssertionsOnField(value: Any?, lines: Lines, fieldPath: String, responseVariableName: String?) {

        if (value == null) {
            val instruction = when {
                format.isJavaOrKotlin() -> ".body(\"${fieldPath}\", nullValue())"
                format.isJavaScript() -> "expect($responseVariableName.body$fieldPath).toBe(null);"
                format.isCsharp() -> "Assert.True($responseVariableName$fieldPath == null);"
                else -> throw IllegalStateException("Format not supported yet: $format")
            }
            lines.add(instruction)
            return
        }

        when (value) {
            is Map<*, *> -> {
                handleAssertionsOnObject(value as Map<String, *>, lines, fieldPath, responseVariableName)
                return
            }
            is List<*> -> {
                handleAssertionsOnList(value, lines, fieldPath, responseVariableName)
                return
            }
        }

        if (format.isJavaOrKotlin()) {
            val left = when (value) {
                is Boolean -> "equalTo($value)"
                is Number -> "numberMatches($value)"
                is String -> "containsString(" +
                        "\"${GeneUtils.applyEscapes(value as String, mode = GeneUtils.EscapeMode.ASSERTION, format = format)}" +
                        "\")"
                else -> throw IllegalStateException("Unsupported type: ${value::class}")
            }
            if (isSuitableToPrint(left)) {
                lines.add(".body(\"$fieldPath\", $left)")
            }
            return
        }

        if (format.isJavaScript() || format.isCsharp()) {
            val toPrint = if (value is String) {
                "\"" + GeneUtils.applyEscapes(value, mode = GeneUtils.EscapeMode.ASSERTION, format = format) + "\""
            } else {
                value.toString()
            }

            if (isSuitableToPrint(toPrint)) {
                if (format.isJavaScript()) {
                    lines.add("expect($responseVariableName.body$fieldPath).toBe($toPrint);")
                } else {
                    assert(format.isCsharp())
                    if (fieldPath != ".traceId" || !lines.toString().contains("status == 400"))
                        lines.add("Assert.True($responseVariableName$fieldPath == $toPrint);")
                }
            }
            return
        }

        throw IllegalStateException("Not supported format $format")
    }


    protected fun handleAssertionsOnList(list: List<*>, lines: Lines, fieldPath: String, responseVariableName: String?) {

        lines.add(collectionSizeCheck(responseVariableName, fieldPath, list.size))

        //assertions on contents
        if (list.isEmpty()) {
            return
        }

        /*
             TODO could do the same for numbers
         */
        if (format.isJavaOrKotlin() && list.all { it is String } && list.isNotEmpty()) {
            lines.add(".body(\"$fieldPath\", hasItems(${
                (list as List<String>).joinToString {
                    "\"${GeneUtils.applyEscapes(it, mode = GeneUtils.EscapeMode.ASSERTION, format = format)}\""
                }
            }))")
            return
        }

        val limit = if (config.maxAssertionForDataInCollection >= 0) {
            //there are more elements than we can print
            config.maxAssertionForDataInCollection
        } else {
            Int.MAX_VALUE
        }

        val skipped = list.size - limit

        for (i in list.indices) {
            if (i == limit) {
                break
            }
            handleAssertionsOnField(list[i], lines, "$fieldPath[$i]", responseVariableName)
        }
        if (skipped > 0) {
            lines.add("// Skipping assertions on the remaining $skipped elements. This limit of $limit elements can be increased in the configurations")
        }
    }


    protected fun emptyBodyCheck(responseVariableName: String?): String {
        if (format.isJavaOrKotlin()) {
            return ".body(isEmptyOrNullString())"
        }

        if (format.isJavaScript()) {
            /*
                This is super ugly... but there is no clean solution for this
                in Jest nor SuperAgent... :(
                TODO might want to put it in supplementary function
             */
            return "expect(" +
                    "$responseVariableName.body===null " +
                    "|| $responseVariableName.body===undefined " +
                    "|| $responseVariableName.body===\"\" " +
                    "|| Object.keys($responseVariableName.body).length === 0" +
                    ").toBe(true);"
        }

        if (format.isCsharp()) {
            return "Assert.True(string.IsNullOrEmpty(await $responseVariableName.Content.ReadAsStringAsync()));"
        }

        throw IllegalStateException("Unsupported format $format")
    }

    protected fun collectionSizeCheck(responseVariableName: String?, fieldPath: String, expectedSize: Int): String {

        /*
            TODO if size==0, maybe use something like isEmpty?
         */

        val instruction = when {
            format.isJavaOrKotlin() -> {
                val path = if (fieldPath.isEmpty()) "" else "$fieldPath."
                ".body(\"${path}size()\", equalTo($expectedSize))"
            }
            format.isJavaScript() ->
                "expect($responseVariableName.body$fieldPath.length).toBe($expectedSize);"
            format.isCsharp() ->
                "Assert.True($responseVariableName$fieldPath.Count == $expectedSize);"
            else -> throw IllegalStateException("Not supported format $format")
        }

        return instruction
    }

    protected fun bodyIsString(bodyString: String, mode: GeneUtils.EscapeMode, responseVariableName: String?): String {

        val content = GeneUtils.applyEscapes(bodyString, mode, format = format)

        if (format.isJavaOrKotlin()) {
            return ".body(containsString(\"$content\"))"
        }

        if (format.isJavaScript()) {
            return "expect($responseVariableName.text).toBe(\"$content\");"
        }

        if (format.isCsharp()) {
            val k = when {
                content.startsWith("\"") -> content.substring(1, content.length - 1)
                content.startsWith("\\\"") -> content.substring(2, content.length - 2)
                else -> content
            }
            return "Assert.True($responseVariableName == \"$k\");"
        }

        throw IllegalStateException("Not supported format $format")
    }


    /**
     * Some fields might lead to flackiness, eg assertions on timestamps.
     */
    protected fun isFieldToSkip(fieldName: String) =
    //TODO this should be from EMConfig
            /*
                There are some fields like "id" which are often non-deterministic,
                which unfortunately would lead to flaky tests
            */
            listOf(
                    "id",
                    "timestamp", //needed since timestamps will change between runs
                    "self" //TODO: temporary hack. Needed since ports might change between runs.
            ).contains(fieldName.toLowerCase())

    /**
     * Some content may be lead to problems in the resultant test case.
     * Null values, or content that is not yet handled are can lead to un-compilable generated tests.
     * Removing strings that contain "logged" is a stopgap: Some fields mark that particular issues have been logged and will often provide object references and timestamps.
     * Such information can cause failures upon re-run, as object references and timestamps will differ.
     *
     * FIXME need to refactor when dealing with escape refactoring / flaky handling
     */
    protected fun isSuitableToPrint(printableContent: String): Boolean {
        return (
                printableContent != "null" //TODO not so sure about this one... need to double-check
                        && !printableContent.contains("logged")
                        // is this for IP host:port addresses?
                        && !printableContent.contains("""\w+:\d{4,5}""".toRegex()))
    }
}<|MERGE_RESOLUTION|>--- conflicted
+++ resolved
@@ -45,14 +45,10 @@
         if (initializingMongoResults.any { (it as? MongoDbActionResult) == null })
             throw IllegalStateException("the type of results are expected as MongoDbActionResults")
 
-<<<<<<< HEAD
-        val initializingHostnameResolutionActions = ind.individual.seeInitializingActions().filterIsInstance<HostnameResolutionAction>().distinct()
-=======
         //FIXME this doing initializations, not field declaration
         val initializingHostnameResolutionActions = ind.individual
             .seeInitializingActions()
             .filterIsInstance<HostnameResolutionAction>()
->>>>>>> 11f93c1c
 
         if (initializingSqlActions.isNotEmpty()) {
             SqlWriter.handleDbInitialization(
