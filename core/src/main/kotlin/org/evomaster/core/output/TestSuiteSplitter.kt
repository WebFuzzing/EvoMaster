package org.evomaster.core.output

import org.evomaster.core.EMConfig
<<<<<<< HEAD
import org.evomaster.core.problem.rest.RestAction
import org.evomaster.core.problem.rest.RestCallResult
import org.evomaster.core.problem.rest.RestIndividual
import org.evomaster.core.search.EvaluatedAction
import org.evomaster.core.search.EvaluatedIndividual
=======
import org.evomaster.core.problem.rest.RestCallResult
>>>>>>> 35175d71
import org.evomaster.core.search.Individual
import org.evomaster.core.search.Solution


/**
 * Created by arcuri82 on 11-Nov-19.
 */
object TestSuiteSplitter {


    /**
     * Given a [Solution], split it into several smaller solutions, based on the given [type] strategy.
     * No test must be lost, and combining/aggregating all those smaller solutions should give back
     * the original [Solution]
     */
    fun split(solution: Solution<*>, type: EMConfig.TestSuiteSplitType) : List<Solution<*>>{

        val errs = solution.individuals.filter {
            it.evaluatedActions().any { ac ->
                (ac.result as RestCallResult).getStatusCode() == 500
            }
        }.toMutableList()

        if(errs.size <= 1) return listOf(solution)
        // no clustering is attempted if there are not enough individuals containing errors

        return when(type){
            EMConfig.TestSuiteSplitType.NONE -> listOf(solution)
<<<<<<< HEAD
            EMConfig.TestSuiteSplitType.CLUSTER -> listOf(sortByClusters(solution as Solution<RestIndividual>))
            EMConfig.TestSuiteSplitType.SUMMARY -> executiveSummary(solution as Solution<RestIndividual>)
                //splitByClusters(solution as Solution<RestIndividual>)
        }
    }

    /**
     * [splitByClusters] splits a given Solution object into a List of several Solution objects, each
     * containing a cluster of (error - i.e. containing 500s) [EvaluatedIndividual<RestIndividual>]. Each such solution
     * can be printed as a separate test file.
     *
     * NOTE: This is currently not in use, as having lots of small files may be a problem for the potential users,
     * though it can be activated if a need/requirement for such information can be determined.
     *
     * Futhermore, if a particular type of fault is found to be of greater interest, this could be the starting point
     * for getting all the additional test cases related to that fault (i.e. belonging to the same cluster).
     */

    fun splitByClusters(solution: Solution<RestIndividual>): List<Solution<RestIndividual>>{
        val errs = solution.individuals.filter {
            it.evaluatedActions().any { ac ->
                (ac.result as RestCallResult).getStatusCode() == 500
            }
        }.toMutableList()

        val clusters = Clusterer.cluster(Solution(errs, "${solution.testSuiteName}_errs"))
        val clusteredSolutions = mutableListOf<Solution<RestIndividual>>()
        val individuals = mutableListOf<EvaluatedIndividual<RestIndividual>>()

        clusters.forEachIndexed { index, clu ->
            val inds = solution.individuals.filter { ind ->
                ind.evaluatedActions().any { ac ->
                    clu.contains(ac.result as RestCallResult)
                }
            }.map {
                it.assignToCluster(index)
            }.toMutableList()
            clusteredSolutions.add(index, Solution(inds, "C_$index"))
            individuals.addAll(inds)
        }


        //Could this be a quick check to see if any 500s were skipped?
        /*
        val skipped = solution.individuals.filter { ind ->
            ind.evaluatedActions().any { ac ->
                (ac.result as RestCallResult).getStatusCode() == 500
            }
        }.filterNot { ind ->
            ind.evaluatedActions().any { ac ->
                clusters.any { it.contains(ac.result as RestCallResult) }
            }

        }

        In debugger I visualize it like this:
        skipped.map {
            it.evaluatedActions().map { "" + Gson().fromJson((it.result as RestCallResult).getBody(), Map::class.java)?.get("message") + it.result.getStatusCode() }
        }
        */
        return clusteredSolutions
    }

    /**
     * [sortByClusters] filters the error (i.e. containing 500s) [EvaluatedIndividual] and sorts them based on their
     * membership in the various clusters. The idea is to provide a single [Solution] that contains all the error
     * [EvaluatedIndividual], sorted by cluster.
     *
     * At the moment, the exact order of clusters is not particularly relevant, but may be useful for prioritization
     * in some future iteration.
     *
     *
     */

    fun sortByClusters(solution: Solution<RestIndividual>) : Solution<RestIndividual>{
        val errs = solution.individuals.filter {
            it.evaluatedActions().any { ac ->
                (ac.result as RestCallResult).getStatusCode() == 500
            }
        }.toMutableList()

        val clusters = Clusterer.cluster(Solution(errs, "${solution.testSuiteName}_errs"))
        val individuals = mutableListOf<EvaluatedIndividual<RestIndividual>>()

        clusters.forEachIndexed { index, clu ->
            val inds = solution.individuals.filter { ind ->
                ind.evaluatedActions().any { ac ->
                    clu.contains(ac.result as RestCallResult)
                }
            }.map {
                it.assignToCluster(index)
            }.toMutableList()
            individuals.addAll(inds)
        }

        val sortedSolution = Solution(individuals, "${solution.testSuiteName}_Clustered")
        return sortedSolution
    }

    fun executiveSummary(solution: Solution<RestIndividual>): List<Solution<RestIndividual>>{
        val errs = solution.individuals.filter {
            it.evaluatedActions().any { ac ->
                (ac.result as RestCallResult).getStatusCode() == 500
            }
        }.toMutableList()

        when (errs.size){
            0, 1 -> return mutableListOf()
        }

        val clusters = Clusterer.cluster(Solution(errs, "${solution.testSuiteName}_errs"))
        val sumSol = mutableListOf<EvaluatedIndividual<RestIndividual>>()

        clusters.forEachIndexed { index, clu ->
            val inds = solution.individuals.filter { ind ->
                ind.evaluatedActions().any { ac ->
                    clu.contains(ac.result as RestCallResult)
                }
            }.toMutableList()
            sumSol.add(index, inds.random())
        }

        val skipped = solution.individuals.filter { ind ->
            ind.evaluatedActions().any { ac ->
                (ac.result as RestCallResult).getStatusCode() == 500
            }
        }.filterNot { ind ->
            ind.evaluatedActions().any { ac ->
                clusters.any { it.contains(ac.result as RestCallResult) }
            }
        }
        // add any Individuals that have a 500 action and belong to no cluster to the executive summary too.
        skipped.forEach {
            sumSol.add(it)
        }

        val sumSolution = Solution(sumSol, "${solution.testSuiteName}_executiveSummary")
        return mutableListOf(sumSolution)
=======
            EMConfig.TestSuiteSplitType.CODE -> splitByCode(solution)
        }
    }

    /**
     * [splitByCode] splits the Solution into several subsets based on the HTTP codes found in the actions.
     * The split is as follows:
     * - all individuals that contain at least one action with a 500 code go into a separate file. A 500 code is likely
     * to be indicative of a fault, and therefore goes into a separate set.
     *
     * - all individuals that contain 2xx and 3xx action only are deemed to be successful, and a "successful" subset
     * is created for them. These are test cases that indicate no problem.
     *
     * - remaining test cases are set in a third subset. These are often test cases that don't contain outright bugs
     * (i.e. 500 actions) but may include 4xx. User errors and input problems may be interesting, hence the separate file.
     * Nevertheless, it is up to individual test engineers to look at these test cases in more depth and decide
     * if any further action or investigation is required.
     */
    fun <T:Individual> splitByCode(solution: Solution<T>): List<Solution<T>>{
        val s500 = solution.individuals.filter {
            it.evaluatedActions().any { ac ->
                (ac.result as RestCallResult).getStatusCode() == 500
            // Note: we only check for 500 - Internal Server Error. Other 5xx codes are possible, but they're not really
            // related to bug finding. Test cases that have other errors from the 5xx series will end up in the
            // "remainder" subset - as they are neither errors, nor successful runs.
            }
        }.toMutableList()

        val successses = solution.individuals.filter {
            !s500.contains(it) &&
            it.evaluatedActions().all { ac ->
                val code = (ac.result as RestCallResult).getStatusCode()
                if(code!=null) code < 400
                else false
            }
        }.toMutableList()

        val remainder = solution.individuals.filter {
            !s500.contains(it) &&
                    !successses.contains(it)
        }.toMutableList()

        return listOf(Solution(s500, "${solution.testSuiteName}_500s"),
                Solution(successses, "${solution.testSuiteName}_successes"),
                Solution(remainder, "${solution.testSuiteName}_remainder")
        )
>>>>>>> 35175d71
    }

}<|MERGE_RESOLUTION|>--- conflicted
+++ resolved
@@ -1,15 +1,11 @@
 package org.evomaster.core.output
 
 import org.evomaster.core.EMConfig
-<<<<<<< HEAD
 import org.evomaster.core.problem.rest.RestAction
 import org.evomaster.core.problem.rest.RestCallResult
 import org.evomaster.core.problem.rest.RestIndividual
 import org.evomaster.core.search.EvaluatedAction
 import org.evomaster.core.search.EvaluatedIndividual
-=======
-import org.evomaster.core.problem.rest.RestCallResult
->>>>>>> 35175d71
 import org.evomaster.core.search.Individual
 import org.evomaster.core.search.Solution
 
@@ -38,9 +34,9 @@
 
         return when(type){
             EMConfig.TestSuiteSplitType.NONE -> listOf(solution)
-<<<<<<< HEAD
             EMConfig.TestSuiteSplitType.CLUSTER -> listOf(sortByClusters(solution as Solution<RestIndividual>))
             EMConfig.TestSuiteSplitType.SUMMARY -> executiveSummary(solution as Solution<RestIndividual>)
+            EMConfig.TestSuiteSplitType.CODE -> splitByCode(solution)
                 //splitByClusters(solution as Solution<RestIndividual>)
         }
     }
@@ -79,29 +75,8 @@
             clusteredSolutions.add(index, Solution(inds, "C_$index"))
             individuals.addAll(inds)
         }
-
-
-        //Could this be a quick check to see if any 500s were skipped?
-        /*
-        val skipped = solution.individuals.filter { ind ->
-            ind.evaluatedActions().any { ac ->
-                (ac.result as RestCallResult).getStatusCode() == 500
-            }
-        }.filterNot { ind ->
-            ind.evaluatedActions().any { ac ->
-                clusters.any { it.contains(ac.result as RestCallResult) }
-            }
-
-        }
-
-        In debugger I visualize it like this:
-        skipped.map {
-            it.evaluatedActions().map { "" + Gson().fromJson((it.result as RestCallResult).getBody(), Map::class.java)?.get("message") + it.result.getStatusCode() }
-        }
-        */
         return clusteredSolutions
     }
-
     /**
      * [sortByClusters] filters the error (i.e. containing 500s) [EvaluatedIndividual] and sorts them based on their
      * membership in the various clusters. The idea is to provide a single [Solution] that contains all the error
@@ -177,10 +152,8 @@
 
         val sumSolution = Solution(sumSol, "${solution.testSuiteName}_executiveSummary")
         return mutableListOf(sumSolution)
-=======
-            EMConfig.TestSuiteSplitType.CODE -> splitByCode(solution)
-        }
-    }
+    }
+
 
     /**
      * [splitByCode] splits the Solution into several subsets based on the HTTP codes found in the actions.
@@ -196,7 +169,7 @@
      * Nevertheless, it is up to individual test engineers to look at these test cases in more depth and decide
      * if any further action or investigation is required.
      */
-    fun <T:Individual> splitByCode(solution: Solution<T>): List<Solution<T>>{
+    private fun <T:Individual> splitByCode(solution: Solution<T>): List<Solution<T>>{
         val s500 = solution.individuals.filter {
             it.evaluatedActions().any { ac ->
                 (ac.result as RestCallResult).getStatusCode() == 500
@@ -224,7 +197,6 @@
                 Solution(successses, "${solution.testSuiteName}_successes"),
                 Solution(remainder, "${solution.testSuiteName}_remainder")
         )
->>>>>>> 35175d71
     }
 
 }