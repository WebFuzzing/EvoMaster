package org.evomaster.core.output

import com.google.gson.Gson
import org.apache.commons.lang3.StringEscapeUtils
import org.evomaster.core.EMConfig
import org.evomaster.core.Lazy
import org.evomaster.core.database.DbAction
import org.evomaster.core.output.formatter.OutputFormatter
import org.evomaster.core.problem.rest.RestCallAction
import org.evomaster.core.problem.rest.RestCallResult
import org.evomaster.core.problem.rest.RestIndividual
import org.evomaster.core.problem.rest.UsedObjects
import org.evomaster.core.problem.rest.param.BodyParam
import org.evomaster.core.problem.rest.param.HeaderParam
import org.evomaster.core.search.EvaluatedAction
import org.evomaster.core.search.gene.*
import org.evomaster.core.search.gene.sql.SqlForeignKeyGene
import org.evomaster.core.search.gene.sql.SqlPrimaryKeyGene
import org.evomaster.core.search.gene.sql.SqlWrapperGene
import javax.ws.rs.core.MediaType


class TestCaseWriter {

    private var counter = 0
    private var usedObjects = UsedObjects()
    private var previousChained = false
    private var previousId = ""
    private var chained = false
    //private var relevantObjects: List<Gene> = listOf()

    //TODO: refactor in constructor, and take out of convertToCompilableTestCode
    private var format: OutputFormat = OutputFormat.JAVA_JUNIT_4
    private lateinit var configuration: EMConfig
    private lateinit var expectationsHandler: ExpectationsHandler

    companion object{
        val NOT_COVERED_YET = "NotCoveredYet"
    }

    fun convertToCompilableTestCode(
            config: EMConfig,
            test: TestCase,
            baseUrlOfSut: String)
            : Lines {

        //TODO: refactor remove once changes merged
        configuration = config
        this.format = config.outputFormat
        this.expectationsHandler = ExpectationsHandler()
        expectationsHandler.setFormat(this.format)

        counter = 0

        val lines = Lines()

        if (format.isJUnit()) {
            lines.add("@Test")
        }

        when {
            format.isJava() -> lines.add("public void ${test.name}() throws Exception {")
            format.isKotlin() -> lines.add("fun ${test.name}()  {")
        }

        lines.indented {

            if (test.test.individual is RestIndividual) {
                // BMR: test.test should have the used objects attached (if any).
                if (config.enableCompleteObjects) {
                    usedObjects = (test.test.individual as RestIndividual).usedObjects.copy()
                }

                if(configuration.expectationsActive){
                    expectationsHandler.addDeclarations(lines)
                }


                if (!test.test.individual.dbInitialization.isEmpty()) {
                    handleDbInitialization(format, (test.test.individual as RestIndividual).dbInitialization, lines)
                }
            }


            if (test.hasChainedLocations()) {
                lines.addEmpty()

                test.test.evaluatedActions()
                        .map { it.action }
                        .filterIsInstance(RestCallAction::class.java)
                        .filter { it.locationId != null }
                        .map { it.locationId }
                        .distinct()
                        .forEach { id ->
                            val name = locationVar(id!!)
                            when {
                                format.isJava() -> lines.add("String $name = \"\";")
                                format.isKotlin() -> lines.add("var $name : String? = \"\"")
                            }
                        }
            }


            test.test.evaluatedActions().forEach { a ->
                when (a.action) {
                    is RestCallAction -> handleRestCall(a, lines, baseUrlOfSut)
                    else -> throw IllegalStateException("Cannot handle " + a.action.getName())
                }
            }
        }
        lines.add("}")

        return lines
    }

    private fun appendSemicolon(lines: Lines) {
        if (format.isJava()) {
            lines.append(";")
        }
    }

    private fun handleDbInitialization(format: OutputFormat, dbInitialization: List<DbAction>, lines: Lines) {

        if (dbInitialization.isEmpty() || dbInitialization.none { !it.representExistingData }) {
            return
        }

        dbInitialization
                .filter { !it.representExistingData }
                .forEachIndexed { index, dbAction ->

                    lines.add(when {
                        index == 0 && format.isJava() -> "List<InsertionDto> insertions = sql()"
                        index == 0 && format.isKotlin() -> "val insertions = sql()"
                        else -> ".and()"
                    } + ".insertInto(\"${dbAction.table.name}\", ${dbAction.geInsertionId()}L)")

                    if (index == 0) {
                        lines.indent()
                    }

                    lines.indented {
                        dbAction.seeGenes()
                                .filter { it.isPrintable() }
                                .forEach { g ->
                                    when {
                                        g is SqlWrapperGene && g.getForeignKey() != null -> {
                                            val line = handleFK(g.getForeignKey()!!, dbAction, dbInitialization)
                                            lines.add(line)
                                        }
                                        g is ObjectGene -> {
                                            val variableName = g.getVariableName()
                                            val printableValue = getPrintableValue(g)
                                            lines.add(".d(\"$variableName\", \"'$printableValue'\")")
                                        }
                                        else -> {
                                            val variableName = g.getVariableName()
                                            val printableValue = getPrintableValue(g)
                                            lines.add(".d(\"$variableName\", \"$printableValue\")")
                                        }
                                    }
                                }

                    }
                }

        lines.add(".dtos()")
        appendSemicolon(lines)

        lines.deindent()

        lines.add("controller.execInsertionsIntoDatabase(insertions)")
        appendSemicolon(lines)
    }

    private fun getPrintableValue(g: Gene): String {
        if (g is SqlPrimaryKeyGene) {

            return getPrintableValue(g.gene)

        } else {
            return StringEscapeUtils.escapeJava(g.getValueAsPrintableString(targetFormat = format))
            //TODO this is an atypical treatment of escapes. Should we run all escapes through the same procedure?
            // or is this special enough to be justified?
        }
    }

    private fun handleFK(fkg: SqlForeignKeyGene, action: DbAction, allActions: List<DbAction>): String {


        /*
            TODO: why the code here is not relying on SqlForeignKeyGene#getValueAsPrintableString ???
         */

        val variableName = fkg.getVariableName()
        /**
         * At this point all pk Ids should be valid
         * (despite they being NULL or not)
         **/
        Lazy.assert { fkg.hasValidUniqueIdOfPrimaryKey() }
        if (fkg.isNull()) {
            return ".d(\"$variableName\", \"NULL\")"
        }


        val uniqueIdOfPrimaryKey = fkg.uniqueIdOfPrimaryKey

        /*
            TODO: the code here is not handling multi-column PKs/FKs
         */
        val pkExisting = allActions
                .filter { it.representExistingData }
                .flatMap { it.seeGenes() }
                .filterIsInstance<SqlPrimaryKeyGene>()
                .find { it.uniqueId == uniqueIdOfPrimaryKey}

        /*
           This FK might point to a PK of data already existing in the database.
           In such cases, the PK will not be part of the generated SQL commands, and
           we cannot use a "r()" reference to it.
           We need to put the actual value data in a "d()"
        */

        if(pkExisting != null){
            val pk = getPrintableValue(pkExisting)
            return ".d(\"$variableName\", \"$pk\")"
        }

        /*
            Check if this is a reference to an auto-increment
         */
        val keepAutoGeneratedValue = action.selectedColumns
                .filter { it.name == fkg.name }
                .first().foreignKeyToAutoIncrement

        if (keepAutoGeneratedValue) {
            return ".r(\"$variableName\", ${uniqueIdOfPrimaryKey}L)"
        }


        val pkg = allActions
                .flatMap { it.seeGenes() }
                .filterIsInstance<SqlPrimaryKeyGene>()
                .find { it.uniqueId == uniqueIdOfPrimaryKey}!!

        val pk = getPrintableValue(pkg)
        return ".d(\"$variableName\", \"$pk\")"
    }


    private fun locationVar(id: String): String {
        //TODO make sure name is syntactically valid
        //TODO use counters to make them unique
        return "location_${id.trim().replace(" ", "_")}"
    }


    private fun handleRestCall(
            evaluatedAction: EvaluatedAction,
            lines: Lines,
            baseUrlOfSut: String
    ) {
        lines.addEmpty()

        val call = evaluatedAction.action as RestCallAction
        val res = evaluatedAction.result as RestCallResult

        if (res.failedCall()) {
            addRestCallInTryCatch(call, lines, res, baseUrlOfSut)
        } else {
            addRestCallLines(call, lines, res, baseUrlOfSut)
        }
    }

    private fun addRestCallInTryCatch(call: RestCallAction,
                                      lines: Lines,
                                      res: RestCallResult,
                                      baseUrlOfSut: String) {

        lines.add("try{")
        lines.indented {
            addRestCallLines(call, lines, res, baseUrlOfSut)

            if (!res.getTimedout()) {
                /*
                Fail test if exception is not thrown, but not if it was a timeout,
                otherwise the test would become flaky
              */
                lines.add("fail(\"Expected exception\");")
            }
        }

        lines.add("} catch(Exception e){")

        res.getErrorMessage()?.let {
            lines.indented {
                lines.add("//$it")
            }
        }
        lines.add("}")
    }

    private fun addRestCallLines(call: RestCallAction,
                                 lines: Lines,
                                 res: RestCallResult,
                                 baseUrlOfSut: String) {

        //first handle the first line
        val name = "call_$counter"

        //


        if(configuration.expectationsActive){
            handleGenericFirstLine(call, lines, res, name)
        }
        else {
            handleFirstLine(call, lines, res)
        }

        lines.indent(2)

        handleHeaders(call, lines)

        handleBody(call, lines)

        handleVerb(baseUrlOfSut, call, lines)

        handleResponse(lines, res)

        //finally, handle the last line(s)
        if(configuration.expectationsActive){
            handleGenericLastLine(call, res, lines)
        }
        else {
            handleLastLine(call, res, lines)
        }

        //BMR should expectations be here?
        // Having them at the end of a test makes some sense...
        if(configuration.expectationsActive){
            handleExpectationSpecificLines(call, lines, res, name)
            handleExpectations(res, lines, true, name)
        }
        //TODO: BMR expectations from partial oracles here?



    }

    private fun handleLastLine(call: RestCallAction, res: RestCallResult, lines: Lines) {

        if (call.saveLocation && !res.stopping) {

            if (!res.getHeuristicsForChainedLocation()) {
                lines.add(".extract().header(\"location\");")
                lines.addEmpty()
                lines.deindent(2)
                lines.add("assertTrue(isValidURIorEmpty(${locationVar(call.path.lastElement())}));")
            } else {
                //TODO BMR: this is a less-than-subtle way to try to fix a problem in ScoutAPI
                // The test generated in java causes a fail due to .path<Object>
                val extraTypeInfo = when {
                    format.isKotlin() -> "<Object>"
                    else -> ""
                }
                lines.add(".extract().body().path$extraTypeInfo(\"${res.getResourceIdName()}\").toString();")
                lines.addEmpty()
                lines.deindent(2)

                val baseUri: String = if (call.locationId != null) {
                    locationVar(call.locationId!!)
                } else {
                    call.path.resolveOnlyPath(call.parameters)
                }

                lines.add("${locationVar(call.path.lastElement())} = \"$baseUri/\" + id_$counter;")

                previousChained = res.getHeuristicsForChainedLocation()
                if(previousChained) previousId = "id_$counter"
                counter++
            }
        } else {
            appendSemicolon(lines)
            lines.deindent(2)
        }
    }

    private fun handleGenericFirstLine(call: RestCallAction, lines: Lines, res: RestCallResult, name: String){
        lines.addEmpty()
        when {
            format.isKotlin() -> lines.append("val $name: ValidatableResponse = ")
            format.isJava() -> lines.append("ValidatableResponse $name = ")
        }
        lines.append("given()" + getAcceptHeader(call, res))
    }

    private fun handleGenericLastLine(call: RestCallAction, res: RestCallResult, lines: Lines){
        if(format.isJava()) {lines.append(";")}
        lines.deindent(2)
        counter++
    }

    private fun handleExpectationSpecificLines(call: RestCallAction, lines: Lines, res: RestCallResult, name: String){
        lines.addEmpty()
        when{
            format.isKotlin() -> lines.add("val json_$name: JsonPath = ")
            format.isJava() -> lines.add("JsonPath json_$name = $name")
        }

        lines.append(".extract().response().jsonPath()")
        if(format.isJava()) {lines.append(";")}
    }

    private fun handleFirstLine(call: RestCallAction, lines: Lines, res: RestCallResult) {
        lines.addEmpty()
        if (call.saveLocation && !res.stopping) {

            if (!res.getHeuristicsForChainedLocation()) {
                lines.append("${locationVar(call.path.lastElement())} = ")
            } else {
                if (format.isJava()) {
                    lines.append("String id_$counter = ")
                } else {
                    lines.append("val id_$counter: String = ")
                }
                chained = res.getHeuristicsForChainedLocation()
            }
        }
        lines.append("given()" + getAcceptHeader(call, res))
    }

    private fun handleVerb(baseUrlOfSut: String, call: RestCallAction, lines: Lines) {
        val verb = call.verb.name.toLowerCase()
        lines.add(".$verb(")
        if (call.locationId != null) {
            lines.append("resolveLocation(${locationVar(call.locationId!!)}, $baseUrlOfSut + \"${call.resolvedPath()}\")")

        } else {

            if(format.isJava()) {
                lines.append("$baseUrlOfSut + \"")
            } else {
                lines.append("\"\${$baseUrlOfSut}")
            }

            if (call.path.numberOfUsableQueryParams(call.parameters) <= 1) {
                val uri = call.path.resolve(call.parameters)
                lines.append("${GeneUtils.applyEscapes(uri, mode = GeneUtils.EscapeMode.URI, format = format)}\"")
            } else {
                //several query parameters. lets have them one per line
                val path = call.path.resolveOnlyPath(call.parameters)
                val elements = call.path.resolveOnlyQuery(call.parameters)

                lines.append("$path?\" + ")

                lines.indented {
                    (0 until elements.lastIndex).forEach { i -> lines.add("\"${GeneUtils.applyEscapes(elements[i], mode = GeneUtils.EscapeMode.SQL, format = format)}&\" + ") }
                    lines.add("\"${GeneUtils.applyEscapes(elements.last(), mode = GeneUtils.EscapeMode.SQL, format = format)}\"")
                }
            }
        }
        lines.append(")")
    }

    private fun handleResponse(lines: Lines, res: RestCallResult) {
        if (!res.failedCall()) {
            lines.add(".then()")

            val code = res.getStatusCode()
            lines.add(".statusCode($code)")
            if(code == 500){
                lines.append(" // " + res.getLastStatementWhen500())
            }


            if (configuration.enableBasicAssertions) {
                handleResponseContents(lines, res)
            }

            //TODO check on body
        }
    }

    private fun handleFieldValues(resContentsItem: Any?): String {
        if (resContentsItem == null) {
            return "nullValue()"
        } else {
            when (resContentsItem::class) {
                Double::class -> return "numberMatches(${resContentsItem as Double})"
                String::class -> return "containsString(\"${GeneUtils.applyEscapes(resContentsItem as String, mode = GeneUtils.EscapeMode.ASSERTION, format = format)}\")"
                Map::class -> return NOT_COVERED_YET
                ArrayList::class -> return NOT_COVERED_YET
                else -> return NOT_COVERED_YET
            }
        }
        /* BMR: the code above is due to a somewhat unfortunate problem:
        - Gson does parses all numbers as Double
        - Hamcrest has a hard time comparing double to int
        This is (admittedly) a horrible hack, but it should address the issue until a more elegant solution can be found.
        */
    }

    private fun handleFieldValuesExpect(objectName: String, fieldName: String, resContentsItem: Any?): String{
        if (resContentsItem == null) {
            return NOT_COVERED_YET
        }
        else{
            when(resContentsItem::class) {
                Double::class -> return "numbersMatch(json_$objectName.getJsonObject(\"$fieldName\")," +
                        " ${resContentsItem as Double})"
                String::class -> return "stringsMatch(json_$objectName.getJsonObject(\"$fieldName\")," +
                        "\"${GeneUtils.applyEscapes((resContentsItem as String), mode = GeneUtils.EscapeMode.EXPECTATION, format = format)}\")"
                else -> return NOT_COVERED_YET
            }
        }
    }

    private fun handleMapLines(index: Int, map: Map<*,*>, lines: Lines){
        map.keys.forEach{
            val printableTh = handleFieldValues(map[it])
            if (printableTh != "null"
                    && printableTh != NOT_COVERED_YET
                    && !printableTh.contains("logged")
            ) {
                lines.add(".body(\"$it\", hasItem($printableTh))")
            }
        }
    }

    private fun handleResponseContents(lines: Lines, res: RestCallResult) {
        lines.add(".assertThat()")

        if (res.getBodyType() == null) {
            lines.add(".contentType(\"\")")
            lines.add(".body(isEmptyOrNullString())")
        }
        else lines.add(".contentType(\"${res.getBodyType()
                .toString()
                .split(";").first() //TODO this is somewhat unpleasant. A more elegant solution is needed.
        }\")")

        val bodyString = res.getBody()

        if (res.getBodyType() != null) {
            val type = res.getBodyType()!!
            if (type.isCompatible(MediaType.APPLICATION_JSON_TYPE) || type.toString().toLowerCase().contains("+json")) {
                when (bodyString?.first()) {
                    '[' -> {
                        // This would be run if the JSON contains an array of objects.
                        val resContents = Gson().fromJson(res.getBody(), ArrayList::class.java)
                        lines.add(".body(\"size()\", equalTo(${resContents.size}))")
                        //assertions on contents
                        if(resContents.size > 0){
                            resContents.forEachIndexed { test_index, value ->
                                if (value is Map<*, *>){
                                    handleMapLines(test_index, value, lines)
                                }
                                else {
                                    val printableTh = handleFieldValues(value)
                                    if (printableTh != "null"
                                            && printableTh != NOT_COVERED_YET
                                            && !printableTh.contains("logged")
                                    ) {
                                        lines.add(".body(\"get($test_index)\", $printableTh)")
                                    }
                                }
                            }
                        }
                        else{
                            // the object is empty
                            if(format.isKotlin())  lines.add(".body(\"isEmpty()\", `is`(true))")
                            else lines.add(".body(\"isEmpty()\", is(true))")
                        }
                    }
                    '{' -> {
                        // JSON contains an object
                        val resContents = Gson().fromJson(res.getBody(), Map::class.java)
                        addObjectAssertions(resContents, lines)

                    }
                    else -> {
                        // This branch will be called if the JSON is null (or has a basic type)
                        // Currently, it converts the contents to String.
                        if(bodyString.isNullOrBlank()){
                            lines.add(".body(isEmptyOrNullString())")
                        }else {
                            lines.add(".body(containsString(\"${
                            GeneUtils.applyEscapes(bodyString, mode = GeneUtils.EscapeMode.BODY, format = format)
                            }\"))")
                        }
                    }
                }
            }
            else if (type.isCompatible(MediaType.TEXT_PLAIN_TYPE)){
                if(bodyString.isNullOrBlank()){
                    lines.add(".body(isEmptyOrNullString())")
                }else {
                    lines.add(".body(containsString(\"${
                    GeneUtils.applyEscapes(bodyString, mode = GeneUtils.EscapeMode.BODY, format = format)
                    }\"))")
                }
            }
        }
    }

    private fun addObjectAssertions(resContents: Map<*,*>, lines: Lines){
        if (resContents.isEmpty()){
            // If this executes, the result contains an empty collection.
            lines.add(".body(\"size()\", numberMatches(0))")
            //lines.add(".body(containsString(\"{}\"))")
            if(format.isKotlin())  lines.add(".body(\"isEmpty()\", `is`(true))")
            else lines.add(".body(\"isEmpty()\", is(true))")
        }

        val flatContent = flattenForAssert(mutableListOf<String>(), resContents)
        lines.add(".body(\"size()\", numberMatches(${resContents.size}))")
        flatContent.keys
                .filter{ !it.contains("timestamp")} //needed since timestamps will change between runs
                .filter{ !it.contains("self")} //TODO: temporary hack. Needed since ports might change between runs.
                .forEach {
                    val stringKey = it.joinToString(separator = ".")
                    val actualValue = flatContent[it]
                    if(actualValue!=null){
                        val printableTh = handleFieldValues(actualValue)
                        if (printableTh != "null"
                                && printableTh != NOT_COVERED_YET
                                && !printableTh.contains("logged")
                        ) {
                            //lines.add(".body(\"\'${it}\'\", ${printableTh})")
                            if(stringKey != "id") lines.add(".body(\"${stringKey}\", ${printableTh})")
                            else{
                                if(!chained && previousChained) lines.add(".body(\"${stringKey}\", numberMatches($previousId))")
                            }
                        }
                    }
                }


                /* TODO: BMR - We want to avoid time-based fields (timestamps and the like) as they could lead to flaky tests.
                * Even relatively minor timing changes (one second either way) could cause tests to fail
                * as a result, we are now avoiding generating assertions for fields explicitly labeled as "timestamp"
                * Note that this is a temporary (and somewhat hacky) solution.
                * A more elegant and permanent solution could be handled via the flaky test handling (when that will be ready).
                *
                * NOTE: if we have chained locations, then the "id" should be taken from the chained id rather than the test case?
                */
    }

    private fun handleBody(call: RestCallAction, lines: Lines) {
        handleBody(call, lines, true)
    }

    private fun handleBody(call: RestCallAction, lines: Lines, readable: Boolean) {

        val bodyParam = call.parameters.find { p -> p is BodyParam }
        val form = call.getBodyFormData()

        if (bodyParam != null && form != null) {
            throw IllegalStateException("Issue: both Body and FormData present")
        }

        if (bodyParam != null && bodyParam is BodyParam) {

            lines.add(".contentType(\"${bodyParam.contentType()}\")")

            if (bodyParam.isJson()) {

                val body = if (readable) {
                    OutputFormatter.JSON_FORMATTER.getFormatted(bodyParam.gene.getValueAsPrintableString(mode = GeneUtils.EscapeMode.JSON, targetFormat = format))
                } else {
                    bodyParam.gene.getValueAsPrintableString(mode = GeneUtils.EscapeMode.JSON, targetFormat = format)
                }

                //needed as JSON uses ""
                val bodyLines = body.split("\n").map { s ->
<<<<<<< HEAD
                    //"\"" + s.trim().replace("\"", "\\\"") + "\""
                    //"\"" + s.trim().replace("\"", "\\\"") + "\""
                    "\"" + GeneUtils.applyEscapes(s.trim(), mode = GeneUtils.EscapeMode.BODY, format = format) + " \""
                    /*
                     The \u denote unicode characters. For some reason, escaping the \\ leads to these being invalid.
                     Since they are valid in the back end (and they should, arguably, be possible), this leads to inconsistent behaviour.
                     This fix is a hack. It may be that some \u chars are not valid. E.g. \uAndSomeRubbish.

                     As far as I understand, the addition of an \ in the \unicode should not really happen.
                     They should be their own chars, and the .replace("\\", """\\""" should be fine, but for some reason
                     they are not.
                     */

=======
                     "\" " + GeneUtils.applyEscapes(s.trim(), mode = GeneUtils.EscapeMode.BODY, format = format) + " \""
>>>>>>> c9d1bdcb
                }

                if (bodyLines.size == 1) {
                    lines.add(".body(${bodyLines.first()})")
                } else {
                    lines.add(".body(${bodyLines.first()} + ")
                    lines.indented {
                        (1 until bodyLines.lastIndex).forEach { i ->
                            lines.add("${bodyLines[i]} + ")
                        }
                        lines.add("${bodyLines.last()})")
                    }
                }

            } /* else if(bodyParam.isXml()) {
                val body = bodyParam.gene.getValueAsPrintableString("xml")
                lines.add(".body(\"$body\")")
            } */ else if (bodyParam.isTextPlain()) {
                val body = bodyParam.gene.getValueAsPrintableString(mode = GeneUtils.EscapeMode.TEXT, targetFormat = format)
                if (body != "\"\"") {
                    lines.add(".body($body)")
                }
                else {
                    lines.add(".body(\"${"""\"\""""}\")")
                }

                //BMR: this is needed because, if the string is empty, it causes a 400 (bad request) code on the test end.
                // inserting \"\" should prevent that problem
                // TODO: get some tests done of this
            } else {
                throw IllegalStateException("Unrecognized type: " + bodyParam.contentType())
            }
        }

        if (form != null) {
            lines.add(".contentType(\"application/x-www-form-urlencoded\")")
            lines.add(".body(\"$form\")")
        }
    }

    private fun handleHeaders(call: RestCallAction, lines: Lines) {

        val prechosenAuthHeaders = call.auth.headers.map { it.name }

        call.auth.headers.forEach {
            lines.add(".header(\"${it.name}\", \"${it.value}\") // ${call.auth.name}")
        }

        call.parameters.filterIsInstance<HeaderParam>()
                .filter { !prechosenAuthHeaders.contains(it.name) }
                .forEach {
                    lines.add(".header(\"${it.name}\", ${it.gene.getValueAsPrintableString(targetFormat = format)})")
                }
    }

    private fun getAcceptHeader(call: RestCallAction, res: RestCallResult): String {
        /*
         *  Note: using the type in result body is wrong:
         *  if you request a JSON but make an error, you might
         *  get back a text/plain with an explanation
         *
         *  TODO: get the type from the REST call
         */

        if (call.produces.isEmpty() || res.getBodyType() == null){
            return ".accept(\"*/*\")"
        }

        val accepted = call.produces.filter { res.getBodyType().toString().contains(it, true) }

        if (accepted.size == 1)
            return ".accept(\"${accepted.first()}\")"
        else
            //FIXME: there seems to have been something or a problem
            return ".accept(\"*/*\")"
    }

    private fun handleExpectations(result: RestCallResult, lines: Lines, active: Boolean, name: String) {

        /*
        TODO: This is a WiP to show the basic idea of the expectations:
        An exception is thrown ONLY if the expectations are set to active.
        If inactive, the condition will still be processed (with a goal to later adding to summaries or
        other information processing/handling that might be needed), but it does not cause
        the test case to fail regardless of truth value.

        The example below aims to show this behaviour and provide a reminder.
        As it is still work in progress, expect quite significant changes to this.
        */

        lines.add("expectationHandler")
        lines.indented {
            lines.add(".expect()")
            if (configuration.enableCompleteObjects == false) {
                addExpectationsWithoutObjects(result, lines, name)
            }
            else{
                addExpectationsWithoutObjects(result, lines, name)
            }
            appendSemicolon(lines)
        }
    }

    private fun addExpectationsWithoutObjects(result: RestCallResult, lines: Lines, name: String) {
        if (result.getBodyType() != null) {
            // if there is a body, add expectations based on the body type. Right now only application/json is supported
            when {
                result.getBodyType()!!.isCompatible(MediaType.APPLICATION_JSON_TYPE) -> {
                    when (result.getBody()?.first()) {
                        '[' -> {
                            // This would be run if the JSON contains an array of objects
                            val resContents = Gson().fromJson(result.getBody(), ArrayList::class.java)
                            val printableTh = "numbersMatch(" +
                                    "json_$name.getJsonObject(\"size\"), " +
                                    "${resContents.size})"
                            lines.add(".that(expectationsMasterSwitch, ($printableTh))")
                            //TODO: individual objects in this collection also need handling
                            resContents.forEachIndexed { index, result ->
                                    val fieldName = "get($index)"
                                    val printableElement = handleFieldValuesExpect(name, fieldName, result)
                                    if (printableElement != "null" && printableTh != NOT_COVERED_YET) {
                                        lines.add(".that(expectationsMasterSwitch, $printableElement)")
                                    }
                            }

                        }
                        '{' -> {
                            // This would be run if the JSON contains a single object
                            val resContents = Gson().fromJson(result.getBody(), Object::class.java)

                            (resContents as Map<*, *>).keys
                                    .filter { !it.toString().contains("timestamp") }
                                    .forEach {
                                    val printableTh = handleFieldValuesExpect(name, it.toString(), resContents[it])
                                    if (printableTh != "null"
                                         && printableTh != NOT_COVERED_YET
                                    ) {
                                        lines.add(".that(expectationsMasterSwitch, $printableTh)")
                                    }
                                }
                        }
                        else -> {
                            // this shouldn't be run if the JSON is okay. Panic! Update: could also be null. Pause, then panic!
                            if(result.getBody() != null)  lines.add(".body(containsString(\"${GeneUtils.applyEscapes(result.getBody().toString(), mode = GeneUtils.EscapeMode.ASSERTION, format = format)}\"))")
                            else lines.add(".body(isEmptyOrNullString())")
                        }
                    }
                }
                result.getBodyType()!!.isCompatible(MediaType.TEXT_PLAIN_TYPE) -> {
                    if(result.getBody() != null)  lines.add(".body(containsString(\"${GeneUtils.applyEscapes(result.getBody().toString(), mode = GeneUtils.EscapeMode.ASSERTION, format = format)}\"))")
                    else lines.add(".body(isEmptyOrNullString())")
                }
            }
        }
    }
<<<<<<< HEAD
=======

    /**
     * The purpose of the [flattenForAssert] method is to prepare an object for assertion generation.
     * Objects in Responses may be somewhat complex in structure. The goal is to make a map that contains all the
     * leaves of the object, along with the path of keys to get to them.
     *
     * For example, .body("page.size", numberMatches(20.0)) -> in the payload, access the page field, the size field,
     * and assert that the value there is 20.
     */
    private fun flattenForAssert(k: MutableList<*>, v: Any): Map<MutableList<*>, Any>{
        val returnMap = mutableMapOf<MutableList<*>, Any>()
        if (v is Map<*,*>){
            v.forEach { key, value ->
                if (value == null){
                    return@forEach
                }
                else{
                    val innerkey = k.plus(key) as MutableList
                    val innerMap = flattenForAssert(innerkey, value)
                    returnMap.putAll(innerMap)
                }

            }
        }
        else{
            returnMap[k] = v
        }
        return returnMap
    }

>>>>>>> c9d1bdcb
}<|MERGE_RESOLUTION|>--- conflicted
+++ resolved
@@ -495,7 +495,7 @@
             }
         }
         /* BMR: the code above is due to a somewhat unfortunate problem:
-        - Gson does parses all numbers as Double
+        - Gson parses all numbers as Double
         - Hamcrest has a hard time comparing double to int
         This is (admittedly) a horrible hack, but it should address the issue until a more elegant solution can be found.
         */
@@ -674,23 +674,7 @@
 
                 //needed as JSON uses ""
                 val bodyLines = body.split("\n").map { s ->
-<<<<<<< HEAD
-                    //"\"" + s.trim().replace("\"", "\\\"") + "\""
-                    //"\"" + s.trim().replace("\"", "\\\"") + "\""
-                    "\"" + GeneUtils.applyEscapes(s.trim(), mode = GeneUtils.EscapeMode.BODY, format = format) + " \""
-                    /*
-                     The \u denote unicode characters. For some reason, escaping the \\ leads to these being invalid.
-                     Since they are valid in the back end (and they should, arguably, be possible), this leads to inconsistent behaviour.
-                     This fix is a hack. It may be that some \u chars are not valid. E.g. \uAndSomeRubbish.
-
-                     As far as I understand, the addition of an \ in the \unicode should not really happen.
-                     They should be their own chars, and the .replace("\\", """\\""" should be fine, but for some reason
-                     they are not.
-                     */
-
-=======
                      "\" " + GeneUtils.applyEscapes(s.trim(), mode = GeneUtils.EscapeMode.BODY, format = format) + " \""
->>>>>>> c9d1bdcb
                 }
 
                 if (bodyLines.size == 1) {
@@ -846,8 +830,6 @@
             }
         }
     }
-<<<<<<< HEAD
-=======
 
     /**
      * The purpose of the [flattenForAssert] method is to prepare an object for assertion generation.
@@ -878,5 +860,4 @@
         return returnMap
     }
 
->>>>>>> c9d1bdcb
 }