--- conflicted
+++ resolved
@@ -6,14 +6,11 @@
 import org.evomaster.core.logging.LoggingUtil
 import org.evomaster.core.output.formatter.OutputFormatter
 import org.evomaster.core.output.service.TestSuiteWriter
-<<<<<<< HEAD
 import org.evomaster.core.problem.graphql.GraphQLAction
 import org.evomaster.core.problem.graphql.GraphQLIndividual
 import org.evomaster.core.problem.graphql.GraphQlCallResult
 import org.evomaster.core.problem.graphql.param.GQReturnParam
 import org.evomaster.core.problem.rest.ContentType
-=======
->>>>>>> ea3161a3
 import org.evomaster.core.problem.rest.RestCallAction
 import org.evomaster.core.problem.rest.RestCallResult
 import org.evomaster.core.problem.rest.RestIndividual
@@ -167,13 +164,7 @@
 
             CookieWriter.handleGettingCookies(format, test.test, lines, baseUrlOfSut)
 
-<<<<<<< HEAD
-            test.test.evaluatedActions().forEach { a ->
-                when (a.action) {
-                    is RestCallAction -> handleRestCall(a, lines, baseUrlOfSut)
-                    is GraphQLAction -> handleGraphQlCall(a, lines, baseUrlOfSut)
-                    else -> throw IllegalStateException("Cannot handle " + a.action.getName())
-=======
+
             //SQL actions are generated in between
             if (test.test.individual is RestIndividual && config.isEnabledSQLInBetween()){
 
@@ -188,8 +179,10 @@
                 }
             }else{
                 test.test.evaluatedActions().forEach { a ->
-                    handleEvaluatedAction(a, lines, baseUrlOfSut)
->>>>>>> ea3161a3
+                  when (a.action) {
+                   is RestCallAction -> handleEvaluatedAction(a, lines, baseUrlOfSut)
+                   is GraphQLAction -> handleGraphQlCall(a, lines, baseUrlOfSut)
+                   else -> throw IllegalStateException("Cannot handle " + a.action.getName())
                 }
             }
 
@@ -443,13 +436,9 @@
             format.isJavaOrKotlin() -> lines.append("given()")
             format.isJavaScript() -> lines.append("await superagent")
         }
-<<<<<<< HEAD
-
-        if (!format.isJavaScript()) {
-=======
         //TODO: check for C#
         if(!format.isJavaScript() && !format.isCsharp()) {
->>>>>>> ea3161a3
+
             lines.append(getAcceptHeader(call, res))
         }
     }
@@ -673,13 +662,12 @@
             //TODO
             return
         }
-<<<<<<< HEAD
-=======
+
         if (format.isCsharp()) {
             //TODO
             return
         }
->>>>>>> ea3161a3
+
 
         lines.add(".assertThat()")
 
