package org.evomaster.core

import com.google.inject.Injector
import com.google.inject.Key
import com.google.inject.TypeLiteral
import com.netflix.governator.guice.LifecycleInjector
import com.webfuzzing.commons.faults.DefinedFaultCategory
import org.evomaster.client.java.controller.api.dto.ControllerInfoDto
import org.evomaster.client.java.instrumentation.shared.ObjectiveNaming
import org.evomaster.core.AnsiColor.Companion.inBlue
import org.evomaster.core.AnsiColor.Companion.inGreen
import org.evomaster.core.AnsiColor.Companion.inRed
import org.evomaster.core.AnsiColor.Companion.inYellow
import org.evomaster.core.config.ConfigProblemException
import org.evomaster.core.logging.LoggingUtil
import org.evomaster.core.output.TestSuiteCode
import org.evomaster.core.output.TestSuiteSplitter
import org.evomaster.core.output.clustering.SplitResult
import org.evomaster.core.output.service.TestSuiteWriter
import org.evomaster.core.problem.enterprise.service.WFCReportWriter
import org.evomaster.core.problem.externalservice.httpws.service.HarvestActualHttpWsResponseHandler
import org.evomaster.core.problem.externalservice.httpws.service.HttpWsExternalServiceHandler
import org.evomaster.core.problem.graphql.GraphQLIndividual
import org.evomaster.core.problem.graphql.service.GraphQLBlackBoxModule
import org.evomaster.core.problem.graphql.service.GraphQLModule
import org.evomaster.core.problem.rest.data.RestIndividual
import org.evomaster.core.problem.rest.service.*
import org.evomaster.core.problem.rest.service.module.BlackBoxRestModule
import org.evomaster.core.problem.rest.service.module.ResourceRestModule
import org.evomaster.core.problem.rest.service.module.RestModule
import org.evomaster.core.problem.rpc.RPCIndividual
import org.evomaster.core.problem.rpc.service.RPCModule
import org.evomaster.core.problem.security.service.HttpCallbackVerifier
import org.evomaster.core.problem.security.service.SSRFAnalyser
import org.evomaster.core.problem.webfrontend.WebIndividual
import org.evomaster.core.problem.webfrontend.service.WebModule
import org.evomaster.core.remote.NoRemoteConnectionException
import org.evomaster.core.remote.SutProblemException
import org.evomaster.core.remote.service.RemoteController
import org.evomaster.core.remote.service.RemoteControllerImplementation
import org.evomaster.core.search.Solution
import org.evomaster.core.search.algorithms.*
import org.evomaster.core.search.service.*
import org.evomaster.core.search.service.monitor.SearchProcessMonitor
import org.evomaster.core.search.service.mutator.genemutation.ArchiveImpactSelector
import java.lang.reflect.InvocationTargetException
import java.util.Locale
import kotlin.system.exitProcess


/**
 * This will be the entry point of the tool when run from command line
 */
class Main {
    companion object {

        /**
         * Main entry point of the EvoMaster application
         */
        @JvmStatic
        fun main(args: Array<String>) {

            try {
                Locale.setDefault(Locale.ENGLISH)

                printLogo()
                printVersion()
                if (!JdkIssue.checkAddOpens()) {
                    return
                }

                /*
                    Before running anything, check if the input
                    configurations are valid.
                    Note: some setting might be evaluated later, eg, if they require
                    to analyze the API schema.
                 */
                val parser = try {
                    EMConfig.validateOptions(args)
                } catch (e: ConfigProblemException) {
                    logError(
                        "Invalid parameter settings: " + e.message +
                                "\nUse --help to see the available options"
                    )
                    return
                }

                val options = parser.parse(*args)

                if (options.has("help")) {
                    parser.printHelpOn(System.out)
                    return
                }

                val config = EMConfig().apply { updateProperties(options) }

                if (config.runningInDocker) {
                    if (config.blackBox) {
                        LoggingUtil.getInfoLogger().info(
                            inGreen(
                                "You are running EvoMaster inside Docker." +
                                        " To access the generated test suite under '/generated_tests', you will need to mount a folder" +
                                        " or volume." +
                                        " Also references to host machine on 'localhost' would need to be replaced with" +
                                        " 'host.docker.internal'." +
                                        " If this is the first time you run EvoMaster in Docker, you are strongly recommended to first" +
                                        " check the documentation at:"
                            ) +
                                    " ${inBlue("https://github.com/WebFuzzing/EvoMaster/blob/master/docs/docker.md")}"
                        )
                    } else {
                        LoggingUtil.getInfoLogger().warn(
                            inYellow(
                                "White-box testing (default in EvoMaster) is currently not supported / not recommended in Docker." +
                                        " To run EvoMaster in black-box mode, you can use '--blackBox true'." +
                                        " If you need to run in white-box mode, it is recommended to download an OS installer or" +
                                        " the uber JAR file from the release-page on GitHub."
                            )
                        )
                    }
                }

                initAndRun(args)

                LoggingUtil.getInfoLogger().apply {
                    info("EvoMaster process has completed successfully")
                    info(
                        "Use ${inGreen("--help")} and visit ${inBlue("https://www.evomaster.org")} to" +
                                " learn more about available options"
                    )
                }

            } catch (e: Exception) {

                var cause: Throwable = e
                while (cause.cause != null) {
                    cause = cause.cause!!
                }

                when (cause) {
                    is NoRemoteConnectionException ->
                        logError(
                            "ERROR: ${cause.message}" +
                                    "\n  For WHITE-BOX testing (e.g., for JVM applications, requiring to write a driver" +
                                    " class) make sure the EvoMaster Driver for the system under test is running correctly." +
                                    "\n  On the other hand, if you are doing BLACK-BOX testing (for any kind of programming language)" +
                                    " without code analyses, remember to specify '--blackBox true' on the command-line."
                        )

                    is SutProblemException ->
                        logError(
                            "ERROR related to the system under test: ${cause.message}" +
                                    "\n  For white-box testing, look at the logs of the EvoMaster Driver to help debugging this problem."
                        )

                    is ConfigProblemException ->
                        logError(
                            "Invalid parameter settings: ${cause.message}" +
                                    "\nUse --help to see the available options"
                        )

                    else ->
                        LoggingUtil.getInfoLogger().error(
                            inRed("[ERROR] ") +
                                    inYellow(
                                        "EvoMaster process terminated abruptly." +
                                                " This is likely a bug in EvoMaster." +
                                                " Please copy&paste the following stacktrace, and create a new issue on" +
                                                " " + inBlue("https://github.com/WebFuzzing/EvoMaster/issues")
                                    ), e
                        )
                }

                /*
                    Need to signal error status.
                    But this code can become problematic if reached by any test.
                    Also in case of exceptions, must shutdown explicitly, otherwise running threads in
                    the background might keep the JVM alive.
                    See for example HarvestActualHttpWsResponseHandler
                 */
                exitProcess(1)
            }
        }

        private fun logError(msg: String) {
            LoggingUtil.getInfoLogger().error(inRed("[ERROR] ") + inYellow(msg))
        }

        private fun logWarn(msg: String) {
            LoggingUtil.getInfoLogger().warn(inYellow("[WARNING] ") + inYellow(msg))
        }

        private fun printLogo() {

            val logo = """
 _____          ___  ___          _
|  ___|         |  \/  |         | |
| |____   _____ | .  . | __ _ ___| |_ ___ _ __
|  __\ \ / / _ \| |\/| |/ _` / __| __/ _ \ '__|
| |___\ V / (_) | |  | | (_| \__ \ ||  __/ |
\____/ \_/ \___/\_|  |_/\__,_|___/\__\___|_|

                    """

            LoggingUtil.getInfoLogger().info(inBlue(logo))
        }

        private fun printVersion() {

            val version = this::class.java.`package`?.implementationVersion ?: "SNAPSHOT"

            LoggingUtil.getInfoLogger().info("EvoMaster version: $version")
        }

        @JvmStatic
        fun initAndRun(args: Array<String>): Solution<*> {

            val injector = init(args)
            val solution = runAndPostProcess(injector)
            return solution
        }

        @JvmStatic
        fun initAndDebug(args: Array<String>): Pair<Injector,Solution<*>> {

            val injector = init(args)
            val solution = runAndPostProcess(injector)

            return Pair(injector,solution)
        }

        private fun runAndPostProcess(injector: Injector): Solution<*> {

            checkExperimentalSettings(injector)

            val controllerInfo = checkState(injector)

            val config = injector.getInstance(EMConfig::class.java)
            val idMapper = injector.getInstance(IdMapper::class.java)
            val epc = injector.getInstance(ExecutionPhaseController::class.java)

            var solution = run(injector, controllerInfo)

            //save data regarding the search phase
            writeOverallProcessData(injector)
            writeDependencies(injector)
            writeImpacts(injector, solution)
            writeExecuteInfo(injector)

            logTimeSearchInfo(injector, config)

            //apply new phases
            solution = phaseHttpOracle(injector, config, solution)
            solution = phaseSecurity(injector, config, epc, solution)

            val suites = writeTests(injector, solution, controllerInfo)
            writeWFCReport(injector, solution, suites)

            writeCoveredTargets(injector, solution)
            writeStatistics(injector, solution)
            //FIXME if other phases after search, might get skewed data on 100% snapshots...

            resetExternalServiceHandler(injector)
            // Stop the WM before test execution
            stopHTTPCallbackVerifier(injector)

            val statistics = injector.getInstance(Statistics::class.java)
            val data = statistics.getData(solution)

            val timeouts = data.find { p -> p.header == Statistics.TEST_TIMEOUTS }!!.element.toInt()
            if (timeouts > 0) {
                LoggingUtil.getInfoLogger().info("TCP timeouts: $timeouts")
            }
            val faults = solution.overall.potentialFoundFaults(idMapper)
            LoggingUtil.getInfoLogger().info("Potential faults: ${faults.size}")

            logCodeCoverage(injector, config, solution, idMapper)
            logActionCoverage(injector, config, data)
            logDefaultTimeBudgetWarning(config)

            solution.statistics = data.toMutableList()

            epc.finishSearch()

            return solution
        }

        private fun logDefaultTimeBudgetWarning(config: EMConfig) {
            if (config.stoppingCriterion == EMConfig.StoppingCriterion.TIME &&
                config.maxTime == config.defaultMaxTime
            ) {
                LoggingUtil.getInfoLogger().warn(
                    inGreen(
                        "You are using the default time budget '${config.defaultMaxTime}'." +
                                " This is only for demo purposes. " +
                                " You should increase such test budget." +
                                " To obtain better results, use the '--maxTime' option" +
                                " to run the search for longer, like for example something between '1h' and '24h' hours."
                    )
                )
            }
        }

        private fun logActionCoverage(
            injector: Injector,
            config: EMConfig,
            data: List<Statistics.Pair>
        ) {
            val sampler: Sampler<*> = injector.getInstance(Key.get(object : TypeLiteral<Sampler<*>>() {}))

            val n = data.find { it.header == Statistics.DISTINCT_ACTIONS }!!.element.toInt()

            when (config.problemType) {
                EMConfig.ProblemType.REST -> {
                    val k = data.find { it.header == Statistics.COVERED_2XX }!!.element.toInt()
                    val t = if (sampler.getPreDefinedIndividuals().isNotEmpty()) {
                        /*
                            FIXME this is a temporary hack...
                            right now we might have 1 call to Schema that messes up this statistics
                         */
                        n + 1
                    } else {
                        n
                    }
                    assert(k <= t)
                    val p = String.format("%.0f", (k.toDouble() / t) * 100)
                    LoggingUtil.getInfoLogger()
                        .info("Successfully executed (HTTP code 2xx) $k endpoints out of $t ($p%)")
                }

                EMConfig.ProblemType.GRAPHQL -> {
                    val k = data.find { it.header == Statistics.GQL_NO_ERRORS }!!.element.toInt()
                    val p = String.format("%.0f", (k.toDouble() / n) * 100)
                    LoggingUtil.getInfoLogger().info("Successfully executed (no 'errors') $k endpoints out of $n ($p%)")
                }

                else -> {}
                //TODO others, eg RPC
            }
        }

        private fun logCodeCoverage(
            injector: Injector,
            config: EMConfig,
            solution: Solution<*>,
            idMapper: IdMapper
        ) {
            if (!config.blackBox || config.bbExperiments) {
                val rc = injector.getInstance(RemoteController::class.java)
                val unitsInfo = rc.getSutInfo()?.unitsInfoDto
                val bootTimeInfo = rc.getSutInfo()?.bootTimeInfoDto

                val targetsInfo = solution.overall.unionWithBootTimeCoveredTargets(null, idMapper, bootTimeInfo)
                val linesInfo =
                    solution.overall.unionWithBootTimeCoveredTargets(ObjectiveNaming.LINE, idMapper, bootTimeInfo)

                if (unitsInfo != null) {
                    val units = unitsInfo.unitNames.size
                    val totalLines = unitsInfo.numberOfLines
                    val percentage = String.format("%.0f", (linesInfo.total / totalLines.toDouble()) * 100)

                    /*
                        This is a quite tricky case...
                        the number of covered lines X should be less or equal than the total T, ie X<=T.
                        However, we end up with cases like X > T where T=0.
                        Should never happen in practice, but it does for E2E tests.
                        This is because we could have different test suites working on same SUTs.
                        Once one is finished, it would reset all data.
                        Such data would not then be recomputed in the next test suite execution, as
                        the classes are already loaded...
                        Not sure if there is any clean solution for this...
                        executing these tests in own process might be done with Failsafe/Surefire.

                        Having check for totalLines == 0 was not a good solution. If the assertion fails,
                        and test is re-executed on same JVM with classes already loaded, then we would get
                        totalLines == 0 after the reset... and so the test cases will always pass :(
                     */
                    //assert(totalLines == 0 || linesInfo.total <= totalLines){ "${linesInfo.total} > $totalLines"}
                    /*
                        Having this assertion is way too problematic... not only issue when more than 2 E2E use
                        the same SUT, but also when flacky tests are re-run (both in our scaffolding, and in Maven)
                     */
                    //assert(linesInfo.total <= totalLines){ "WRONG COVERAGE: ${linesInfo.total} > $totalLines"}

                    LoggingUtil.getInfoLogger()
                        .info("Covered targets (lines, branches, faults, etc.): ${targetsInfo.total}")

                    if (totalLines == 0 || units == 0) {
                        logError(
                            "Detected $totalLines lines to cover, for a total of $units units/classes." +
                                    " Are you sure you did setup getPackagePrefixesToCover() correctly?"
                        )
                    } else {
                        LoggingUtil.getInfoLogger()
                            .info("Bytecode line coverage: $percentage% (${linesInfo.total} out of $totalLines in $units units/classes)")
                    }
                } else {
                    LoggingUtil.getInfoLogger().warn("Failed to retrieve SUT info")
                }
            }
        }

        private fun phaseSecurity(
            injector: Injector,
            config: EMConfig,
            epc: ExecutionPhaseController,
            solution: Solution<*>
        ): Solution<*> {
            if (!config.security) {
                return solution
            }
            //apply security testing phase
            LoggingUtil.getInfoLogger().info("Starting to apply security testing")
            epc.startSecurity()

            //TODO might need to reset stc, and print some updated info again

            return when (config.problemType) {
                EMConfig.ProblemType.REST -> {
                    val securityRest = injector.getInstance(SecurityRest::class.java)
                    val solution = securityRest.applySecurityPhase()

                    if (config.ssrf && config.isEnabledFaultCategory(DefinedFaultCategory.SSRF)) {
                        LoggingUtil.getInfoLogger().info("Starting to apply SSRF detection.")

                        val ssrfAnalyser = injector.getInstance(SSRFAnalyser::class.java)
                        ssrfAnalyser.apply()
                    } else {
                        if(!config.isEnabledFaultCategory(DefinedFaultCategory.SSRF)) {
                            LoggingUtil.uniqueUserInfo("Skipping security test for SSRF detection as disabled in configuration")
                        }

                        return solution
                    }
                }

                else -> {
                    LoggingUtil.getInfoLogger()
                        .warn("Security phase currently not handled for problem type: ${config.problemType}")
                    solution
                }
            }
        }

        private fun phaseHttpOracle(
            injector: Injector,
            config: EMConfig,
            solution: Solution<*>
        ): Solution<*> {

            return if (config.httpOracles && config.problemType == EMConfig.ProblemType.REST) {
                LoggingUtil.getInfoLogger().info("Starting to apply HTTP")

                val httpSemanticsService = injector.getInstance(HttpSemanticsService::class.java)
                httpSemanticsService.applyHttpSemanticsPhase()
            } else {
                solution
            }
        }

        private fun logTimeSearchInfo(injector: Injector, config: EMConfig) {
            val stc = injector.getInstance(SearchTimeController::class.java)

            LoggingUtil.getInfoLogger().apply {
                info("Evaluated tests: ${stc.evaluatedIndividuals}")
                info("Evaluated actions: ${stc.evaluatedActions}")
                info("Needed budget: ${stc.neededBudget()}")

                if (!config.avoidNonDeterministicLogs) {
                    info("Passed time (seconds): ${stc.getElapsedSeconds()}")
                    info("Execution time per test (ms): ${stc.averageTestTimeMs}")
                    info("Execution time per action (ms): ${stc.averageActionTimeMs}")
                    info("Computation overhead between tests (ms): ${stc.averageOverheadMsBetweenTests}")
                    if (!config.blackBox) {
                        info("Computation overhead of resetting the SUT (ms): ${stc.averageResetSUTTimeMs}")
                        //This one might be confusing, as based only on minimization phase...
                        //info("Data transfer overhead of test results, per test, all targets (bytes): ${stc.averageByteOverheadTestResultsAll}")
                        debug("Data transfer overhead of fetching test results, per test, subset of targets (bytes): ${stc.averageByteOverheadTestResultsSubset}")
                        info("Computation overhead of fetching test results, per test, subset of targets (ms): ${stc.averageOverheadMsTestResultsSubset}")
                    }
                }
            }
        }

        @JvmStatic
        fun init(args: Array<String>): Injector {

            LoggingUtil.getInfoLogger().info("Initializing...")

            val base = BaseModule(args)
            val config = base.getEMConfig()

            if (config.problemType == EMConfig.ProblemType.DEFAULT) {
                /*
                    Note that, in case ob BB-testing, this would had been already modified
                 */
                assert(!config.blackBox || config.bbExperiments)

                val rc = RemoteControllerImplementation(base.getEMConfig())

                rc.checkConnection()

                /*
                    Note: we need to start the SUT, because the sutInfo might depend on its dynamic
                    state, eg the ephemeral port of the server
                 */
                val started = rc.startSUT()
                if (!started) {
                    throw SutProblemException("Failed to start the SUT")
                }

                val info = rc.getSutInfo()
                    ?: throw SutProblemException(
                        "No 'problemType' was defined, but failed to retried the needed" +
                                " info from the EM Driver."
                    )

                if (info.restProblem != null) {
                    config.problemType = EMConfig.ProblemType.REST
                } else if (info.graphQLProblem != null) {
                    config.problemType = EMConfig.ProblemType.GRAPHQL
                } else if (info.rpcProblem != null) {
                    config.problemType = EMConfig.ProblemType.RPC
                } else if (info.webProblem != null) {
                    config.problemType = EMConfig.ProblemType.WEBFRONTEND
                } else {
                    throw IllegalStateException("Can connect to the EM Driver, but cannot infer the 'problemType'")
                }
                //TODO in future might support Driver with multi-problem definitions

                //as we modified problemType, we need to re-check these constraints
                config.checkMultiFieldConstraints()
            }

            val problemModule = when (config.problemType) {
                EMConfig.ProblemType.REST -> {
                    if (config.blackBox) {
                        BlackBoxRestModule(config.bbExperiments)
                    } else if (config.isEnabledResourceStrategy()) {
                        /*
                            default for white-box testing using MIO
                         */
                        ResourceRestModule()
                    } else {
                        /*
                            old, pre-resource handling, version for white-box testing.
                            not deprecated, as algorithms different from MIO would still use this
                         */
                        RestModule()
                    }
                }

                EMConfig.ProblemType.GRAPHQL -> {
                    if (config.blackBox) {
                        GraphQLBlackBoxModule(config.bbExperiments)
                    } else {
                        GraphQLModule()
                    }
                }

                EMConfig.ProblemType.RPC -> {
                    if (config.blackBox) {
                        throw IllegalStateException("NOT SUPPORT black-box for RPC yet")
                    } else {
                        RPCModule()
                    }
                }

                EMConfig.ProblemType.WEBFRONTEND -> {
                    //TODO black-box mode
                    WebModule()
                }

                //this should never happen, unless we add new type and forget to add it here
                else -> throw IllegalStateException("Unrecognized problem type: ${config.problemType}")
            }

            val injector = try {
                LifecycleInjector.builder()
                    .withModules(base, problemModule)
                    .build()
                    .createInjector()

            } catch (e: Error) {
                /*
                    Workaround to Governator bug:
                    https://github.com/Netflix/governator/issues/371
                 */
                if (e.cause != null &&
                    InvocationTargetException::class.java.isAssignableFrom(e.cause!!.javaClass)
                ) {
                    throw e.cause!!
                }

                throw e
            }

            val cfg = injector.getInstance(EMConfig::class.java)
            cfg.problemType = config.problemType

            return injector
        }


        //Unfortunately Guice does not like this solution... :( so, we end up with copy&paste
//        private  fun <T : Individual> getAlgorithmKey(config: EMConfig) : Key<out SearchAlgorithm<T>>{
//
//            return  when {
//                config.blackBox || config.algorithm == EMConfig.Algorithm.RANDOM ->
//                    Key.get(object : TypeLiteral<RandomAlgorithm<T>>() {})
//
//                config.algorithm == EMConfig.Algorithm.MIO ->
//                    Key.get(object : TypeLiteral<MioAlgorithm<T>>() {})
//
//                config.algorithm == EMConfig.Algorithm.WTS ->
//                    Key.get(object : TypeLiteral<WtsAlgorithm<T>>() {})
//
//                config.algorithm == EMConfig.Algorithm.MOSA ->
//                    Key.get(object : TypeLiteral<MosaAlgorithm<T>>() {})
//
//                else -> throw IllegalStateException("Unrecognized algorithm ${config.algorithm}")
//            }
//        }

        private fun getAlgorithmKeyGraphQL(config: EMConfig): Key<out SearchAlgorithm<GraphQLIndividual>> {

            return when (config.algorithm) {
                EMConfig.Algorithm.SMARTS ->
                    Key.get(object : TypeLiteral<SmartsAlgorithm<GraphQLIndividual>>() {})

                EMConfig.Algorithm.RANDOM ->
                    Key.get(object : TypeLiteral<RandomAlgorithm<GraphQLIndividual>>() {})

                EMConfig.Algorithm.MIO ->
                    Key.get(object : TypeLiteral<MioAlgorithm<GraphQLIndividual>>() {})

                EMConfig.Algorithm.WTS ->
                    Key.get(object : TypeLiteral<WtsAlgorithm<GraphQLIndividual>>() {})

                EMConfig.Algorithm.MOSA ->
                    Key.get(object : TypeLiteral<MosaAlgorithm<GraphQLIndividual>>() {})

                EMConfig.Algorithm.RW ->
                    Key.get(object : TypeLiteral<RandomWalkAlgorithm<GraphQLIndividual>>() {})
                EMConfig.Algorithm.StandardGA ->
                    Key.get(object : TypeLiteral<StandardGeneticAlgorithm<GraphQLIndividual>>() {})

<<<<<<< HEAD
                EMConfig.Algorithm.MuPlusLambdaEA ->
                    Key.get(object : TypeLiteral<MuPlusLambdaEvolutionaryAlgorithm<GraphQLIndividual>>() {})
=======
                EMConfig.Algorithm.BreederGA ->
                    Key.get(object : TypeLiteral<BreederGeneticAlgorithm<GraphQLIndividual>>() {})

                EMConfig.Algorithm.CellularGA ->
                    Key.get(object : TypeLiteral<CellularGeneticAlgorithm<GraphQLIndividual>>() {})

                EMConfig.Algorithm.OnePlusLambdaLambdaGA ->
                    Key.get(object : TypeLiteral<OnePlusLambdaLambdaGeneticAlgorithm<GraphQLIndividual>>() {})
>>>>>>> 9a5eb823


                else -> throw IllegalStateException("Unrecognized algorithm ${config.algorithm}")
            }
        }

        private fun getAlgorithmKeyRPC(config: EMConfig): Key<out SearchAlgorithm<RPCIndividual>> {

            return when (config.algorithm) {
                EMConfig.Algorithm.SMARTS ->
                    Key.get(object : TypeLiteral<SmartsAlgorithm<RPCIndividual>>() {})

                EMConfig.Algorithm.RANDOM ->
                    Key.get(object : TypeLiteral<RandomAlgorithm<RPCIndividual>>() {})

                EMConfig.Algorithm.MIO ->
                    Key.get(object : TypeLiteral<MioAlgorithm<RPCIndividual>>() {})

                EMConfig.Algorithm.WTS ->
                    Key.get(object : TypeLiteral<WtsAlgorithm<RPCIndividual>>() {})

                EMConfig.Algorithm.MOSA ->
                    Key.get(object : TypeLiteral<MosaAlgorithm<RPCIndividual>>() {})

                EMConfig.Algorithm.RW ->
                    Key.get(object : TypeLiteral<RandomWalkAlgorithm<RPCIndividual>>() {})
<<<<<<< HEAD
                EMConfig.Algorithm.MuPlusLambdaEA ->
                    Key.get(object : TypeLiteral<MuPlusLambdaEvolutionaryAlgorithm<RPCIndividual>>() {})
=======

                EMConfig.Algorithm.BreederGA ->
                    Key.get(object : TypeLiteral<BreederGeneticAlgorithm<RPCIndividual>>() {})

                EMConfig.Algorithm.CellularGA ->
                    Key.get(object : TypeLiteral<CellularGeneticAlgorithm<RPCIndividual>>() {})

                EMConfig.Algorithm.OnePlusLambdaLambdaGA ->
                    Key.get(object : TypeLiteral<OnePlusLambdaLambdaGeneticAlgorithm<RPCIndividual>>() {})
>>>>>>> 9a5eb823
                else -> throw IllegalStateException("Unrecognized algorithm ${config.algorithm}")
            }
        }

        private fun getAlgorithmKeyWeb(config: EMConfig): Key<out SearchAlgorithm<WebIndividual>> {

            return when (config.algorithm) {
                EMConfig.Algorithm.SMARTS ->
                    Key.get(object : TypeLiteral<SmartsAlgorithm<WebIndividual>>() {})

                EMConfig.Algorithm.RANDOM ->
                    Key.get(object : TypeLiteral<RandomAlgorithm<WebIndividual>>() {})

                EMConfig.Algorithm.MIO ->
                    Key.get(object : TypeLiteral<MioAlgorithm<WebIndividual>>() {})

                EMConfig.Algorithm.WTS ->
                    Key.get(object : TypeLiteral<WtsAlgorithm<WebIndividual>>() {})

                EMConfig.Algorithm.MOSA ->
                    Key.get(object : TypeLiteral<MosaAlgorithm<WebIndividual>>() {})

                EMConfig.Algorithm.RW ->
                    Key.get(object : TypeLiteral<RandomWalkAlgorithm<WebIndividual>>() {})
<<<<<<< HEAD
                EMConfig.Algorithm.MuPlusLambdaEA ->
                    Key.get(object : TypeLiteral<MuPlusLambdaEvolutionaryAlgorithm<WebIndividual>>() {})
=======

                EMConfig.Algorithm.BreederGA ->
                    Key.get(object : TypeLiteral<BreederGeneticAlgorithm<WebIndividual>>() {})

                EMConfig.Algorithm.CellularGA ->
                    Key.get(object : TypeLiteral<CellularGeneticAlgorithm<WebIndividual>>() {})

                EMConfig.Algorithm.OnePlusLambdaLambdaGA ->
                    Key.get(object : TypeLiteral<OnePlusLambdaLambdaGeneticAlgorithm<WebIndividual>>() {})
>>>>>>> 9a5eb823
                else -> throw IllegalStateException("Unrecognized algorithm ${config.algorithm}")
            }
        }

        private fun getAlgorithmKeyRest(config: EMConfig): Key<out SearchAlgorithm<RestIndividual>> {

            return when (config.algorithm) {
                EMConfig.Algorithm.SMARTS ->
                    Key.get(object : TypeLiteral<SmartsAlgorithm<RestIndividual>>() {})

                EMConfig.Algorithm.RANDOM ->
                    Key.get(object : TypeLiteral<RandomAlgorithm<RestIndividual>>() {})

                EMConfig.Algorithm.MIO ->
                    Key.get(object : TypeLiteral<MioAlgorithm<RestIndividual>>() {})

                EMConfig.Algorithm.WTS ->
                    Key.get(object : TypeLiteral<WtsAlgorithm<RestIndividual>>() {})

                EMConfig.Algorithm.MOSA ->
                    Key.get(object : TypeLiteral<MosaAlgorithm<RestIndividual>>() {})

                EMConfig.Algorithm.StandardGA ->
                    Key.get(object : TypeLiteral<MosaAlgorithm<RestIndividual>>() {})

                EMConfig.Algorithm.MonotonicGA ->
                    Key.get(object : TypeLiteral<MosaAlgorithm<RestIndividual>>() {})

                EMConfig.Algorithm.SteadyStateGA ->
                    Key.get(object : TypeLiteral<MosaAlgorithm<RestIndividual>>() {})

                EMConfig.Algorithm.RW ->
                    Key.get(object : TypeLiteral<RandomWalkAlgorithm<RestIndividual>>() {})
                EMConfig.Algorithm.MuPlusLambdaEA ->
                    Key.get(object : TypeLiteral<MuPlusLambdaEvolutionaryAlgorithm<RestIndividual>>() {})

                EMConfig.Algorithm.BreederGA ->
                    Key.get(object : TypeLiteral<BreederGeneticAlgorithm<RestIndividual>>() {})

                EMConfig.Algorithm.CellularGA ->
                    Key.get(object : TypeLiteral<CellularGeneticAlgorithm<RestIndividual>>() {})

                EMConfig.Algorithm.OnePlusLambdaLambdaGA ->
                    Key.get(object : TypeLiteral<OnePlusLambdaLambdaGeneticAlgorithm<RestIndividual>>() {})

                else -> throw IllegalStateException("Unrecognized algorithm ${config.algorithm}")
            }
        }

        fun run(injector: Injector, controllerInfo: ControllerInfoDto?): Solution<*> {

            val config = injector.getInstance(EMConfig::class.java)
            val epc = injector.getInstance(ExecutionPhaseController::class.java)
            epc.startSearch()

            if (!config.blackBox || config.bbExperiments) {
                val rc = injector.getInstance(RemoteController::class.java)
                rc.startANewSearch()
            }

            val key = when (config.problemType) {
                EMConfig.ProblemType.REST -> getAlgorithmKeyRest(config)
                EMConfig.ProblemType.GRAPHQL -> getAlgorithmKeyGraphQL(config)
                EMConfig.ProblemType.RPC -> getAlgorithmKeyRPC(config)
                EMConfig.ProblemType.WEBFRONTEND -> getAlgorithmKeyWeb(config)
                else -> throw IllegalStateException("Unrecognized problem type ${config.problemType}")
            }

            val imp = injector.getInstance(key)

            LoggingUtil.getInfoLogger().info("Starting to generate test cases")

            return imp.search { solution: Solution<*>,
                                snapshotTimestamp: String ->
                writeTestsAsSnapshots(injector, solution, controllerInfo, snapshotTimestamp)
            }.also {
                if (config.isEnabledHarvestingActualResponse()) {
                    val hp = injector.getInstance(HarvestActualHttpWsResponseHandler::class.java)
                    hp.shutdown()
                }
            }
        }


        /**
         * Log a warning if any experimental setting is used
         */
        private fun checkExperimentalSettings(injector: Injector) {

            val config = injector.getInstance(EMConfig::class.java)

            val experimental = config.experimentalFeatures()

            if (experimental.isEmpty()) {
                return
            }

            val options = "[" + experimental.joinToString(", ") + "]"

            logWarn(
                "Using experimental settings." +
                        " Those might not work as expected, or simply straight out crash." +
                        " Furthermore, they might simply be incomplete features still under development." +
                        " Used experimental settings: $options"
            )
        }

        fun checkState(injector: Injector): ControllerInfoDto? {

            val config = injector.getInstance(EMConfig::class.java)

            if (config.blackBox && !config.bbExperiments) {
                return null
            }

            val rc = injector.getInstance(RemoteController::class.java)

            val dto = rc.getControllerInfo() ?: throw IllegalStateException(
                "Cannot retrieve Remote Controller info from ${rc.address()}"
            )

            if (dto.isInstrumentationOn != true) {
                LoggingUtil.getInfoLogger().warn("The system under test is running without instrumentation")
            }

            if (dto.fullName.isNullOrBlank()) {
                throw IllegalStateException("Failed to retrieve the name of the EvoMaster Driver")
            }

            //TODO check if the type of controller does match the output format

            return dto
        }

        fun writeExecuteInfo(injector: Injector) {

            val config = injector.getInstance(EMConfig::class.java)

            if (config.outputExecutedSQL != EMConfig.OutputExecutedSQL.ALL_AT_END && !config.recordExecutedMainActionInfo) {
                return
            }
            val reporter = injector.getInstance(ExecutionInfoReporter::class.java)
            reporter.saveAll()
        }

        private fun writeTestsAsSnapshots(
            injector: Injector,
            solution: Solution<*>,
            controllerInfoDto: ControllerInfoDto?,
            snapshotTimestamp: String
        ) {

            val config = injector.getInstance(EMConfig::class.java)
            if (!config.createTests) {
                return
            }
            LoggingUtil.getInfoLogger().info("Saving snapshot of tests so far")

            writeTests(injector,solution,controllerInfoDto,snapshotTimestamp)
        }

        fun writeTests(
            injector: Injector,
            solution: Solution<*>,
            controllerInfoDto: ControllerInfoDto?,
            snapshotTimestamp: String = ""
        ): List<TestSuiteCode> {

            val config = injector.getInstance(EMConfig::class.java)
            if (!config.createTests) {
                return listOf()
            }

            val n = solution.individuals.size
            val tests = if (n == 1) "1 test" else "$n tests"

            LoggingUtil.getInfoLogger().info("Going to save $tests to ${config.outputFolder}")

            val writer = injector.getInstance(TestSuiteWriter::class.java)

            if (config.dtoSupportedForPayload()) {
                writer.writeDtos(solution)
            }

            val splitResult = TestSuiteSplitter.split(solution, config)

            val suites = splitResult.splitOutcome.map {
                writer.convertToCompilableTestCode(
                    it,
                    it.getFileName(),
                    snapshotTimestamp,
                    controllerInfoDto?.fullName,
                    controllerInfoDto?.executableFullPath
                )
            }
            suites.forEach { suite -> writer.writeTests(suite) }

            if (config.problemType == EMConfig.ProblemType.RPC) {
                //TODO what is this? need to clarify
                // Man: only enable for RPC as it lacks of unit tests
                writer.writeTestsDuringSeeding(
                    solution,
                    controllerInfoDto?.fullName,
                    controllerInfoDto?.executableFullPath
                )
            }

            return suites
        }


        private fun writeWFCReport(injector: Injector, solution: Solution<*>, suites: List<TestSuiteCode>) {

            val config = injector.getInstance(EMConfig::class.java)

            if (!config.writeWFCReport || suites.isEmpty()) {
                return
            }

            val wfcr = injector.getInstance(WFCReportWriter::class.java)

            wfcr.writeReport(solution,suites)

            if(!config.writeWFCReportExcludeWebApp){
                wfcr.writeWebApp()
            }
        }

        private fun writeStatistics(injector: Injector, solution: Solution<*>) {

            val config = injector.getInstance(EMConfig::class.java)

            if (!config.writeStatistics) {
                return
            }

            val statistics = injector.getInstance(Statistics::class.java)

            statistics.writeStatistics(solution)

            if (config.snapshotInterval > 0) {
                statistics.writeSnapshot()
            }
        }

        private fun writeOverallProcessData(injector: Injector) {

            val config = injector.getInstance(EMConfig::class.java)

            if (!config.enableProcessMonitor) {
                return
            }

            val process = injector.getInstance(SearchProcessMonitor::class.java)
            process.saveOverall()
        }

        /**
         * save possible dependencies among resources (e.g., a resource might be related to other resource) derived during search
         * info is designed for experiment analysis
         */
        private fun writeDependencies(injector: Injector) {

            val config = injector.getInstance(EMConfig::class.java)

            if (!config.exportDependencies) {
                return
            }

            val dm = injector.getInstance(ResourceDepManageService::class.java)
            dm.exportDependencies()
        }

        /**
         * save derived impacts of genes of actions.
         * info is designed for experiment analysis
         */
        private fun writeImpacts(injector: Injector, solution: Solution<*>) {

            val config = injector.getInstance(EMConfig::class.java)

            if (!config.exportImpacts) {
                return
            }

            val am = injector.getInstance(ArchiveImpactSelector::class.java)
            am.exportImpacts(solution)
        }

        /**
         * save covered target info
         * info is designed for experiment analysis
         */
        private fun writeCoveredTargets(injector: Injector, solution: Solution<*>) {

            val config = injector.getInstance(EMConfig::class.java)

            if (!config.exportCoveredTarget) {
                return
            }

            val statistics = injector.getInstance(Statistics::class.java)
            statistics.writeCoveredTargets(solution, config.coveredTargetSortedBy)
        }

        private fun writeExecSummary(
            injector: Injector,
            controllerInfoDto: ControllerInfoDto?,
            splitResult: SplitResult,
            snapshotTimestamp: String = ""
        ) {

            val executiveSummary = splitResult.executiveSummary
                ?: return

            val config = injector.getInstance(EMConfig::class.java)

            if (!config.createTests) {
                return
            }

            val writer = injector.getInstance(TestSuiteWriter::class.java)
            assert(controllerInfoDto == null || controllerInfoDto.fullName != null)
            writer.writeTests(
                executiveSummary,
                controllerInfoDto?.fullName,
                controllerInfoDto?.executableFullPath,
                snapshotTimestamp
            )
        }

        /**
         * To reset external service handler to clear the existing
         * WireMock instances to free up the IP addresses.
         */
        private fun resetExternalServiceHandler(injector: Injector) {
            val externalServiceHandler = injector.getInstance(HttpWsExternalServiceHandler::class.java)
            externalServiceHandler.reset()
        }

        private fun stopHTTPCallbackVerifier(injector: Injector) {
            val httpCallbackVerifier = injector.getInstance(HttpCallbackVerifier::class.java)
            httpCallbackVerifier.stop()
        }
    }
}

<|MERGE_RESOLUTION|>--- conflicted
+++ resolved
@@ -645,10 +645,9 @@
                 EMConfig.Algorithm.StandardGA ->
                     Key.get(object : TypeLiteral<StandardGeneticAlgorithm<GraphQLIndividual>>() {})
 
-<<<<<<< HEAD
                 EMConfig.Algorithm.MuPlusLambdaEA ->
                     Key.get(object : TypeLiteral<MuPlusLambdaEvolutionaryAlgorithm<GraphQLIndividual>>() {})
-=======
+                    
                 EMConfig.Algorithm.BreederGA ->
                     Key.get(object : TypeLiteral<BreederGeneticAlgorithm<GraphQLIndividual>>() {})
 
@@ -657,7 +656,6 @@
 
                 EMConfig.Algorithm.OnePlusLambdaLambdaGA ->
                     Key.get(object : TypeLiteral<OnePlusLambdaLambdaGeneticAlgorithm<GraphQLIndividual>>() {})
->>>>>>> 9a5eb823
 
 
                 else -> throw IllegalStateException("Unrecognized algorithm ${config.algorithm}")
@@ -684,10 +682,9 @@
 
                 EMConfig.Algorithm.RW ->
                     Key.get(object : TypeLiteral<RandomWalkAlgorithm<RPCIndividual>>() {})
-<<<<<<< HEAD
+        
                 EMConfig.Algorithm.MuPlusLambdaEA ->
                     Key.get(object : TypeLiteral<MuPlusLambdaEvolutionaryAlgorithm<RPCIndividual>>() {})
-=======
 
                 EMConfig.Algorithm.BreederGA ->
                     Key.get(object : TypeLiteral<BreederGeneticAlgorithm<RPCIndividual>>() {})
@@ -697,7 +694,6 @@
 
                 EMConfig.Algorithm.OnePlusLambdaLambdaGA ->
                     Key.get(object : TypeLiteral<OnePlusLambdaLambdaGeneticAlgorithm<RPCIndividual>>() {})
->>>>>>> 9a5eb823
                 else -> throw IllegalStateException("Unrecognized algorithm ${config.algorithm}")
             }
         }
@@ -722,10 +718,9 @@
 
                 EMConfig.Algorithm.RW ->
                     Key.get(object : TypeLiteral<RandomWalkAlgorithm<WebIndividual>>() {})
-<<<<<<< HEAD
+                    
                 EMConfig.Algorithm.MuPlusLambdaEA ->
                     Key.get(object : TypeLiteral<MuPlusLambdaEvolutionaryAlgorithm<WebIndividual>>() {})
-=======
 
                 EMConfig.Algorithm.BreederGA ->
                     Key.get(object : TypeLiteral<BreederGeneticAlgorithm<WebIndividual>>() {})
@@ -735,7 +730,6 @@
 
                 EMConfig.Algorithm.OnePlusLambdaLambdaGA ->
                     Key.get(object : TypeLiteral<OnePlusLambdaLambdaGeneticAlgorithm<WebIndividual>>() {})
->>>>>>> 9a5eb823
                 else -> throw IllegalStateException("Unrecognized algorithm ${config.algorithm}")
             }
         }
