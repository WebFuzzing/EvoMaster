--- conflicted
+++ resolved
@@ -12,11 +12,8 @@
 import org.evomaster.core.AnsiColor.Companion.inYellow
 import org.evomaster.core.config.ConfigProblemException
 import org.evomaster.core.logging.LoggingUtil
-<<<<<<< HEAD
+import org.evomaster.core.output.TestSuiteCode
 import org.evomaster.core.output.Termination
-=======
-import org.evomaster.core.output.TestSuiteCode
->>>>>>> b3dae34b
 import org.evomaster.core.output.TestSuiteSplitter
 import org.evomaster.core.output.clustering.SplitResult
 import org.evomaster.core.output.service.TestSuiteWriter
@@ -610,12 +607,9 @@
 
                 EMConfig.Algorithm.RW ->
                     Key.get(object : TypeLiteral<RandomWalkAlgorithm<GraphQLIndividual>>() {})
-<<<<<<< HEAD
                 EMConfig.Algorithm.STANDARD_GA ->
                     Key.get(object : TypeLiteral<StandardGeneticAlgorithm<GraphQLIndividual>>() {})
 
-=======
->>>>>>> b3dae34b
 
                 else -> throw IllegalStateException("Unrecognized algorithm ${config.algorithm}")
             }
@@ -641,13 +635,6 @@
 
                 EMConfig.Algorithm.RW ->
                     Key.get(object : TypeLiteral<RandomWalkAlgorithm<RPCIndividual>>() {})
-<<<<<<< HEAD
-                EMConfig.Algorithm.STANDARD_GA ->
-                    Key.get(object : TypeLiteral<StandardGeneticAlgorithm<RPCIndividual>>() {})
-
-=======
->>>>>>> b3dae34b
-
                 else -> throw IllegalStateException("Unrecognized algorithm ${config.algorithm}")
             }
         }
@@ -672,12 +659,6 @@
 
                 EMConfig.Algorithm.RW ->
                     Key.get(object : TypeLiteral<RandomWalkAlgorithm<WebIndividual>>() {})
-<<<<<<< HEAD
-                EMConfig.Algorithm.STANDARD_GA ->
-                    Key.get(object : TypeLiteral<StandardGeneticAlgorithm<WebIndividual>>() {})
-=======
->>>>>>> b3dae34b
-
                 else -> throw IllegalStateException("Unrecognized algorithm ${config.algorithm}")
             }
         }
@@ -702,12 +683,6 @@
 
                 EMConfig.Algorithm.RW ->
                     Key.get(object : TypeLiteral<RandomWalkAlgorithm<RestIndividual>>() {})
-<<<<<<< HEAD
-                EMConfig.Algorithm.STANDARD_GA ->
-                    Key.get(object : TypeLiteral<StandardGeneticAlgorithm<RestIndividual>>() {})
-=======
->>>>>>> b3dae34b
-
                 else -> throw IllegalStateException("Unrecognized algorithm ${config.algorithm}")
             }
         }
