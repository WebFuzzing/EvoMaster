--- conflicted
+++ resolved
@@ -678,19 +678,17 @@
                 EMConfig.Algorithm.MOSA ->
                     Key.get(object : TypeLiteral<MosaAlgorithm<RestIndividual>>() {})
 
-<<<<<<< HEAD
-                config.algorithm == EMConfig.Algorithm.StandardGA ->
-                    Key.get(object : TypeLiteral<StandardGeneticAlgorithm<RestIndividual>>() {})
-
-                config.algorithm == EMConfig.Algorithm.MonotonicGA ->
-                    Key.get(object : TypeLiteral<MonotonicGeneticAlgorithm<RestIndividual>>() {})
-
-                config.algorithm == EMConfig.Algorithm.SteadyStateGA ->
-                    Key.get(object : TypeLiteral<SteadyStateGeneticAlgorithm<RestIndividual>>() {})
-=======
                 EMConfig.Algorithm.RW ->
                     Key.get(object : TypeLiteral<RandomWalkAlgorithm<RestIndividual>>() {})
->>>>>>> b3dae34b
+
+                EMConfig.Algorithm.StandardGA ->
+                    Key.get(object : TypeLiteral<RandomWalkAlgorithm<RestIndividual>>() {})
+
+                EMConfig.Algorithm.MonotonicGA ->
+                    Key.get(object : TypeLiteral<RandomWalkAlgorithm<RestIndividual>>() {})
+
+                EMConfig.Algorithm.SteadyStateGA ->
+                    Key.get(object : TypeLiteral<RandomWalkAlgorithm<RestIndividual>>() {})
 
                 else -> throw IllegalStateException("Unrecognized algorithm ${config.algorithm}")
             }
