--- conflicted
+++ resolved
@@ -645,10 +645,8 @@
                 EMConfig.Algorithm.StandardGA ->
                     Key.get(object : TypeLiteral<StandardGeneticAlgorithm<GraphQLIndividual>>() {})
 
-<<<<<<< HEAD
                 EMConfig.Algorithm.MuLambdaEA ->
                     Key.get(object : TypeLiteral<org.evomaster.core.search.algorithms.MuLambdaEvolutionaryAlgorithm<GraphQLIndividual>>(){})
-=======
                 EMConfig.Algorithm.BreederGA ->
                     Key.get(object : TypeLiteral<BreederGeneticAlgorithm<GraphQLIndividual>>() {})
 
@@ -657,7 +655,6 @@
 
                 EMConfig.Algorithm.OnePlusLambdaLambdaGA ->
                     Key.get(object : TypeLiteral<OnePlusLambdaLambdaGeneticAlgorithm<GraphQLIndividual>>() {})
->>>>>>> 9a5eb823
 
 
                 else -> throw IllegalStateException("Unrecognized algorithm ${config.algorithm}")
@@ -684,10 +681,8 @@
 
                 EMConfig.Algorithm.RW ->
                     Key.get(object : TypeLiteral<RandomWalkAlgorithm<RPCIndividual>>() {})
-<<<<<<< HEAD
                 EMConfig.Algorithm.MuLambdaEA ->
                     Key.get(object : TypeLiteral<org.evomaster.core.search.algorithms.MuLambdaEvolutionaryAlgorithm<RPCIndividual>>(){})
-=======
 
                 EMConfig.Algorithm.BreederGA ->
                     Key.get(object : TypeLiteral<BreederGeneticAlgorithm<RPCIndividual>>() {})
@@ -697,7 +692,6 @@
 
                 EMConfig.Algorithm.OnePlusLambdaLambdaGA ->
                     Key.get(object : TypeLiteral<OnePlusLambdaLambdaGeneticAlgorithm<RPCIndividual>>() {})
->>>>>>> 9a5eb823
                 else -> throw IllegalStateException("Unrecognized algorithm ${config.algorithm}")
             }
         }
@@ -722,10 +716,8 @@
 
                 EMConfig.Algorithm.RW ->
                     Key.get(object : TypeLiteral<RandomWalkAlgorithm<WebIndividual>>() {})
-<<<<<<< HEAD
                 EMConfig.Algorithm.MuLambdaEA ->
                     Key.get(object : TypeLiteral<org.evomaster.core.search.algorithms.MuLambdaEvolutionaryAlgorithm<WebIndividual>>(){})
-=======
 
                 EMConfig.Algorithm.BreederGA ->
                     Key.get(object : TypeLiteral<BreederGeneticAlgorithm<WebIndividual>>() {})
@@ -735,7 +727,6 @@
 
                 EMConfig.Algorithm.OnePlusLambdaLambdaGA ->
                     Key.get(object : TypeLiteral<OnePlusLambdaLambdaGeneticAlgorithm<WebIndividual>>() {})
->>>>>>> 9a5eb823
                 else -> throw IllegalStateException("Unrecognized algorithm ${config.algorithm}")
             }
         }
