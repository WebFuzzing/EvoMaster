package org.evomaster.core

import com.google.inject.Injector
import com.google.inject.Key
import com.google.inject.TypeLiteral
import com.netflix.governator.guice.LifecycleInjector
import org.evomaster.client.java.controller.api.dto.ControllerInfoDto
import org.evomaster.client.java.instrumentation.shared.ObjectiveNaming
import org.evomaster.core.AnsiColor.Companion.inBlue
import org.evomaster.core.AnsiColor.Companion.inGreen
import org.evomaster.core.AnsiColor.Companion.inRed
import org.evomaster.core.AnsiColor.Companion.inYellow
import org.evomaster.core.logging.LoggingUtil
import org.evomaster.core.output.TestSuiteSplitter
import org.evomaster.core.output.service.TestSuiteWriter
import org.evomaster.core.problem.rest.RestIndividual
import org.evomaster.core.problem.rest.service.*
import org.evomaster.core.problem.web.service.WebModule
import org.evomaster.core.remote.NoRemoteConnectionException
import org.evomaster.core.remote.SutProblemException
import org.evomaster.core.remote.service.RemoteController
import org.evomaster.core.search.Solution
import org.evomaster.core.search.algorithms.MioAlgorithm
import org.evomaster.core.search.algorithms.MosaAlgorithm
import org.evomaster.core.search.algorithms.RandomAlgorithm
import org.evomaster.core.search.algorithms.WtsAlgorithm
import org.evomaster.core.search.service.IdMapper
import org.evomaster.core.search.service.SearchTimeController
import org.evomaster.core.search.service.Statistics
import org.evomaster.core.search.service.monitor.SearchProcessMonitor
import org.evomaster.core.search.service.mutator.geneMutation.ArchiveMutator
import java.lang.reflect.InvocationTargetException
import org.evomaster.core.output.Clusterer
import org.evomaster.core.output.clustering.DBSCANClusterer
import org.evomaster.core.output.clustering.metrics.DistanceMetricAction
import org.evomaster.core.problem.rest.RestCallResult

/**
 * This will be the entry point of the tool when run from command line
 */
class Main {
    companion object {

        /**
         * Main entry point of the EvoMaster application
         */
        @JvmStatic
        fun main(args: Array<String>) {

            try {

                printLogo()
                printVersion()

                /*
                    Before running anything, check if the input
                    configurations are valid
                 */
                val parser = try {
                    EMConfig.validateOptions(args)
                } catch (e: Exception) {
                    logError("Invalid parameter settings: " + e.message +
                            "\nUse --help to see the available options")
                    return
                }

                if (parser.parse(*args).has("help")) {
                    parser.printHelpOn(System.out)
                    return
                }

                initAndRun(args)

                LoggingUtil.getInfoLogger().apply {
                    info("EvoMaster process has completed successfully")
                    info("Use ${inGreen("--help")} and visit ${inBlue("http://www.evomaster.org")} to" +
                            " learn more about available options")
                }

            } catch (e: Exception) {

                var cause: Throwable = e
                while (cause.cause != null) {
                    cause = cause.cause!!
                }

                when (cause) {
                    is NoRemoteConnectionException ->
                        logError("ERROR: ${cause.message}" +
                                "\n  Make sure the EvoMaster Driver for the system under test is running correctly.")

                    is SutProblemException ->
                        logError("ERROR in the Remote EvoMaster Driver: ${cause.message}" +
                                "\n  Look at the logs of the EvoMaster Driver to help debugging this problem.")

                    else ->
                        LoggingUtil.getInfoLogger().error(inRed("[ERROR] ") +
                                inYellow("EvoMaster process terminated abruptly." +
                                        " This is likely a bug in EvoMaster." +
                                        " Please copy&paste the following stacktrace, and create a new issue on" +
                                        " " + inBlue("https://github.com/EMResearch/EvoMaster/issues")), e)
                }
            }
        }

        private fun logError(msg: String) {
            LoggingUtil.getInfoLogger().error(inRed("[ERROR] ") + inYellow(msg))
        }

        private fun logWarn(msg: String) {
            LoggingUtil.getInfoLogger().warn(inYellow("[WARNING] ") + inYellow(msg))
        }

        private fun printLogo() {

            val logo = """
 _____          ___  ___          _
|  ___|         |  \/  |         | |
| |____   _____ | .  . | __ _ ___| |_ ___ _ __
|  __\ \ / / _ \| |\/| |/ _` / __| __/ _ \ '__|
| |___\ V / (_) | |  | | (_| \__ \ ||  __/ |
\____/ \_/ \___/\_|  |_/\__,_|___/\__\___|_|

                    """

            LoggingUtil.getInfoLogger().info(inBlue(logo))
        }

        private fun printVersion() {

            val version = this.javaClass.`package`?.implementationVersion ?: "unknown"

            LoggingUtil.getInfoLogger().info("EvoMaster version: $version")
        }

        @JvmStatic
        fun initAndRun(args: Array<String>): Solution<*> {

            val injector = init(args)

            checkExperimentalSettings(injector)

            val controllerInfo = checkState(injector)

            val config = injector.getInstance(EMConfig::class.java)
            val idMapper = injector.getInstance(IdMapper::class.java)

            val solution = run(injector)
            val faults = solution.overall.potentialFoundFaults(idMapper)

            writeOverallProcessData(injector)

            writeDependencies(injector)

            writeImpacts(injector, solution)

            writeStatistics(injector, solution)

            writeCoveredTargets(injector, solution)

            writeTests(injector, solution, controllerInfo)

<<<<<<< HEAD
            //val clusterer = Clusterer()
            //clusterer.cluster()


            //TODO: BMR - this is just here to run and evaluate the clusterer. Will be refactored to
            // account for more clustering options soon.

            val soso1 = solution.individuals.filter{
                it.evaluatedActions().any{ ac -> (ac.result as RestCallResult).getStatusCode() == 500  }
            }

            val cluterableActions = soso1.flatMap { it.evaluatedActions().map { ac -> (ac.result as RestCallResult) } }

            val clu = DBSCANClusterer<RestCallResult>(
                    values = cluterableActions,
                    epsilon = 1.0,
                    minimumMembers = 2,
                    metric = DistanceMetricAction()
            )

            val clusters = clu.performCLustering()

            // clustering appears okay
=======

>>>>>>> e8ea441b

            LoggingUtil.getInfoLogger().apply {
                val stc = injector.getInstance(SearchTimeController::class.java)
                info("Evaluated tests: ${stc.evaluatedIndividuals}")
                info("Evaluated actions: ${stc.evaluatedActions}")
                info("Needed budget: ${stc.neededBudget()}")
                info("Passed time (seconds): ${stc.getElapsedSeconds()}")

                if(!config.blackBox || config.bbExperiments) {
                    val rc = injector.getInstance(RemoteController::class.java)
                    val unitsInfo = rc.getSutInfo()?.unitsInfoDto

                    if(unitsInfo != null) {
                        val units = unitsInfo.unitNames.size
                        val totalLines = unitsInfo.numberOfLines
                        val coveredLines = solution.overall.coveredTargets(ObjectiveNaming.LINE, idMapper)
                        val percentage = String.format("%.0f", (coveredLines / totalLines.toDouble()) * 100)

                        info("Covered targets (lines, branches, faults, etc.): ${solution.overall.coveredTargets()}")
                        info("Potential faults: ${faults.size}")
                        info("Bytecode line coverage: $percentage% ($coveredLines out of $totalLines in $units units/classes)")
                    } else {
                        warn("Failed to retrieve SUT info")
                    }
                }

                if (config.stoppingCriterion == EMConfig.StoppingCriterion.TIME &&
                        config.maxTime == config.defaultMaxTime) {
                    info(inGreen("To obtain better results, use the '--maxTime' option" +
                            " to run the search for longer"))
                }
            }

            return solution
        }

        @JvmStatic
        fun init(args: Array<String>): Injector {

            val base = BaseModule(args)
            val config = base.getEMConfig()

            val problemType = base.getEMConfig().problemType

            val problemModule = when (problemType) {
                EMConfig.ProblemType.REST -> {
                    if(config.blackBox){
                        BlackBoxRestModule(config.bbExperiments)
                    } else if(config.resourceSampleStrategy == EMConfig.ResourceSamplingStrategy.NONE){
                        RestModule()
                    } else {
                        ResourceRestModule()
                    }
                }

                EMConfig.ProblemType.WEB -> WebModule()

                //this should never happen, unless we add new type and forget to add it here
                else -> throw IllegalStateException("Unrecognized problem type: $problemType")
            }

            try {
                return LifecycleInjector.builder()
                        .withModules(base, problemModule)
                        .build()
                        .createInjector()

            } catch (e: Error) {
                /*
                    Workaround to Governator bug:
                    https://github.com/Netflix/governator/issues/371
                 */
                if (e.cause != null &&
                        InvocationTargetException::class.java.isAssignableFrom(e.cause!!.javaClass)) {
                    throw e.cause!!
                }

                throw e
            }
        }


        fun run(injector: Injector): Solution<*> {

            val config = injector.getInstance(EMConfig::class.java)

            //TODO check problem type

            if(! config.blackBox || config.bbExperiments) {
                val rc = injector.getInstance(RemoteController::class.java)
                rc.startANewSearch()
            }

            val key = when {
                config.blackBox || config.algorithm == EMConfig.Algorithm.RANDOM ->
                    Key.get(object : TypeLiteral<RandomAlgorithm<RestIndividual>>() {})

                config.algorithm == EMConfig.Algorithm.MIO ->
                    Key.get(object : TypeLiteral<MioAlgorithm<RestIndividual>>() {})

                config.algorithm == EMConfig.Algorithm.WTS ->
                    Key.get(object : TypeLiteral<WtsAlgorithm<RestIndividual>>() {})

                config.algorithm == EMConfig.Algorithm.MOSA ->
                    Key.get(object : TypeLiteral<MosaAlgorithm<RestIndividual>>() {})

                else -> throw IllegalStateException("Unrecognized algorithm ${config.algorithm}")
            }

            val imp = injector.getInstance(key)

            LoggingUtil.getInfoLogger().info("Starting to generate test cases")

            return imp.search()
        }

        private fun checkExperimentalSettings(injector: Injector) {

            val config = injector.getInstance(EMConfig::class.java)

            val experimental = config.experimentalFeatures()

            if (experimental.isEmpty()) {
                return
            }

            val options = "[" + experimental.joinToString(", ") + "]"

            logWarn("Using experimental settings." +
                    " Those might not work as expected, or simply straight out crash." +
                    " Furthermore, they might simply be incomplete features still under development." +
                    " Used experimental settings: $options")
        }

        private fun checkState(injector: Injector): ControllerInfoDto? {

            val config = injector.getInstance(EMConfig::class.java)

            if(config.blackBox && !config.bbExperiments){
                return null
            }

            val rc = injector.getInstance(RemoteController::class.java)

            val dto = rc.getControllerInfo() ?: throw IllegalStateException(
                    "Cannot retrieve Remote Controller info from ${rc.host}:${rc.port}")

            if (dto.isInstrumentationOn != true) {
                LoggingUtil.getInfoLogger().warn("The system under test is running without instrumentation")
            }

            if(dto.fullName.isNullOrBlank()){
                throw IllegalStateException("Failed to retrieve the name of the EvoMaster Driver")
            }

            //TODO check if the type of controller does match the output format

            return dto
        }


        private fun writeTests(injector: Injector, solution: Solution<*>, controllerInfoDto: ControllerInfoDto?) {

            val config = injector.getInstance(EMConfig::class.java)

            if (!config.createTests) {
                return
            }

            val n = solution.individuals.size
            val tests = if (n == 1) "1 test" else "$n tests"

            LoggingUtil.getInfoLogger().info("Going to save $tests to ${config.outputFolder}")

            val writer = injector.getInstance(TestSuiteWriter::class.java)
            val swagger = injector.getInstance(RestSampler::class.java).getSwagger()
<<<<<<< HEAD
=======

>>>>>>> e8ea441b


            assert(controllerInfoDto==null || controllerInfoDto.fullName != null)
            writer.setSwagger(swagger)
            val solutions = TestSuiteSplitter.split(solution, config.testSuiteSplitType)
            writer.setSwagger(swagger)
            solutions.forEach {
                writer.writeTests(it, controllerInfoDto?.fullName)
            }
        }

        private fun writeStatistics(injector: Injector, solution: Solution<*>) {

            val config = injector.getInstance(EMConfig::class.java)

            if (!config.writeStatistics) {
                return
            }

            val statistics = injector.getInstance(Statistics::class.java)

            statistics.writeStatistics(solution)

            if (config.snapshotInterval > 0) {
                statistics.writeSnapshot()
            }
        }

        private fun writeOverallProcessData(injector: Injector) {

            val config = injector.getInstance(EMConfig::class.java)

            if (!config.enableProcessMonitor) {
                return
            }

            val process = injector.getInstance(SearchProcessMonitor::class.java)
            process.saveOverall()
        }

        /**
         * save possible dependencies among resources (e.g., a resource might be related to other resource) derived during search
         * info is designed for experiment analysis
         */
        private fun writeDependencies(injector: Injector) {

            val config = injector.getInstance(EMConfig::class.java)

            if (!config.exportDependencies) {
                return
            }

            val dm = injector.getInstance(ResourceDepManageService::class.java)
            dm.exportDependencies()
        }

        /**
         * save derived impacts of genes of actions.
         * info is designed for experiment analysis
         */
        private fun writeImpacts(injector: Injector, solution: Solution<*>) {

            val config = injector.getInstance(EMConfig::class.java)

            if (!config.exportImpacts) {
                return
            }

            val am = injector.getInstance(ArchiveMutator::class.java)
            am.exportImpacts(solution)
        }

        /**
         * save covered target info
         * info is designed for experiment analysis
         */
        private fun writeCoveredTargets(injector: Injector, solution: Solution<*>) {

            val config = injector.getInstance(EMConfig::class.java)

            if (!config.exportCoveredTarget) {
                return
            }

            val statistics = injector.getInstance(Statistics::class.java)
            statistics.writeCoveredTargets(solution, config.coveredTargetSortedBy)
        }
    }
}


<|MERGE_RESOLUTION|>--- conflicted
+++ resolved
@@ -160,7 +160,6 @@
 
             writeTests(injector, solution, controllerInfo)
 
-<<<<<<< HEAD
             //val clusterer = Clusterer()
             //clusterer.cluster()
 
@@ -168,11 +167,11 @@
             //TODO: BMR - this is just here to run and evaluate the clusterer. Will be refactored to
             // account for more clustering options soon.
 
-            val soso1 = solution.individuals.filter{
+            val sol1 = solution.individuals.filter{
                 it.evaluatedActions().any{ ac -> (ac.result as RestCallResult).getStatusCode() == 500  }
             }
 
-            val cluterableActions = soso1.flatMap { it.evaluatedActions().map { ac -> (ac.result as RestCallResult) } }
+            val cluterableActions = sol1.flatMap { it.evaluatedActions().map { ac -> (ac.result as RestCallResult) } }
 
             val clu = DBSCANClusterer<RestCallResult>(
                     values = cluterableActions,
@@ -184,9 +183,6 @@
             val clusters = clu.performCLustering()
 
             // clustering appears okay
-=======
-
->>>>>>> e8ea441b
 
             LoggingUtil.getInfoLogger().apply {
                 val stc = injector.getInstance(SearchTimeController::class.java)
@@ -363,16 +359,12 @@
 
             val writer = injector.getInstance(TestSuiteWriter::class.java)
             val swagger = injector.getInstance(RestSampler::class.java).getSwagger()
-<<<<<<< HEAD
-=======
-
->>>>>>> e8ea441b
 
 
             assert(controllerInfoDto==null || controllerInfoDto.fullName != null)
             writer.setSwagger(swagger)
             val solutions = TestSuiteSplitter.split(solution, config.testSuiteSplitType)
-            writer.setSwagger(swagger)
+
             solutions.forEach {
                 writer.writeTests(it, controllerInfoDto?.fullName)
             }
