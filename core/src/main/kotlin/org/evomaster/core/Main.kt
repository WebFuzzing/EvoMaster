package org.evomaster.core

import com.google.inject.Injector
import com.google.inject.Key
import com.google.inject.TypeLiteral
import com.netflix.governator.guice.LifecycleInjector
import com.webfuzzing.commons.faults.DefinedFaultCategory
import org.evomaster.client.java.controller.api.dto.ControllerInfoDto
import org.evomaster.client.java.instrumentation.shared.ObjectiveNaming
import org.evomaster.core.AnsiColor.Companion.inBlue
import org.evomaster.core.AnsiColor.Companion.inGreen
import org.evomaster.core.AnsiColor.Companion.inRed
import org.evomaster.core.AnsiColor.Companion.inYellow
import org.evomaster.core.config.ConfigProblemException
import org.evomaster.core.logging.LoggingUtil
import org.evomaster.core.output.TestSuiteCode
import org.evomaster.core.output.TestSuiteSplitter
import org.evomaster.core.output.clustering.SplitResult
import org.evomaster.core.output.service.TestSuiteWriter
import org.evomaster.core.problem.enterprise.service.WFCReportWriter
import org.evomaster.core.problem.externalservice.httpws.service.HarvestActualHttpWsResponseHandler
import org.evomaster.core.problem.externalservice.httpws.service.HttpWsExternalServiceHandler
import org.evomaster.core.problem.graphql.GraphQLIndividual
import org.evomaster.core.problem.graphql.service.GraphQLBlackBoxModule
import org.evomaster.core.problem.graphql.service.GraphQLModule
import org.evomaster.core.problem.rest.data.RestIndividual
import org.evomaster.core.problem.rest.service.*
import org.evomaster.core.problem.rest.service.module.BlackBoxRestModule
import org.evomaster.core.problem.rest.service.module.ResourceRestModule
import org.evomaster.core.problem.rest.service.module.RestModule
import org.evomaster.core.problem.rpc.RPCIndividual
import org.evomaster.core.problem.rpc.service.RPCModule
import org.evomaster.core.problem.security.service.HttpCallbackVerifier
import org.evomaster.core.problem.security.service.SSRFAnalyser
import org.evomaster.core.problem.webfrontend.WebIndividual
import org.evomaster.core.problem.webfrontend.service.WebModule
import org.evomaster.core.remote.NoRemoteConnectionException
import org.evomaster.core.remote.SutProblemException
import org.evomaster.core.remote.service.RemoteController
import org.evomaster.core.remote.service.RemoteControllerImplementation
import org.evomaster.core.search.Solution
import org.evomaster.core.search.algorithms.*
import org.evomaster.core.search.service.*
import org.evomaster.core.search.service.monitor.SearchProcessMonitor
import org.evomaster.core.search.service.mutator.genemutation.ArchiveImpactSelector
import java.lang.reflect.InvocationTargetException
import java.util.Locale
import kotlin.system.exitProcess


/**
 * This will be the entry point of the tool when run from command line
 */
class Main {
    companion object {

        /**
         * Main entry point of the EvoMaster application
         */
        @JvmStatic
        fun main(args: Array<String>) {

            try {
                Locale.setDefault(Locale.ENGLISH)

                printLogo()
                printVersion()
                if (!JdkIssue.checkAddOpens()) {
                    return
                }

                /*
                    Before running anything, check if the input
                    configurations are valid.
                    Note: some setting might be evaluated later, eg, if they require
                    to analyze the API schema.
                 */
                val parser = try {
                    EMConfig.validateOptions(args)
                } catch (e: ConfigProblemException) {
                    logError(
                        "Invalid parameter settings: " + e.message +
                                "\nUse --help to see the available options"
                    )
                    return
                }

                val options = parser.parse(*args)

                if (options.has("help")) {
                    parser.printHelpOn(System.out)
                    return
                }

                val config = EMConfig().apply { updateProperties(options) }

                if (config.runningInDocker) {
                    if (config.blackBox) {
                        LoggingUtil.getInfoLogger().info(
                            inGreen(
                                "You are running EvoMaster inside Docker." +
                                        " To access the generated test suite under '/generated_tests', you will need to mount a folder" +
                                        " or volume." +
                                        " Also references to host machine on 'localhost' would need to be replaced with" +
                                        " 'host.docker.internal'." +
                                        " If this is the first time you run EvoMaster in Docker, you are strongly recommended to first" +
                                        " check the documentation at:"
                            ) +
                                    " ${inBlue("https://github.com/WebFuzzing/EvoMaster/blob/master/docs/docker.md")}"
                        )
                    } else {
                        LoggingUtil.getInfoLogger().warn(
                            inYellow(
                                "White-box testing (default in EvoMaster) is currently not supported / not recommended in Docker." +
                                        " To run EvoMaster in black-box mode, you can use '--blackBox true'." +
                                        " If you need to run in white-box mode, it is recommended to download an OS installer or" +
                                        " the uber JAR file from the release-page on GitHub."
                            )
                        )
                    }
                }

                initAndRun(args)

                LoggingUtil.getInfoLogger().apply {
                    info("EvoMaster process has completed successfully")
                    info(
                        "Use ${inGreen("--help")} and visit ${inBlue("https://www.evomaster.org")} to" +
                                " learn more about available options"
                    )
                }

            } catch (e: Exception) {

                var cause: Throwable = e
                while (cause.cause != null) {
                    cause = cause.cause!!
                }

                when (cause) {
                    is NoRemoteConnectionException ->
                        logError(
                            "ERROR: ${cause.message}" +
                                    "\n  For WHITE-BOX testing (e.g., for JVM applications, requiring to write a driver" +
                                    " class) make sure the EvoMaster Driver for the system under test is running correctly." +
                                    "\n  On the other hand, if you are doing BLACK-BOX testing (for any kind of programming language)" +
                                    " without code analyses, remember to specify '--blackBox true' on the command-line."
                        )

                    is SutProblemException ->
                        logError(
                            "ERROR related to the system under test: ${cause.message}" +
                                    "\n  For white-box testing, look at the logs of the EvoMaster Driver to help debugging this problem."
                        )

                    is ConfigProblemException ->
                        logError(
                            "Invalid parameter settings: ${cause.message}" +
                                    "\nUse --help to see the available options"
                        )

                    else ->
                        LoggingUtil.getInfoLogger().error(
                            inRed("[ERROR] ") +
                                    inYellow(
                                        "EvoMaster process terminated abruptly." +
                                                " This is likely a bug in EvoMaster." +
                                                " Please copy&paste the following stacktrace, and create a new issue on" +
                                                " " + inBlue("https://github.com/WebFuzzing/EvoMaster/issues")
                                    ), e
                        )
                }

                /*
                    Need to signal error status.
                    But this code can become problematic if reached by any test.
                    Also in case of exceptions, must shutdown explicitly, otherwise running threads in
                    the background might keep the JVM alive.
                    See for example HarvestActualHttpWsResponseHandler
                 */
                exitProcess(1)
            }
        }

        private fun logError(msg: String) {
            LoggingUtil.getInfoLogger().error(inRed("[ERROR] ") + inYellow(msg))
        }

        private fun logWarn(msg: String) {
            LoggingUtil.getInfoLogger().warn(inYellow("[WARNING] ") + inYellow(msg))
        }

        private fun printLogo() {

            val logo = """
 _____          ___  ___          _
|  ___|         |  \/  |         | |
| |____   _____ | .  . | __ _ ___| |_ ___ _ __
|  __\ \ / / _ \| |\/| |/ _` / __| __/ _ \ '__|
| |___\ V / (_) | |  | | (_| \__ \ ||  __/ |
\____/ \_/ \___/\_|  |_/\__,_|___/\__\___|_|

                    """

            LoggingUtil.getInfoLogger().info(inBlue(logo))
        }

        private fun printVersion() {

            val version = this::class.java.`package`?.implementationVersion ?: "SNAPSHOT"

            LoggingUtil.getInfoLogger().info("EvoMaster version: $version")
        }

        @JvmStatic
        fun initAndRun(args: Array<String>): Solution<*> {

            val injector = init(args)
            val solution = runAndPostProcess(injector)
            return solution
        }

        @JvmStatic
        fun initAndDebug(args: Array<String>): Pair<Injector,Solution<*>> {

            val injector = init(args)
            val solution = runAndPostProcess(injector)

            return Pair(injector,solution)
        }

        private fun runAndPostProcess(injector: Injector): Solution<*> {

            checkExperimentalSettings(injector)

            val controllerInfo = checkState(injector)

            val config = injector.getInstance(EMConfig::class.java)
            val idMapper = injector.getInstance(IdMapper::class.java)
            val epc = injector.getInstance(ExecutionPhaseController::class.java)

            var solution = run(injector, controllerInfo)

            //save data regarding the search phase
            writeOverallProcessData(injector)
            writeDependencies(injector)
            writeImpacts(injector, solution)
            writeExecuteInfo(injector)

            logTimeSearchInfo(injector, config)

            //apply new phases
            solution = phaseHttpOracle(injector, config, solution)
            solution = phaseSecurity(injector, config, epc, solution)

            val suites = writeTests(injector, solution, controllerInfo)
            writeWFCReport(injector, solution, suites)

            writeCoveredTargets(injector, solution)
            writeStatistics(injector, solution)
            //FIXME if other phases after search, might get skewed data on 100% snapshots...

            resetExternalServiceHandler(injector)
            // Stop the WM before test execution
            stopHTTPCallbackVerifier(injector)

            val statistics = injector.getInstance(Statistics::class.java)
            val data = statistics.getData(solution)

            val timeouts = data.find { p -> p.header == Statistics.TEST_TIMEOUTS }!!.element.toInt()
            if (timeouts > 0) {
                LoggingUtil.getInfoLogger().info("TCP timeouts: $timeouts")
            }
            val faults = solution.overall.potentialFoundFaults(idMapper)
            LoggingUtil.getInfoLogger().info("Potential faults: ${faults.size}")

            logCodeCoverage(injector, config, solution, idMapper)
            logActionCoverage(injector, config, data)
            logDefaultTimeBudgetWarning(config)

            solution.statistics = data.toMutableList()

            epc.finishSearch()

            return solution
        }

        private fun logDefaultTimeBudgetWarning(config: EMConfig) {
            if (config.stoppingCriterion == EMConfig.StoppingCriterion.TIME &&
                config.maxTime == config.defaultMaxTime
            ) {
                LoggingUtil.getInfoLogger().warn(
                    inGreen(
                        "You are using the default time budget '${config.defaultMaxTime}'." +
                                " This is only for demo purposes. " +
                                " You should increase such test budget." +
                                " To obtain better results, use the '--maxTime' option" +
                                " to run the search for longer, like for example something between '1h' and '24h' hours."
                    )
                )
            }
        }

        private fun logActionCoverage(
            injector: Injector,
            config: EMConfig,
            data: List<Statistics.Pair>
        ) {
            val sampler: Sampler<*> = injector.getInstance(Key.get(object : TypeLiteral<Sampler<*>>() {}))

            val n = data.find { it.header == Statistics.DISTINCT_ACTIONS }!!.element.toInt()

            when (config.problemType) {
                EMConfig.ProblemType.REST -> {
                    val k = data.find { it.header == Statistics.COVERED_2XX }!!.element.toInt()
                    val t = if (sampler.getPreDefinedIndividuals().isNotEmpty()) {
                        /*
                            FIXME this is a temporary hack...
                            right now we might have 1 call to Schema that messes up this statistics
                         */
                        n + 1
                    } else {
                        n
                    }
                    assert(k <= t)
                    val p = String.format("%.0f", (k.toDouble() / t) * 100)
                    LoggingUtil.getInfoLogger()
                        .info("Successfully executed (HTTP code 2xx) $k endpoints out of $t ($p%)")
                }

                EMConfig.ProblemType.GRAPHQL -> {
                    val k = data.find { it.header == Statistics.GQL_NO_ERRORS }!!.element.toInt()
                    val p = String.format("%.0f", (k.toDouble() / n) * 100)
                    LoggingUtil.getInfoLogger().info("Successfully executed (no 'errors') $k endpoints out of $n ($p%)")
                }

                else -> {}
                //TODO others, eg RPC
            }
        }

        private fun logCodeCoverage(
            injector: Injector,
            config: EMConfig,
            solution: Solution<*>,
            idMapper: IdMapper
        ) {
            if (!config.blackBox || config.bbExperiments) {
                val rc = injector.getInstance(RemoteController::class.java)
                val unitsInfo = rc.getSutInfo()?.unitsInfoDto
                val bootTimeInfo = rc.getSutInfo()?.bootTimeInfoDto

                val targetsInfo = solution.overall.unionWithBootTimeCoveredTargets(null, idMapper, bootTimeInfo)
                val linesInfo =
                    solution.overall.unionWithBootTimeCoveredTargets(ObjectiveNaming.LINE, idMapper, bootTimeInfo)

                if (unitsInfo != null) {
                    val units = unitsInfo.unitNames.size
                    val totalLines = unitsInfo.numberOfLines
                    val percentage = String.format("%.0f", (linesInfo.total / totalLines.toDouble()) * 100)

                    /*
                        This is a quite tricky case...
                        the number of covered lines X should be less or equal than the total T, ie X<=T.
                        However, we end up with cases like X > T where T=0.
                        Should never happen in practice, but it does for E2E tests.
                        This is because we could have different test suites working on same SUTs.
                        Once one is finished, it would reset all data.
                        Such data would not then be recomputed in the next test suite execution, as
                        the classes are already loaded...
                        Not sure if there is any clean solution for this...
                        executing these tests in own process might be done with Failsafe/Surefire.

                        Having check for totalLines == 0 was not a good solution. If the assertion fails,
                        and test is re-executed on same JVM with classes already loaded, then we would get
                        totalLines == 0 after the reset... and so the test cases will always pass :(
                     */
                    //assert(totalLines == 0 || linesInfo.total <= totalLines){ "${linesInfo.total} > $totalLines"}
                    /*
                        Having this assertion is way too problematic... not only issue when more than 2 E2E use
                        the same SUT, but also when flacky tests are re-run (both in our scaffolding, and in Maven)
                     */
                    //assert(linesInfo.total <= totalLines){ "WRONG COVERAGE: ${linesInfo.total} > $totalLines"}

                    LoggingUtil.getInfoLogger()
                        .info("Covered targets (lines, branches, faults, etc.): ${targetsInfo.total}")

                    if (totalLines == 0 || units == 0) {
                        logError(
                            "Detected $totalLines lines to cover, for a total of $units units/classes." +
                                    " Are you sure you did setup getPackagePrefixesToCover() correctly?"
                        )
                    } else {
                        LoggingUtil.getInfoLogger()
                            .info("Bytecode line coverage: $percentage% (${linesInfo.total} out of $totalLines in $units units/classes)")
                    }
                } else {
                    LoggingUtil.getInfoLogger().warn("Failed to retrieve SUT info")
                }
            }
        }

        private fun phaseSecurity(
            injector: Injector,
            config: EMConfig,
            epc: ExecutionPhaseController,
            solution: Solution<*>
        ): Solution<*> {
            if (!config.security) {
                return solution
            }
            //apply security testing phase
            LoggingUtil.getInfoLogger().info("Starting to apply security testing")
            epc.startSecurity()

            //TODO might need to reset stc, and print some updated info again

            return when (config.problemType) {
                EMConfig.ProblemType.REST -> {
                    val securityRest = injector.getInstance(SecurityRest::class.java)
                    val solution = securityRest.applySecurityPhase()

                    if (config.ssrf && config.isEnabledFaultCategory(DefinedFaultCategory.SSRF)) {
                        LoggingUtil.getInfoLogger().info("Starting to apply SSRF detection.")

                        val ssrfAnalyser = injector.getInstance(SSRFAnalyser::class.java)
                        ssrfAnalyser.apply()
                    } else {
                        if(!config.isEnabledFaultCategory(DefinedFaultCategory.SSRF)) {
                            LoggingUtil.uniqueUserInfo("Skipping security test for SSRF detection as disabled in configuration")
                        }

                        return solution
                    }
                }

                else -> {
                    LoggingUtil.getInfoLogger()
                        .warn("Security phase currently not handled for problem type: ${config.problemType}")
                    solution
                }
            }
        }

        private fun phaseHttpOracle(
            injector: Injector,
            config: EMConfig,
            solution: Solution<*>
        ): Solution<*> {

            return if (config.httpOracles && config.problemType == EMConfig.ProblemType.REST) {
                LoggingUtil.getInfoLogger().info("Starting to apply HTTP")

                val httpSemanticsService = injector.getInstance(HttpSemanticsService::class.java)
                httpSemanticsService.applyHttpSemanticsPhase()
            } else {
                solution
            }
        }

        private fun logTimeSearchInfo(injector: Injector, config: EMConfig) {
            val stc = injector.getInstance(SearchTimeController::class.java)

            LoggingUtil.getInfoLogger().apply {
                info("Evaluated tests: ${stc.evaluatedIndividuals}")
                info("Evaluated actions: ${stc.evaluatedActions}")
                info("Needed budget: ${stc.neededBudget()}")

                if (!config.avoidNonDeterministicLogs) {
                    info("Passed time (seconds): ${stc.getElapsedSeconds()}")
                    info("Execution time per test (ms): ${stc.averageTestTimeMs}")
                    info("Execution time per action (ms): ${stc.averageActionTimeMs}")
                    info("Computation overhead between tests (ms): ${stc.averageOverheadMsBetweenTests}")
                    if (!config.blackBox) {
                        info("Computation overhead of resetting the SUT (ms): ${stc.averageResetSUTTimeMs}")
                        //This one might be confusing, as based only on minimization phase...
                        //info("Data transfer overhead of test results, per test, all targets (bytes): ${stc.averageByteOverheadTestResultsAll}")
                        debug("Data transfer overhead of fetching test results, per test, subset of targets (bytes): ${stc.averageByteOverheadTestResultsSubset}")
                        info("Computation overhead of fetching test results, per test, subset of targets (ms): ${stc.averageOverheadMsTestResultsSubset}")
                    }
                }
            }
        }

        @JvmStatic
        fun init(args: Array<String>): Injector {

            LoggingUtil.getInfoLogger().info("Initializing...")

            val base = BaseModule(args)
            val config = base.getEMConfig()

            if (config.problemType == EMConfig.ProblemType.DEFAULT) {
                /*
                    Note that, in case ob BB-testing, this would had been already modified
                 */
                assert(!config.blackBox || config.bbExperiments)

                val rc = RemoteControllerImplementation(base.getEMConfig())

                rc.checkConnection()

                /*
                    Note: we need to start the SUT, because the sutInfo might depend on its dynamic
                    state, eg the ephemeral port of the server
                 */
                val started = rc.startSUT()
                if (!started) {
                    throw SutProblemException("Failed to start the SUT")
                }

                val info = rc.getSutInfo()
                    ?: throw SutProblemException(
                        "No 'problemType' was defined, but failed to retried the needed" +
                                " info from the EM Driver."
                    )

                if (info.restProblem != null) {
                    config.problemType = EMConfig.ProblemType.REST
                } else if (info.graphQLProblem != null) {
                    config.problemType = EMConfig.ProblemType.GRAPHQL
                } else if (info.rpcProblem != null) {
                    config.problemType = EMConfig.ProblemType.RPC
                } else if (info.webProblem != null) {
                    config.problemType = EMConfig.ProblemType.WEBFRONTEND
                } else {
                    throw IllegalStateException("Can connect to the EM Driver, but cannot infer the 'problemType'")
                }
                //TODO in future might support Driver with multi-problem definitions

                //as we modified problemType, we need to re-check these constraints
                config.checkMultiFieldConstraints()
            }

            val problemModule = when (config.problemType) {
                EMConfig.ProblemType.REST -> {
                    if (config.blackBox) {
                        BlackBoxRestModule(config.bbExperiments)
                    } else if (config.isEnabledResourceStrategy()) {
                        /*
                            default for white-box testing using MIO
                         */
                        ResourceRestModule()
                    } else {
                        /*
                            old, pre-resource handling, version for white-box testing.
                            not deprecated, as algorithms different from MIO would still use this
                         */
                        RestModule()
                    }
                }

                EMConfig.ProblemType.GRAPHQL -> {
                    if (config.blackBox) {
                        GraphQLBlackBoxModule(config.bbExperiments)
                    } else {
                        GraphQLModule()
                    }
                }

                EMConfig.ProblemType.RPC -> {
                    if (config.blackBox) {
                        throw IllegalStateException("NOT SUPPORT black-box for RPC yet")
                    } else {
                        RPCModule()
                    }
                }

                EMConfig.ProblemType.WEBFRONTEND -> {
                    //TODO black-box mode
                    WebModule()
                }

                //this should never happen, unless we add new type and forget to add it here
                else -> throw IllegalStateException("Unrecognized problem type: ${config.problemType}")
            }

            val injector = try {
                LifecycleInjector.builder()
                    .withModules(base, problemModule)
                    .build()
                    .createInjector()

            } catch (e: Error) {
                /*
                    Workaround to Governator bug:
                    https://github.com/Netflix/governator/issues/371
                 */
                if (e.cause != null &&
                    InvocationTargetException::class.java.isAssignableFrom(e.cause!!.javaClass)
                ) {
                    throw e.cause!!
                }

                throw e
            }

            val cfg = injector.getInstance(EMConfig::class.java)
            cfg.problemType = config.problemType

            return injector
        }


        //Unfortunately Guice does not like this solution... :( so, we end up with copy&paste
//        private  fun <T : Individual> getAlgorithmKey(config: EMConfig) : Key<out SearchAlgorithm<T>>{
//
//            return  when {
//                config.blackBox || config.algorithm == EMConfig.Algorithm.RANDOM ->
//                    Key.get(object : TypeLiteral<RandomAlgorithm<T>>() {})
//
//                config.algorithm == EMConfig.Algorithm.MIO ->
//                    Key.get(object : TypeLiteral<MioAlgorithm<T>>() {})
//
//                config.algorithm == EMConfig.Algorithm.WTS ->
//                    Key.get(object : TypeLiteral<WtsAlgorithm<T>>() {})
//
//                config.algorithm == EMConfig.Algorithm.MOSA ->
//                    Key.get(object : TypeLiteral<MosaAlgorithm<T>>() {})
//
//                else -> throw IllegalStateException("Unrecognized algorithm ${config.algorithm}")
//            }
//        }

        private fun getAlgorithmKeyGraphQL(config: EMConfig): Key<out SearchAlgorithm<GraphQLIndividual>> {

            return when (config.algorithm) {
                EMConfig.Algorithm.SMARTS ->
                    Key.get(object : TypeLiteral<SmartsAlgorithm<GraphQLIndividual>>() {})

                EMConfig.Algorithm.RANDOM ->
                    Key.get(object : TypeLiteral<RandomAlgorithm<GraphQLIndividual>>() {})

                EMConfig.Algorithm.MIO ->
                    Key.get(object : TypeLiteral<MioAlgorithm<GraphQLIndividual>>() {})

                EMConfig.Algorithm.WTS ->
                    Key.get(object : TypeLiteral<WtsAlgorithm<GraphQLIndividual>>() {})

                EMConfig.Algorithm.MOSA ->
                    Key.get(object : TypeLiteral<MosaAlgorithm<GraphQLIndividual>>() {})

                EMConfig.Algorithm.RW ->
                    Key.get(object : TypeLiteral<RandomWalkAlgorithm<GraphQLIndividual>>() {})
                EMConfig.Algorithm.StandardGA ->
                    Key.get(object : TypeLiteral<StandardGeneticAlgorithm<GraphQLIndividual>>() {})

<<<<<<< HEAD
                EMConfig.Algorithm.LIPS ->
                    Key.get(object : TypeLiteral<org.evomaster.core.search.algorithms.LIPSAlgorithm<GraphQLIndividual>>() {})
=======
                EMConfig.Algorithm.MuPlusLambdaEA ->
                    Key.get(object : TypeLiteral<MuPlusLambdaEvolutionaryAlgorithm<GraphQLIndividual>>() {})
                    
                EMConfig.Algorithm.MuLambdaEA ->
                    Key.get(object : TypeLiteral<org.evomaster.core.search.algorithms.MuLambdaEvolutionaryAlgorithm<GraphQLIndividual>>(){})
                EMConfig.Algorithm.BreederGA ->
                    Key.get(object : TypeLiteral<BreederGeneticAlgorithm<GraphQLIndividual>>() {})

                EMConfig.Algorithm.CellularGA ->
                    Key.get(object : TypeLiteral<CellularGeneticAlgorithm<GraphQLIndividual>>() {})

                EMConfig.Algorithm.OnePlusLambdaLambdaGA ->
                    Key.get(object : TypeLiteral<OnePlusLambdaLambdaGeneticAlgorithm<GraphQLIndividual>>() {})
>>>>>>> 2900e402


                else -> throw IllegalStateException("Unrecognized algorithm ${config.algorithm}")
            }
        }

        private fun getAlgorithmKeyRPC(config: EMConfig): Key<out SearchAlgorithm<RPCIndividual>> {

            return when (config.algorithm) {
                EMConfig.Algorithm.SMARTS ->
                    Key.get(object : TypeLiteral<SmartsAlgorithm<RPCIndividual>>() {})

                EMConfig.Algorithm.RANDOM ->
                    Key.get(object : TypeLiteral<RandomAlgorithm<RPCIndividual>>() {})

                EMConfig.Algorithm.MIO ->
                    Key.get(object : TypeLiteral<MioAlgorithm<RPCIndividual>>() {})

                EMConfig.Algorithm.WTS ->
                    Key.get(object : TypeLiteral<WtsAlgorithm<RPCIndividual>>() {})

                EMConfig.Algorithm.MOSA ->
                    Key.get(object : TypeLiteral<MosaAlgorithm<RPCIndividual>>() {})

                EMConfig.Algorithm.RW ->
                    Key.get(object : TypeLiteral<RandomWalkAlgorithm<RPCIndividual>>() {})
<<<<<<< HEAD
                EMConfig.Algorithm.LIPS ->
                    Key.get(object : TypeLiteral<org.evomaster.core.search.algorithms.LIPSAlgorithm<RPCIndividual>>() {})
=======
        
                EMConfig.Algorithm.MuPlusLambdaEA ->
                    Key.get(object : TypeLiteral<MuPlusLambdaEvolutionaryAlgorithm<RPCIndividual>>() {})
                EMConfig.Algorithm.MuLambdaEA ->
                    Key.get(object : TypeLiteral<org.evomaster.core.search.algorithms.MuLambdaEvolutionaryAlgorithm<RPCIndividual>>(){})

                EMConfig.Algorithm.BreederGA ->
                    Key.get(object : TypeLiteral<BreederGeneticAlgorithm<RPCIndividual>>() {})

                EMConfig.Algorithm.CellularGA ->
                    Key.get(object : TypeLiteral<CellularGeneticAlgorithm<RPCIndividual>>() {})

                EMConfig.Algorithm.OnePlusLambdaLambdaGA ->
                    Key.get(object : TypeLiteral<OnePlusLambdaLambdaGeneticAlgorithm<RPCIndividual>>() {})
>>>>>>> 2900e402
                else -> throw IllegalStateException("Unrecognized algorithm ${config.algorithm}")
            }
        }

        private fun getAlgorithmKeyWeb(config: EMConfig): Key<out SearchAlgorithm<WebIndividual>> {

            return when (config.algorithm) {
                EMConfig.Algorithm.SMARTS ->
                    Key.get(object : TypeLiteral<SmartsAlgorithm<WebIndividual>>() {})

                EMConfig.Algorithm.RANDOM ->
                    Key.get(object : TypeLiteral<RandomAlgorithm<WebIndividual>>() {})

                EMConfig.Algorithm.MIO ->
                    Key.get(object : TypeLiteral<MioAlgorithm<WebIndividual>>() {})

                EMConfig.Algorithm.WTS ->
                    Key.get(object : TypeLiteral<WtsAlgorithm<WebIndividual>>() {})

                EMConfig.Algorithm.MOSA ->
                    Key.get(object : TypeLiteral<MosaAlgorithm<WebIndividual>>() {})

                EMConfig.Algorithm.RW ->
                    Key.get(object : TypeLiteral<RandomWalkAlgorithm<WebIndividual>>() {})
<<<<<<< HEAD
                EMConfig.Algorithm.LIPS ->
                    Key.get(object : TypeLiteral<org.evomaster.core.search.algorithms.LIPSAlgorithm<WebIndividual>>() {})
=======
                    
                EMConfig.Algorithm.MuPlusLambdaEA ->
                    Key.get(object : TypeLiteral<MuPlusLambdaEvolutionaryAlgorithm<WebIndividual>>() {})
                EMConfig.Algorithm.MuLambdaEA ->
                    Key.get(object : TypeLiteral<org.evomaster.core.search.algorithms.MuLambdaEvolutionaryAlgorithm<WebIndividual>>(){})

                EMConfig.Algorithm.BreederGA ->
                    Key.get(object : TypeLiteral<BreederGeneticAlgorithm<WebIndividual>>() {})

                EMConfig.Algorithm.CellularGA ->
                    Key.get(object : TypeLiteral<CellularGeneticAlgorithm<WebIndividual>>() {})

                EMConfig.Algorithm.OnePlusLambdaLambdaGA ->
                    Key.get(object : TypeLiteral<OnePlusLambdaLambdaGeneticAlgorithm<WebIndividual>>() {})
>>>>>>> 2900e402
                else -> throw IllegalStateException("Unrecognized algorithm ${config.algorithm}")
            }
        }

        private fun getAlgorithmKeyRest(config: EMConfig): Key<out SearchAlgorithm<RestIndividual>> {

            return when (config.algorithm) {
                EMConfig.Algorithm.SMARTS ->
                    Key.get(object : TypeLiteral<SmartsAlgorithm<RestIndividual>>() {})

                EMConfig.Algorithm.RANDOM ->
                    Key.get(object : TypeLiteral<RandomAlgorithm<RestIndividual>>() {})

                EMConfig.Algorithm.MIO ->
                    Key.get(object : TypeLiteral<MioAlgorithm<RestIndividual>>() {})

                EMConfig.Algorithm.WTS ->
                    Key.get(object : TypeLiteral<WtsAlgorithm<RestIndividual>>() {})

                EMConfig.Algorithm.MOSA ->
                    Key.get(object : TypeLiteral<MosaAlgorithm<RestIndividual>>() {})

                EMConfig.Algorithm.StandardGA ->
                    Key.get(object : TypeLiteral<MosaAlgorithm<RestIndividual>>() {})

                EMConfig.Algorithm.MonotonicGA ->
                    Key.get(object : TypeLiteral<MosaAlgorithm<RestIndividual>>() {})

                EMConfig.Algorithm.SteadyStateGA ->
                    Key.get(object : TypeLiteral<MosaAlgorithm<RestIndividual>>() {})

                EMConfig.Algorithm.RW ->
                    Key.get(object : TypeLiteral<RandomWalkAlgorithm<RestIndividual>>() {})
<<<<<<< HEAD
                EMConfig.Algorithm.LIPS ->
                    Key.get(object : TypeLiteral<org.evomaster.core.search.algorithms.LIPSAlgorithm<RestIndividual>>() {})
=======
                EMConfig.Algorithm.MuPlusLambdaEA ->
                    Key.get(object : TypeLiteral<MuPlusLambdaEvolutionaryAlgorithm<RestIndividual>>() {})
                EMConfig.Algorithm.MuLambdaEA ->
                    Key.get(object : TypeLiteral<org.evomaster.core.search.algorithms.MuLambdaEvolutionaryAlgorithm<RestIndividual>>(){})

                EMConfig.Algorithm.BreederGA ->
                    Key.get(object : TypeLiteral<BreederGeneticAlgorithm<RestIndividual>>() {})

                EMConfig.Algorithm.CellularGA ->
                    Key.get(object : TypeLiteral<CellularGeneticAlgorithm<RestIndividual>>() {})

                EMConfig.Algorithm.OnePlusLambdaLambdaGA ->
                    Key.get(object : TypeLiteral<OnePlusLambdaLambdaGeneticAlgorithm<RestIndividual>>() {})
>>>>>>> 2900e402

                else -> throw IllegalStateException("Unrecognized algorithm ${config.algorithm}")
            }
        }

        fun run(injector: Injector, controllerInfo: ControllerInfoDto?): Solution<*> {

            val config = injector.getInstance(EMConfig::class.java)
            val epc = injector.getInstance(ExecutionPhaseController::class.java)
            epc.startSearch()

            if (!config.blackBox || config.bbExperiments) {
                val rc = injector.getInstance(RemoteController::class.java)
                rc.startANewSearch()
            }

            val key = when (config.problemType) {
                EMConfig.ProblemType.REST -> getAlgorithmKeyRest(config)
                EMConfig.ProblemType.GRAPHQL -> getAlgorithmKeyGraphQL(config)
                EMConfig.ProblemType.RPC -> getAlgorithmKeyRPC(config)
                EMConfig.ProblemType.WEBFRONTEND -> getAlgorithmKeyWeb(config)
                else -> throw IllegalStateException("Unrecognized problem type ${config.problemType}")
            }

            val imp = injector.getInstance(key)

            LoggingUtil.getInfoLogger().info("Starting to generate test cases")

            return imp.search { solution: Solution<*>,
                                snapshotTimestamp: String ->
                writeTestsAsSnapshots(injector, solution, controllerInfo, snapshotTimestamp)
            }.also {
                if (config.isEnabledHarvestingActualResponse()) {
                    val hp = injector.getInstance(HarvestActualHttpWsResponseHandler::class.java)
                    hp.shutdown()
                }
            }
        }


        /**
         * Log a warning if any experimental setting is used
         */
        private fun checkExperimentalSettings(injector: Injector) {

            val config = injector.getInstance(EMConfig::class.java)

            val experimental = config.experimentalFeatures()

            if (experimental.isEmpty()) {
                return
            }

            val options = "[" + experimental.joinToString(", ") + "]"

            logWarn(
                "Using experimental settings." +
                        " Those might not work as expected, or simply straight out crash." +
                        " Furthermore, they might simply be incomplete features still under development." +
                        " Used experimental settings: $options"
            )
        }

        fun checkState(injector: Injector): ControllerInfoDto? {

            val config = injector.getInstance(EMConfig::class.java)

            if (config.blackBox && !config.bbExperiments) {
                return null
            }

            val rc = injector.getInstance(RemoteController::class.java)

            val dto = rc.getControllerInfo() ?: throw IllegalStateException(
                "Cannot retrieve Remote Controller info from ${rc.address()}"
            )

            if (dto.isInstrumentationOn != true) {
                LoggingUtil.getInfoLogger().warn("The system under test is running without instrumentation")
            }

            if (dto.fullName.isNullOrBlank()) {
                throw IllegalStateException("Failed to retrieve the name of the EvoMaster Driver")
            }

            //TODO check if the type of controller does match the output format

            return dto
        }

        fun writeExecuteInfo(injector: Injector) {

            val config = injector.getInstance(EMConfig::class.java)

            if (config.outputExecutedSQL != EMConfig.OutputExecutedSQL.ALL_AT_END && !config.recordExecutedMainActionInfo) {
                return
            }
            val reporter = injector.getInstance(ExecutionInfoReporter::class.java)
            reporter.saveAll()
        }

        private fun writeTestsAsSnapshots(
            injector: Injector,
            solution: Solution<*>,
            controllerInfoDto: ControllerInfoDto?,
            snapshotTimestamp: String
        ) {

            val config = injector.getInstance(EMConfig::class.java)
            if (!config.createTests) {
                return
            }
            LoggingUtil.getInfoLogger().info("Saving snapshot of tests so far")

            writeTests(injector,solution,controllerInfoDto,snapshotTimestamp)
        }

        fun writeTests(
            injector: Injector,
            solution: Solution<*>,
            controllerInfoDto: ControllerInfoDto?,
            snapshotTimestamp: String = ""
        ): List<TestSuiteCode> {

            val config = injector.getInstance(EMConfig::class.java)
            if (!config.createTests) {
                return listOf()
            }

            val n = solution.individuals.size
            val tests = if (n == 1) "1 test" else "$n tests"

            LoggingUtil.getInfoLogger().info("Going to save $tests to ${config.outputFolder}")

            val writer = injector.getInstance(TestSuiteWriter::class.java)

            if (config.dtoSupportedForPayload()) {
                writer.writeDtos(solution)
            }

            val splitResult = TestSuiteSplitter.split(solution, config)

            val suites = splitResult.splitOutcome.map {
                writer.convertToCompilableTestCode(
                    it,
                    it.getFileName(),
                    snapshotTimestamp,
                    controllerInfoDto?.fullName,
                    controllerInfoDto?.executableFullPath
                )
            }
            suites.forEach { suite -> writer.writeTests(suite) }

            if (config.problemType == EMConfig.ProblemType.RPC) {
                //TODO what is this? need to clarify
                // Man: only enable for RPC as it lacks of unit tests
                writer.writeTestsDuringSeeding(
                    solution,
                    controllerInfoDto?.fullName,
                    controllerInfoDto?.executableFullPath
                )
            }

            return suites
        }


        private fun writeWFCReport(injector: Injector, solution: Solution<*>, suites: List<TestSuiteCode>) {

            val config = injector.getInstance(EMConfig::class.java)

            if (!config.writeWFCReport || suites.isEmpty()) {
                return
            }

            val wfcr = injector.getInstance(WFCReportWriter::class.java)

            wfcr.writeReport(solution,suites)

            if(!config.writeWFCReportExcludeWebApp){
                wfcr.writeWebApp()
            }
        }

        private fun writeStatistics(injector: Injector, solution: Solution<*>) {

            val config = injector.getInstance(EMConfig::class.java)

            if (!config.writeStatistics) {
                return
            }

            val statistics = injector.getInstance(Statistics::class.java)

            statistics.writeStatistics(solution)

            if (config.snapshotInterval > 0) {
                statistics.writeSnapshot()
            }
        }

        private fun writeOverallProcessData(injector: Injector) {

            val config = injector.getInstance(EMConfig::class.java)

            if (!config.enableProcessMonitor) {
                return
            }

            val process = injector.getInstance(SearchProcessMonitor::class.java)
            process.saveOverall()
        }

        /**
         * save possible dependencies among resources (e.g., a resource might be related to other resource) derived during search
         * info is designed for experiment analysis
         */
        private fun writeDependencies(injector: Injector) {

            val config = injector.getInstance(EMConfig::class.java)

            if (!config.exportDependencies) {
                return
            }

            val dm = injector.getInstance(ResourceDepManageService::class.java)
            dm.exportDependencies()
        }

        /**
         * save derived impacts of genes of actions.
         * info is designed for experiment analysis
         */
        private fun writeImpacts(injector: Injector, solution: Solution<*>) {

            val config = injector.getInstance(EMConfig::class.java)

            if (!config.exportImpacts) {
                return
            }

            val am = injector.getInstance(ArchiveImpactSelector::class.java)
            am.exportImpacts(solution)
        }

        /**
         * save covered target info
         * info is designed for experiment analysis
         */
        private fun writeCoveredTargets(injector: Injector, solution: Solution<*>) {

            val config = injector.getInstance(EMConfig::class.java)

            if (!config.exportCoveredTarget) {
                return
            }

            val statistics = injector.getInstance(Statistics::class.java)
            statistics.writeCoveredTargets(solution, config.coveredTargetSortedBy)
        }

        private fun writeExecSummary(
            injector: Injector,
            controllerInfoDto: ControllerInfoDto?,
            splitResult: SplitResult,
            snapshotTimestamp: String = ""
        ) {

            val executiveSummary = splitResult.executiveSummary
                ?: return

            val config = injector.getInstance(EMConfig::class.java)

            if (!config.createTests) {
                return
            }

            val writer = injector.getInstance(TestSuiteWriter::class.java)
            assert(controllerInfoDto == null || controllerInfoDto.fullName != null)
            writer.writeTests(
                executiveSummary,
                controllerInfoDto?.fullName,
                controllerInfoDto?.executableFullPath,
                snapshotTimestamp
            )
        }

        /**
         * To reset external service handler to clear the existing
         * WireMock instances to free up the IP addresses.
         */
        private fun resetExternalServiceHandler(injector: Injector) {
            val externalServiceHandler = injector.getInstance(HttpWsExternalServiceHandler::class.java)
            externalServiceHandler.reset()
        }

        private fun stopHTTPCallbackVerifier(injector: Injector) {
            val httpCallbackVerifier = injector.getInstance(HttpCallbackVerifier::class.java)
            httpCallbackVerifier.stop()
        }
    }
}

<|MERGE_RESOLUTION|>--- conflicted
+++ resolved
@@ -645,10 +645,8 @@
                 EMConfig.Algorithm.StandardGA ->
                     Key.get(object : TypeLiteral<StandardGeneticAlgorithm<GraphQLIndividual>>() {})
 
-<<<<<<< HEAD
                 EMConfig.Algorithm.LIPS ->
                     Key.get(object : TypeLiteral<org.evomaster.core.search.algorithms.LIPSAlgorithm<GraphQLIndividual>>() {})
-=======
                 EMConfig.Algorithm.MuPlusLambdaEA ->
                     Key.get(object : TypeLiteral<MuPlusLambdaEvolutionaryAlgorithm<GraphQLIndividual>>() {})
                     
@@ -662,7 +660,6 @@
 
                 EMConfig.Algorithm.OnePlusLambdaLambdaGA ->
                     Key.get(object : TypeLiteral<OnePlusLambdaLambdaGeneticAlgorithm<GraphQLIndividual>>() {})
->>>>>>> 2900e402
 
 
                 else -> throw IllegalStateException("Unrecognized algorithm ${config.algorithm}")
@@ -689,10 +686,8 @@
 
                 EMConfig.Algorithm.RW ->
                     Key.get(object : TypeLiteral<RandomWalkAlgorithm<RPCIndividual>>() {})
-<<<<<<< HEAD
                 EMConfig.Algorithm.LIPS ->
                     Key.get(object : TypeLiteral<org.evomaster.core.search.algorithms.LIPSAlgorithm<RPCIndividual>>() {})
-=======
         
                 EMConfig.Algorithm.MuPlusLambdaEA ->
                     Key.get(object : TypeLiteral<MuPlusLambdaEvolutionaryAlgorithm<RPCIndividual>>() {})
@@ -707,7 +702,6 @@
 
                 EMConfig.Algorithm.OnePlusLambdaLambdaGA ->
                     Key.get(object : TypeLiteral<OnePlusLambdaLambdaGeneticAlgorithm<RPCIndividual>>() {})
->>>>>>> 2900e402
                 else -> throw IllegalStateException("Unrecognized algorithm ${config.algorithm}")
             }
         }
@@ -732,10 +726,8 @@
 
                 EMConfig.Algorithm.RW ->
                     Key.get(object : TypeLiteral<RandomWalkAlgorithm<WebIndividual>>() {})
-<<<<<<< HEAD
                 EMConfig.Algorithm.LIPS ->
                     Key.get(object : TypeLiteral<org.evomaster.core.search.algorithms.LIPSAlgorithm<WebIndividual>>() {})
-=======
                     
                 EMConfig.Algorithm.MuPlusLambdaEA ->
                     Key.get(object : TypeLiteral<MuPlusLambdaEvolutionaryAlgorithm<WebIndividual>>() {})
@@ -750,7 +742,6 @@
 
                 EMConfig.Algorithm.OnePlusLambdaLambdaGA ->
                     Key.get(object : TypeLiteral<OnePlusLambdaLambdaGeneticAlgorithm<WebIndividual>>() {})
->>>>>>> 2900e402
                 else -> throw IllegalStateException("Unrecognized algorithm ${config.algorithm}")
             }
         }
@@ -784,10 +775,8 @@
 
                 EMConfig.Algorithm.RW ->
                     Key.get(object : TypeLiteral<RandomWalkAlgorithm<RestIndividual>>() {})
-<<<<<<< HEAD
                 EMConfig.Algorithm.LIPS ->
                     Key.get(object : TypeLiteral<org.evomaster.core.search.algorithms.LIPSAlgorithm<RestIndividual>>() {})
-=======
                 EMConfig.Algorithm.MuPlusLambdaEA ->
                     Key.get(object : TypeLiteral<MuPlusLambdaEvolutionaryAlgorithm<RestIndividual>>() {})
                 EMConfig.Algorithm.MuLambdaEA ->
@@ -801,7 +790,6 @@
 
                 EMConfig.Algorithm.OnePlusLambdaLambdaGA ->
                     Key.get(object : TypeLiteral<OnePlusLambdaLambdaGeneticAlgorithm<RestIndividual>>() {})
->>>>>>> 2900e402
 
                 else -> throw IllegalStateException("Unrecognized algorithm ${config.algorithm}")
             }
