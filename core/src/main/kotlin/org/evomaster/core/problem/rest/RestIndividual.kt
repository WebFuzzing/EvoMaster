package org.evomaster.core.problem.rest

import org.evomaster.core.database.DbAction
import org.evomaster.core.database.DbActionUtils
import org.evomaster.core.problem.api.service.ApiWsIndividual
import org.evomaster.core.problem.rest.resource.RestResourceCalls
import org.evomaster.core.problem.rest.resource.SamplerSpecification
import org.evomaster.core.search.Action
import org.evomaster.core.search.ActionFilter
import org.evomaster.core.search.ActionFilter.*
import org.evomaster.core.search.Individual
import org.evomaster.core.search.StructuralElement
import org.evomaster.core.search.gene.*
import org.evomaster.core.search.tracer.Traceable
import org.evomaster.core.search.tracer.TraceableElementCopyFilter
import org.evomaster.core.search.tracer.TrackOperator
import org.slf4j.Logger
import org.slf4j.LoggerFactory
import kotlin.math.max

/**
 *
 * @property trackOperator indicates which operator create this individual.
 * @property index indicates when the individual is created, ie, using num of evaluated individual.
 */
class RestIndividual(
        val sampleType: SampleType,
        val sampleSpec: SamplerSpecification? = null,
        trackOperator: TrackOperator? = null,
        index : Int = -1,
        allActions : MutableList<StructuralElement>
): ApiWsIndividual(trackOperator, index, allActions) {

    companion object{
        private val log: Logger = LoggerFactory.getLogger(RestIndividual::class.java)
    }

    constructor(
            resourceCalls: MutableList<RestResourceCalls>,
            sampleType: SampleType,
            sampleSpec: SamplerSpecification? = null,
            dbInitialization: MutableList<DbAction> = mutableListOf(),
            trackOperator: TrackOperator? = null,
            index : Int = -1
    ) : this(sampleType, sampleSpec, trackOperator, index, mutableListOf<StructuralElement>().apply {
        addAll(dbInitialization); addAll(resourceCalls)
    })

    constructor(
            actions: MutableList<out Action>,
            sampleType: SampleType,
            dbInitialization: MutableList<DbAction> = mutableListOf(),
            trackOperator: TrackOperator? = null,
            index : Int = Traceable.DEFAULT_INDEX
    ) : this(
                    actions.map {RestResourceCalls(actions= listOf(it as RestCallAction), dbActions = listOf())}.toMutableList(),
                    sampleType,
                    null,
                    dbInitialization,
                    trackOperator,
                    index
            )



    override fun copyContent(): Individual {
        return RestIndividual(
                sampleType,
                sampleSpec?.copy(),
                trackOperator,
                index,
                children.map { it.copy() }.toMutableList()
        )
    }


    override fun canMutateStructure(): Boolean {
        return sampleType == SampleType.RANDOM ||
                sampleType == SampleType.SMART_GET_COLLECTION ||
                sampleType == SampleType.SMART_RESOURCE
    }

    /**
     * Note that if resource-mio is enabled, [dbInitialization] of a RestIndividual is always empty, since DbActions are created
     * for initializing an resource for a set of actions on the same resource.
     * This effects on a configuration with respect to  [EMConfig.geneMutationStrategy] is ONE_OVER_N when resource-mio is enabled.
     *
     * In another word, if resource-mio is enabled, whatever [EMConfig.geneMutationStrategy] is, it always follows "GeneMutationStrategy.ONE_OVER_N_BIASED_SQL"
     * strategy.
     *
     * TODO : modify return genes when GeneFilter is one of [GeneFilter.ALL] and [GeneFilter.ONLY_SQL]
     */
    override fun seeGenes(filter: GeneFilter): List<out Gene> {

        return when (filter) {
            GeneFilter.ALL -> seeDbActions().flatMap(DbAction::seeGenes).plus(seeActions().flatMap(Action::seeGenes))
            GeneFilter.NO_SQL -> seeActions().flatMap(Action::seeGenes)
            GeneFilter.ONLY_SQL -> seeDbActions().flatMap(DbAction::seeGenes)
        }
    }

    enum class ResourceFilter { ALL, NO_SQL, ONLY_SQL, ONLY_SQL_INSERTION, ONLY_SQL_EXISTING }

    /**
     * @return involved resources in [this] RestIndividual
     * for all [resourceCalls], we return their resource keys to represent the resource
     * for dbActions, we employ their table names to represent the resource
     *
     * NOTE that for [RestResourceCalls], there might exist DbAction as well.
     * But since the dbaction is to prepare resource for the endpoint whose goal is equivalent with POST here,
     * we do not consider such dbactions as separated resources from the endpoint.
     */
    fun seeResource(filter: ResourceFilter) : List<String>{
        return when(filter){
            ResourceFilter.ALL -> seeInitializingActions().map { it.table.name }.plus(
                getResourceCalls().map { it.getResourceKey() }
            )
            ResourceFilter.NO_SQL -> getResourceCalls().map { it.getResourceKey() }
            ResourceFilter.ONLY_SQL -> seeInitializingActions().map { it.table.name }
            ResourceFilter.ONLY_SQL_EXISTING -> seeInitializingActions().filter { it.representExistingData }.map { it.table.name }
            ResourceFilter.ONLY_SQL_INSERTION -> seeInitializingActions().filterNot { it.representExistingData }.map { it.table.name }
        }
    }

    /*
        TODO Tricky... should dbInitialization somehow be part of the size?
        But they are merged in a single operation in a single call...
        need to think about it
     */

    override fun size() = seeActions().size

    /**
     * @return actions which are REST actions
     */
    override fun seeActions(): List<RestCallAction> = getResourceCalls().flatMap { it.seeActions(NO_INIT) as List<RestCallAction> }

    /**
     * @return all Sql actions which could be in initialization or between rest actions.
     */
    override fun seeDbActions(): List<DbAction> {
        return seeInitializingActions().plus(getResourceCalls().flatMap { c-> c.seeActions(ONLY_SQL) as List<DbAction> })
    }

    override fun verifyInitializationActions(): Boolean {
        return DbActionUtils.verifyActions(seeInitializingActions())
    }

    override fun copy(copyFilter: TraceableElementCopyFilter): RestIndividual {
        val copy = copy() as RestIndividual
        when(copyFilter){
            TraceableElementCopyFilter.NONE-> {}
            TraceableElementCopyFilter.WITH_TRACK, TraceableElementCopyFilter.DEEP_TRACK  ->{
                copy.wrapWithTracking(null, tracking!!.copy())
            }else -> throw IllegalStateException("${copyFilter.name} is not implemented!")
        }
        return copy
    }

    /**
     * During mutation, the values used for parameters are changed, but the values attached to the respective used objects are not.
     * This function copies the new (mutated) values of the parameters into the respective used objects, to ensure that the objects and parameters are coherent.
     * The return value is true if everything went well, and false if some values could not be copied. It is there for debugging only.
     */

    /*
    fun enforceCoherence(): Boolean {

        //BMR: not sure I can use flatMap here. I am using a reference to the action object to get the relevant gene.
        seeActions().forEach { action ->
            action.seeGenes().forEach { gene ->
                try {
                    val innerGene = when (gene::class) {
                        OptionalGene::class -> (gene as OptionalGene).gene
                        DisruptiveGene::class -> (gene as DisruptiveGene<*>).gene
                        else -> gene
                    }
                    val relevantGene = usedObjects.getRelevantGene((action as RestCallAction), innerGene)
                    when (action::class) {
                        RestCallAction::class -> {
                            when (relevantGene::class) {
                                OptionalGene::class -> (relevantGene as OptionalGene).gene.copyValueFrom(innerGene)
                                DisruptiveGene::class -> (relevantGene as DisruptiveGene<*>).gene.copyValueFrom(innerGene)
                                ObjectGene::class -> relevantGene.copyValueFrom(innerGene)
                                else -> relevantGene.copyValueFrom(innerGene)
                            }
                        }
                    }
                }
                catch (e: Exception){
                    // TODO BMR: EnumGene is not handled well and ends up here.
                     return false
                }
            }
        }
        return true
    }

     */


    /**
     * for each call, there exist db actions for preparing resources.
     * however, the db action might refer to a db action which is not in the same call.
     * In this case, we need to repair the fk of db actions among calls.
     *
     * TODO not sure whether build binding between fk and pk
     */
    fun repairDbActionsInCalls(){
        val previous = mutableListOf<DbAction>()
        getResourceCalls().forEach { c->
            c.repairFK(previous)
            previous.addAll(c.seeActions(ONLY_SQL) as List<DbAction>)
        }
    }

    /**
     * @return all groups of actions for resource handling
     */
    fun getResourceCalls() : List<RestResourceCalls> = children.filterIsInstance<RestResourceCalls>()

    /**
     * return all the resource calls in this individual, with their index in the children list
<<<<<<< HEAD
     */
    fun getIndexedResourceCalls() : Map<Int,RestResourceCalls> = getIndexedChildren(RestResourceCalls::class.java)
=======
     * @param isRelative indicates whether to return the relative index by only considering a list of resource calls
     */
    fun getIndexedResourceCalls(isRelative: Boolean = true) : Map<Int,RestResourceCalls> = getIndexedChildren(RestResourceCalls::class.java).run {
        if (isRelative)
            this.map { it.key - getFirstIndexOfRestResourceCalls() to it.value }.toMap()
        else
            this
    }
>>>>>>> 7e12dcc2

    /****************************** manipulate resource call in an individual *******************************************/
    /**
     * remove the resource at [position]
     */
    fun removeResourceCall(position : Int) {
        if(!getIndexedResourceCalls().keys.contains(position))
            throw IllegalArgumentException("position is out of range of list")
<<<<<<< HEAD
        val removed = killChildByIndex(position) as RestResourceCalls
=======
        val removed = killChildByIndex(getFirstIndexOfRestResourceCalls() + position) as RestResourceCalls
>>>>>>> 7e12dcc2
        removed.removeThisFromItsBindingGenes()
    }

    fun removeResourceCall(remove: List<RestResourceCalls>) {
        if(!getResourceCalls().containsAll(remove))
            throw IllegalArgumentException("specified rest calls are not part of this individual")
        killChildren(remove)
        remove.forEach { it.removeThisFromItsBindingGenes() }
    }

    /**
     * add [restCalls] at [position], if [position] == -1, append the [restCalls] at the end
     */
    fun addResourceCall(position: Int = -1, restCalls : RestResourceCalls) {
        if (position == -1){
            addChild(restCalls)
        }else{
            if(position > children.size)
                throw IllegalArgumentException("position is out of range of list")
<<<<<<< HEAD
            addChild(position, restCalls)
=======
            addChild(getFirstIndexOfRestResourceCalls() + position, restCalls)
>>>>>>> 7e12dcc2
        }
    }

    private fun getFirstIndexOfRestResourceCalls() = max(0, max(children.indexOfLast { it is DbAction }+1, children.indexOfFirst { it is RestResourceCalls }))

    /**
     * replace the resourceCall at [position] with [resourceCalls]
     */
    fun replaceResourceCall(position: Int, restCalls: RestResourceCalls){
        if(!getIndexedResourceCalls().keys.contains(position))
            throw IllegalArgumentException("position is out of range of list")

        removeResourceCall(position)
        addResourceCall(position, restCalls)
    }

    /**
     * switch the resourceCall at [position1] and the resourceCall at [position2]
     */
    fun swapResourceCall(position1: Int, position2: Int){
        val valid = getIndexedResourceCalls().keys
        if(!valid.contains(position1) || !valid.contains(position2))
            throw IllegalArgumentException("position is out of range of list")
        if(position1 == position2)
            throw IllegalArgumentException("It is not necessary to swap two same position on the resource call list")
<<<<<<< HEAD
        swapChildren(position1,position2)
=======
        swapChildren(getFirstIndexOfRestResourceCalls() + position1, getFirstIndexOfRestResourceCalls() + position2)
>>>>>>> 7e12dcc2
    }

    fun getActionIndexes(actionFilter: ActionFilter, resourcePosition: Int)
    = getIndexedResourceCalls()[resourcePosition]!!.seeActions(ALL).map {
        seeActions(actionFilter).indexOf(it)
    }

    private fun validateSwap(first : Int, second : Int) : Boolean{
        //TODO need update, although currently not in use
        val position = getResourceCalls()[first].shouldBefore.map { r ->
            getResourceCalls().indexOfFirst { it.getResourceNodeKey() == r }
        }

        if(!position.none { it > second }) return false

        getResourceCalls().subList(0, second).find { it.shouldBefore.contains(getResourceCalls()[second].getResourceNodeKey()) }?.let {
            return getResourceCalls().indexOf(it) < first
        }
        return true

    }

    /**
     * @return movable position
     */
    fun getMovablePosition(position: Int) : List<Int>{
        return (getResourceCalls().indices)
                .filter {
                    if(it < position) validateSwap(it, position) else if(it > position) validateSwap(position, it) else false
                }
    }

    /**
     * @return whether the call at the position is movable
     */
    fun isMovable(position: Int) : Boolean{
        return (getResourceCalls().indices)
                .any {
                    if(it < position) validateSwap(it, position) else if(it > position) validateSwap(position, it) else false
                }
    }

    override fun seeActions(filter: ActionFilter): List<out Action> {
        return when(filter){
            ALL-> seeInitializingActions().plus(getResourceCalls().flatMap { it.seeActions(ALL) })
            NO_INIT -> getResourceCalls().flatMap { it.seeActions(ALL) }
            INIT -> seeInitializingActions()
            ONLY_SQL -> seeInitializingActions().plus(getResourceCalls().flatMap { it.seeActions(ONLY_SQL) })
            NO_SQL -> getResourceCalls().flatMap { it.seeActions(NO_SQL) }
        }
    }


    /**
     * @return possible swap positions of calls in this individual
     */
    fun extractSwapCandidates(): Map<Int, Set<Int>>{
        return getIndexedResourceCalls().map {
            val range = handleSwapCandidates(this, it.key)
            it.key to range
        }.filterNot { it.second.isEmpty() }.toMap()
    }

    private fun handleSwapCandidates(ind: RestIndividual, indexToSwap: Int): Set<Int>{
        val swapTo = handleSwapTo(ind, indexToSwap)
        return swapTo.filter { t -> handleSwapTo(ind, t).contains(indexToSwap) }.toSet()
    }

    private fun handleSwapTo(ind: RestIndividual, indexToSwap: Int): Set<Int>{

        val indexed = ind.getIndexedResourceCalls()
        val toSwap = indexed[indexToSwap]!!

<<<<<<< HEAD
        val before : Int =  toSwap.shouldBefore.map { t->
            indexed.filter { it.value.getResourceNodeKey() == t }
                    .minByOrNull { it.key }?.key ?: indexed.keys.maxOrNull()!! + 1
        }.minOrNull() ?: indexed.keys.maxOrNull()!! + 1
=======
        val before : Int = toSwap.shouldBefore.map { t ->
            indexed.filter { it.value.getResourceNodeKey() == t }
                .minByOrNull { it.key }?.key ?: (indexed.keys.maxOrNull()!! + 1)
        }.minOrNull() ?: (indexed.keys.maxOrNull()!! + 1)
>>>>>>> 7e12dcc2


        val after : Int = toSwap.depends.map { t->
            indexed.filter { it.value.getResourceNodeKey() == t }
                    .maxByOrNull { it.key }?.key ?: 0
        }.maxOrNull() ?: 0


        if (after >= before) return emptySet()
        return indexed.keys.filter { it >= after && it < before && it != indexToSwap }.toSet()
<<<<<<< HEAD
    }

    override fun getInsertTableNames(): List<String> {
        return seeDbActions().filterNot { it.representExistingData }.map { it.table.name }
=======
>>>>>>> 7e12dcc2
    }


    override fun getInsertTableNames(): List<String> {
        return seeDbActions().filterNot { it.representExistingData }.map { it.table.name }
    }
}<|MERGE_RESOLUTION|>--- conflicted
+++ resolved
@@ -221,10 +221,6 @@
 
     /**
      * return all the resource calls in this individual, with their index in the children list
-<<<<<<< HEAD
-     */
-    fun getIndexedResourceCalls() : Map<Int,RestResourceCalls> = getIndexedChildren(RestResourceCalls::class.java)
-=======
      * @param isRelative indicates whether to return the relative index by only considering a list of resource calls
      */
     fun getIndexedResourceCalls(isRelative: Boolean = true) : Map<Int,RestResourceCalls> = getIndexedChildren(RestResourceCalls::class.java).run {
@@ -233,7 +229,6 @@
         else
             this
     }
->>>>>>> 7e12dcc2
 
     /****************************** manipulate resource call in an individual *******************************************/
     /**
@@ -242,11 +237,7 @@
     fun removeResourceCall(position : Int) {
         if(!getIndexedResourceCalls().keys.contains(position))
             throw IllegalArgumentException("position is out of range of list")
-<<<<<<< HEAD
-        val removed = killChildByIndex(position) as RestResourceCalls
-=======
         val removed = killChildByIndex(getFirstIndexOfRestResourceCalls() + position) as RestResourceCalls
->>>>>>> 7e12dcc2
         removed.removeThisFromItsBindingGenes()
     }
 
@@ -266,11 +257,7 @@
         }else{
             if(position > children.size)
                 throw IllegalArgumentException("position is out of range of list")
-<<<<<<< HEAD
-            addChild(position, restCalls)
-=======
             addChild(getFirstIndexOfRestResourceCalls() + position, restCalls)
->>>>>>> 7e12dcc2
         }
     }
 
@@ -296,11 +283,7 @@
             throw IllegalArgumentException("position is out of range of list")
         if(position1 == position2)
             throw IllegalArgumentException("It is not necessary to swap two same position on the resource call list")
-<<<<<<< HEAD
-        swapChildren(position1,position2)
-=======
         swapChildren(getFirstIndexOfRestResourceCalls() + position1, getFirstIndexOfRestResourceCalls() + position2)
->>>>>>> 7e12dcc2
     }
 
     fun getActionIndexes(actionFilter: ActionFilter, resourcePosition: Int)
@@ -374,17 +357,10 @@
         val indexed = ind.getIndexedResourceCalls()
         val toSwap = indexed[indexToSwap]!!
 
-<<<<<<< HEAD
-        val before : Int =  toSwap.shouldBefore.map { t->
-            indexed.filter { it.value.getResourceNodeKey() == t }
-                    .minByOrNull { it.key }?.key ?: indexed.keys.maxOrNull()!! + 1
-        }.minOrNull() ?: indexed.keys.maxOrNull()!! + 1
-=======
         val before : Int = toSwap.shouldBefore.map { t ->
             indexed.filter { it.value.getResourceNodeKey() == t }
                 .minByOrNull { it.key }?.key ?: (indexed.keys.maxOrNull()!! + 1)
         }.minOrNull() ?: (indexed.keys.maxOrNull()!! + 1)
->>>>>>> 7e12dcc2
 
 
         val after : Int = toSwap.depends.map { t->
@@ -395,17 +371,10 @@
 
         if (after >= before) return emptySet()
         return indexed.keys.filter { it >= after && it < before && it != indexToSwap }.toSet()
-<<<<<<< HEAD
-    }
+    }
+
 
     override fun getInsertTableNames(): List<String> {
         return seeDbActions().filterNot { it.representExistingData }.map { it.table.name }
-=======
->>>>>>> 7e12dcc2
-    }
-
-
-    override fun getInsertTableNames(): List<String> {
-        return seeDbActions().filterNot { it.representExistingData }.map { it.table.name }
     }
 }