package org.evomaster.core.problem.api.service

import com.google.inject.Inject
import org.evomaster.client.java.controller.api.dto.database.execution.MongoFailedQuery
import org.evomaster.client.java.instrumentation.shared.ExternalServiceSharedUtils
import org.evomaster.core.EMConfig
import org.evomaster.core.Lazy
import org.evomaster.core.sql.SqlAction
import org.evomaster.core.sql.SqlActionUtils
import org.evomaster.core.sql.SqlInsertBuilder
import org.evomaster.core.mongo.MongoDbAction
import org.evomaster.core.problem.api.ApiWsIndividual
import org.evomaster.core.problem.enterprise.EnterpriseActionGroup
import org.evomaster.core.problem.externalservice.HostnameResolutionAction
import org.evomaster.core.problem.externalservice.httpws.service.HarvestActualHttpWsResponseHandler
import org.evomaster.core.problem.externalservice.httpws.service.HttpWsExternalServiceHandler
import org.evomaster.core.problem.externalservice.httpws.HttpExternalServiceAction
import org.evomaster.core.problem.externalservice.httpws.param.HttpWsResponseParam
import org.evomaster.core.search.action.Action
import org.evomaster.core.search.EvaluatedIndividual
import org.evomaster.core.search.GroupsOfChildren
import org.evomaster.core.search.Individual
import org.evomaster.core.search.gene.sql.SqlForeignKeyGene
import org.evomaster.core.search.gene.sql.SqlPrimaryKeyGene
import org.evomaster.core.search.service.mutator.MutatedGeneSpecification
import org.evomaster.core.search.service.mutator.StructureMutator
import org.slf4j.Logger
import org.slf4j.LoggerFactory
import kotlin.math.max
import kotlin.math.min

/**
 * the abstract structure mutator for API based SUT, such as REST, GraphQL, RPC
 */
abstract class ApiWsStructureMutator : StructureMutator() {

    companion object {
        private val log: Logger = LoggerFactory.getLogger(ApiWsStructureMutator::class.java)
    }

    // TODO: This will moved under ApiWsFitness once RPC and GraphQL support is completed
    @Inject
    protected lateinit var externalServiceHandler: HttpWsExternalServiceHandler

    @Inject
    protected lateinit var harvestResponseHandler: HarvestActualHttpWsResponseHandler

    override fun addAndHarvestExternalServiceActions(
        individual: EvaluatedIndividual<*>,
        /**
         * TODO add why
         */
        mutatedGenes: MutatedGeneSpecification?,
    ) : Boolean{

        if (config.externalServiceIPSelectionStrategy == EMConfig.ExternalServiceIPSelectionStrategy.NONE) {
            return false
        }

        val ind = individual.individual as? ApiWsIndividual
            ?: throw IllegalArgumentException("Invalid individual type")

        val esr = individual.fitness.getViewAccessedExternalServiceRequests()
        if (esr.isEmpty()) {
            //nothing to do
            return false
        }

        var anyHarvest = false

        val newActions: MutableList<HttpExternalServiceAction> = mutableListOf()

        ind.seeMainExecutableActions().forEachIndexed { index, action ->
            val parent = action.parent
            if (parent !is EnterpriseActionGroup<*>) {
                //TODO this should not really happen
                val msg = "Action is not inside an EnterpriseActionGroup"
                log.error(msg)
                throw RuntimeException(msg)
            }

            /*
                harvest the existing external service actions
             */
            parent.getExternalServiceActions().filterIsInstance<HttpExternalServiceAction>().forEach { e->
                anyHarvest = harvestResponseHandler.harvestExistingExternalActionIfNeverSeeded(e, config.probOfHarvestingResponsesFromActualExternalServices) || anyHarvest
            }

            // Adding the new [HttpExternalServiceAction] will be handled here. Handling
            // used and not used external service actions will be handled in Fitness using
            // [used] property in action.
            if (esr.containsKey(index)) {
                val requests = esr[index]

                if (requests!!.isNotEmpty()) {
                    val existingActions = parent.getExternalServiceActions()

                    val actions: MutableList<HttpExternalServiceAction> = mutableListOf()

                    // FIXME: We are not considering the requests served by the Default WireMock server.
                    //  However, since we add a dummy [HostnameResolution] action
                    //  (org/evomaster/core/problem/rest/service/AbstractRestFitness.kt:833), at the end
                    //  there is a test looking to connect to the service and expecting a response when external
                    //  service is available.
                    //  Which is causing few tests to fails under [HarvestingStrategyTest]

                    requests
                        .groupBy { it.absoluteURL }
                        .forEach { (url, grequests) ->
                            // here, we assume that the front external service actions should be accessed
                            val startingIndex = existingActions.filterIsInstance<HttpExternalServiceAction>().count { it.request.absoluteURL == url}
                            if (startingIndex < grequests.size){
                                (startingIndex until  grequests.size).forEach {i->
                                    val actualResponse = if (config.probOfHarvestingResponsesFromActualExternalServices == 0.0) null else harvestResponseHandler.getACopyOfActualResponse(grequests[i], config.probOfHarvestingResponsesFromActualExternalServices)
                                    anyHarvest = anyHarvest || (actualResponse != null)
                                    val a = externalServiceHandler.createExternalServiceAction(grequests[i], actualResponse as? HttpWsResponseParam)
                                    a.confirmUsed()
                                    actions.add(a)
                                }
                            }
                    }

                    if (actions.isNotEmpty()) {
                        newActions.addAll(actions)
                        parent.addChildrenToGroup(
                            actions,
                            GroupsOfChildren.EXTERNAL_SERVICES
                        )
                    }
                }
            }
        }

        // all actions should have local ids
        Lazy.assert {
            ind.seeAllActions().all { it.hasLocalId() }
        }

        if (log.isTraceEnabled)
            log.trace("{} existingExternalServiceData are added", newActions.size)

        // update impact based on added genes
        // TODO: Refactored this, Man to review the place where impacts get updated.
        if (mutatedGenes != null && newActions.isNotEmpty() && config.isEnabledArchiveGeneSelection()) {
            individual.updateImpactGeneDueToAddedExternalService(mutatedGenes, newActions)
        }

        return anyHarvest
    }

    fun <T : ApiWsIndividual> addInitializingActions(
        individual: EvaluatedIndividual<*>,
        mutatedGenes: MutatedGeneSpecification?,
        sampler: ApiWsSampler<T>
    ) {
        addInitializingDbActions(individual, mutatedGenes, sampler)
        addInitializingMongoDbActions(individual, mutatedGenes, sampler)
        addInitializingHostnameResolutionActions(individual, mutatedGenes, sampler)
    }

    private fun <T: ApiWsIndividual> addInitializingMongoDbActions(
        individual: EvaluatedIndividual<*>,
        mutatedGenes: MutatedGeneSpecification?,
        sampler: ApiWsSampler<T>
    ) {
        if (!config.shouldGenerateMongoData()) {
            return
        }

        val ind = individual.individual as? T
            ?: throw IllegalArgumentException("Invalid individual type")

        val fw = individual.fitness.getViewOfAggregatedFailedFind()

        if (fw.isEmpty()) {
            return
        }

        val old = mutableListOf<Action>().plus(ind.seeInitializingActions().filterIsInstance<MongoDbAction>())

        val addedInsertions = handleFailedFind(ind, fw, mutatedGenes, sampler)

        // update impact based on added genes
        if (mutatedGenes != null && config.isEnabledArchiveGeneSelection()) {
            individual.updateImpactGeneDueToAddedInitializationGenes(
                mutatedGenes,
                old,
                addedInsertions
            )
        }
    }

    private fun <T : ApiWsIndividual> addInitializingHostnameResolutionActions(
        individual: EvaluatedIndividual<*>,
        mutatedGenes: MutatedGeneSpecification?,
        sampler: ApiWsSampler<T>
    ) {

        val ind = individual.individual as? T
            ?: throw IllegalArgumentException("Invalid individual type")

        val old = ind.seeInitializingActions().filterIsInstance<HostnameResolutionAction>()

        val addedInsertions: MutableList<Action> = mutableListOf()
        externalServiceHandler.getHostnameResolutionActions().forEach { a ->
            val hasActions = old.any { it == a }
            if (!hasActions) {
                addedInsertions.add(a)
            }

<<<<<<< HEAD
            // Removing the existing default IP address action
            val defaultHNAction = old.filter { it.hostname == a.hostname && it.localIPAddress != a.localIPAddress }
            if (hasActions && defaultHNAction.isNotEmpty()) {
                ind.removeHostnameResolutionAction(defaultHNAction)
=======
            // Removing the existing action added for RESERVED_RESOLVED_LOCAL_IP
            val defaultActions = old.filter { it.hostname == a.hostname && it.localIPAddress == ExternalServiceSharedUtils.RESERVED_RESOLVED_LOCAL_IP };
            if (defaultActions.isNotEmpty()) {
                ind.removeHostnameResolutionAction(defaultActions)
>>>>>>> 05927e65
            }
        }

        individual.individual.addInitializingHostnameResolutionActions(actions = addedInsertions)

        // FIXME: Commented out now, since no Genes in the action
        // update impact based on added genes
//        if (mutatedGenes != null && config.isEnabledArchiveGeneSelection()) {
//            individual.updateImpactGeneDueToAddedInitializationGenes(
//                mutatedGenes,
//                old,
//                listOf(addedInsertions)
//            )
//        }
    }

    private fun <T : ApiWsIndividual> addInitializingDbActions(
        individual: EvaluatedIndividual<*>,
        mutatedGenes: MutatedGeneSpecification?,
        sampler: ApiWsSampler<T>
    ) {
        if (!config.shouldGenerateSqlData()) {
            return
        }

        val ind = individual.individual as? T
            ?: throw IllegalArgumentException("Invalid individual type")

        /**
         * This is done on an already evaluated individual from a PREVIOUS fitness evaluation.
         * IF, in the previous evaluation it uses a DB and some SELECTs did not return data, THEN
         * create new actions for setting up SQL data.
         *
         * So adding these new actions count as a sort of mutation operator, based on fitness feedback
         * from a PREVIOUS evaluation.
         * Recall, EXTREMELY IMPORTANT, once an individual is evaluated for fitness, we CANNOT change
         * its phenotype (otherwise the fitness value would be meaningless).
         */

        val fw = individual.fitness.getViewOfAggregatedFailedWhere()
            //TODO likely to remove/change once we ll support VIEWs
            .filter { sampler.canInsertInto(it.key) }

        if (fw.isEmpty()) {
            return
        }

        val old = mutableListOf<Action>().plus(ind.seeInitializingActions().filterIsInstance<SqlAction>())

        val addedInsertions = handleFailedWhereSQL(ind, fw, mutatedGenes, sampler)

        ind.repairInitializationActions(randomness)
        // update impact based on added genes
        if (mutatedGenes != null && config.isEnabledArchiveGeneSelection()) {
            individual.updateImpactGeneDueToAddedInitializationGenes(
                mutatedGenes,
                old,
                addedInsertions
            )
        }
    }

    private fun <T : ApiWsIndividual> handleFailedWhereSQL(
        ind: T,
        /**
         * Map of FAILED WHERE clauses. from table name key to column name values
         */
        fw: Map<String, Set<String>>,
        mutatedGenes: MutatedGeneSpecification?, sampler: ApiWsSampler<T>
    ): MutableList<List<Action>>? {

        /*
            because there might exist representExistingData in db actions which are in between rest actions,
            we use seeDbActions() instead of seeInitializingActions() here

            TODO
            Man: with config.maximumExistingDataToSampleInD,
                we might remove the condition check on representExistingData.
         */
        if (ind.seeDbActions().isEmpty()
            || !ind.seeDbActions().any { it is SqlAction && it.representExistingData }
        ) {

            /*
                tmp solution to set maximum size of executing existing data in sql
             */
            val existing = if (config.maximumExistingDataToSampleInDb > 0
                && sampler.existingSqlData.size > config.maximumExistingDataToSampleInDb
            ) {
                randomness.choose(sampler.existingSqlData, config.maximumExistingDataToSampleInDb)
            } else {
                sampler.existingSqlData
            }.map { it.copy() }

            //add existing data only once
            ind.addInitializingDbActions(0, existing)

            //record newly added existing sql data
            mutatedGenes?.addedExistingDataInitialization?.addAll(0, existing)

            if (log.isTraceEnabled)
                log.trace("{} existingSqlData are added", existing)
        }

        // add fw into dbInitialization
        val max = config.maxSqlInitActionsPerMissingData
        val initializingActions = ind.seeInitializingActions().filterIsInstance<SqlAction>()

        var missing = findMissing(fw, initializingActions)

        val addedInsertions = if (mutatedGenes != null) mutableListOf<List<Action>>() else null

        while (!missing.isEmpty()) {

            val first = missing.entries.first()

            val k = randomness.nextInt(1, max)

            (0 until k).forEach { _ ->
                val insertions = sampler.sampleSqlInsertion(first.key, first.value)
                /*
                    New action should be before existing one, but still after the
                    initializing ones
                 */
                ind.addInitializingDbActions(actions = insertions)

                if (log.isTraceEnabled)
                    log.trace("{} insertions are added", insertions.size)

                //record newly added insertions
                addedInsertions?.add(insertions)
            }

            /*
                When we miss A and B, and we add for A, it can still happen that
                then B is covered as well. For example, if A has a non-null
                foreign key to B, then generating an action for A would also
                imply generating an action for B as well.
                So, we need to recompute "missing" each time
             */
            missing = findMissing(fw, ind.seeInitializingActions().filterIsInstance<SqlAction>())
        }

        if (config.generateSqlDataWithDSE) {
            //TODO DSE could be plugged in here
        }

        return addedInsertions
    }

    private fun <T : ApiWsIndividual> handleFailedFind(
        ind: T,
        ff: List<MongoFailedQuery>,
        mutatedGenes: MutatedGeneSpecification?, sampler: ApiWsSampler<T>
    ): MutableList<List<Action>>? {

        val addedInsertions = if (mutatedGenes != null) mutableListOf<List<Action>>() else null

        ff.forEach {
            val insertion = listOf(sampler.sampleMongoInsertion(it.database, it.collection, it.documentsType))
            ind.addInitializingMongoDbActions(actions = insertion)
            addedInsertions?.add(insertion)
        }

        return addedInsertions
    }

    private fun findMissing(fw: Map<String, Set<String>>, dbactions: List<SqlAction>): Map<String, Set<String>> {

        return fw.filter { e ->
            //shouldn't have already an action adding such SQL data
            dbactions
                .filter { !it.representExistingData }
                .none { a ->
                    a.table.name.equals(e.key, ignoreCase = true) && e.value.all { c ->
                        // either the selected column is already in existing action
                        (c != "*" && a.selectedColumns.any { x ->
                            x.name.equals(c, ignoreCase = true)
                        }) // or we want all, and existing action has all columns
                                || (c == "*" && a.table.columns.map { it.name.lowercase() }
                            .containsAll(a.selectedColumns.map { it.name.lowercase() }))
                    }
                }
        }
    }

    override fun mutateInitStructure(
        individual: Individual,
        evaluatedIndividual: EvaluatedIndividual<*>,
        mutatedGenes: MutatedGeneSpecification?,
        targets: Set<Int>
    ) {
        Lazy.assert { individual is ApiWsIndividual }
        individual as ApiWsIndividual

        /*
           modify one table at once, and add/remove [n] rows for it. however, never totally remove the table.
           note that if there is no any init sql, we randomly select one table to add.
        */

        val candidatesToMutate =
            individual.seeInitializingActions().filterIsInstance<SqlAction>().filterNot { it.representExistingData }
        val tables = candidatesToMutate.map { it.table.name }.run {
            ifEmpty { getSqlInsertBuilder()!!.getTableNames() }
        }

        val table = randomness.choose(tables)
        val total = tables.count { it == table }

        if (total == 1 || randomness.nextBoolean()) {
            // add action
            val num = randomness.nextInt(1, max(1, getMaxSizeOfMutatingInitAction()))
            val add = createInsertSqlAction(table, num)
            handleInitSqlAddition(individual, add, mutatedGenes)

        } else {
            // remove action
            val num = randomness.nextInt(1, max(1, min(total - 1, getMaxSizeOfMutatingInitAction())))
            val candidates = candidatesToMutate.filter { it.table.name == table }
            val remove = randomness.choose(candidates, num)

            handleInitSqlRemoval(individual, remove, mutatedGenes)
        }
    }

    /**
     * add specified actions (i.e., [add]) into initialization of [individual]
     */
    fun handleInitSqlAddition(
        individual: ApiWsIndividual,
        add: List<List<SqlAction>>,
        mutatedGenes: MutatedGeneSpecification?
    ) {
        individual.addInitializingDbActions(actions = add.flatten())
        mutatedGenes?.addedSqlActions?.addAll(add)
    }

    /**
     * remove specified actions (i.e., [remove]) from initialization of [individual]
     */
    fun handleInitSqlRemoval(
        individual: ApiWsIndividual,
        remove: List<SqlAction>,
        mutatedGenes: MutatedGeneSpecification?
    ) {
        val relatedRemove = mutableListOf<SqlAction>()
        relatedRemove.addAll(remove)
        remove.forEach {
            getRelatedRemoveDbActions(individual, it, relatedRemove)
        }
        val set = relatedRemove.filterNot { it.representExistingData }.toSet().toMutableList()
        mutatedGenes?.removedSqlActions?.addAll(set.map { it to individual.seeInitializingActions().indexOf(it) })
        individual.removeInitDbActions(set)
    }

    private fun getRelatedRemoveDbActions(
        ind: ApiWsIndividual,
        remove: SqlAction,
        relatedRemove: MutableList<SqlAction>
    ) {
        val pks = remove.seeTopGenes().flatMap { it.flatView() }.filterIsInstance<SqlPrimaryKeyGene>()
        val index = ind.seeInitializingActions().indexOf(remove)
        if (index < ind.seeInitializingActions().size - 1 && pks.isNotEmpty()) {

            val removeDbFKs = ind.seeInitializingActions().filterIsInstance<SqlAction>()
                .subList(index + 1, ind.seeInitializingActions().filterIsInstance<SqlAction>().size).filter {
                    it.seeTopGenes().flatMap { g -> g.flatView() }.filterIsInstance<SqlForeignKeyGene>()
                        .any { fk -> pks.any { pk -> fk.uniqueIdOfPrimaryKey == pk.uniqueId } }
                }
            relatedRemove.addAll(removeDbFKs)
            removeDbFKs.forEach {
                getRelatedRemoveDbActions(ind, it, relatedRemove)
            }
        }
    }

    /**
     * @param name is the table name
     * @param num is a number of table with [name] to be added
     */
    fun createInsertSqlAction(name: String, num: Int): List<List<SqlAction>> {
        getSqlInsertBuilder()
            ?: throw IllegalStateException("attempt to create resource with SQL but the sqlBuilder is null")
        if (num <= 0)
            throw IllegalArgumentException("invalid num (i.e.,$num) for creating resource")

        val extraConstraints = randomness.nextBoolean(apc.getExtraSqlDbConstraintsProbability())

        val enableSingleInsertionForTable = randomness.nextBoolean(config.probOfEnablingSingleInsertionForTable)

        val chosenColumns = if(config.forceSqlAllColumnInsertion){
            setOf("*")
        } else {
            setOf()
        }

        val list = (0 until num)
                .map { getSqlInsertBuilder()!!.createSqlInsertionAction(name,chosenColumns, mutableListOf(),true, extraConstraints, enableSingleInsertionForTable=enableSingleInsertionForTable) }
                .toMutableList()

        if (log.isTraceEnabled) {
            log.trace("at createDbActions, {} insertions are added, and they are {}", list.size,
                list.flatten().joinToString(",") {
                    it.getResolvedName()
                })
        }

        SqlActionUtils.randomizeDbActionGenes(list.flatten(), randomness)
        //FIXME refactoring
        list.flatten().forEach { it.seeTopGenes().forEach { g -> g.markAllAsInitialized() } }
        //FIXME broken elements are not removed from list
        SqlActionUtils.repairBrokenDbActionsList(list.flatten().toMutableList(), randomness)
        return list
    }

    abstract fun getSqlInsertBuilder(): SqlInsertBuilder?

    override fun canApplyInitStructureMutator(): Boolean {
        return config.isEnabledInitializationStructureMutation() && getSqlInsertBuilder() != null
    }
}<|MERGE_RESOLUTION|>--- conflicted
+++ resolved
@@ -208,17 +208,10 @@
                 addedInsertions.add(a)
             }
 
-<<<<<<< HEAD
-            // Removing the existing default IP address action
-            val defaultHNAction = old.filter { it.hostname == a.hostname && it.localIPAddress != a.localIPAddress }
-            if (hasActions && defaultHNAction.isNotEmpty()) {
-                ind.removeHostnameResolutionAction(defaultHNAction)
-=======
             // Removing the existing action added for RESERVED_RESOLVED_LOCAL_IP
             val defaultActions = old.filter { it.hostname == a.hostname && it.localIPAddress == ExternalServiceSharedUtils.RESERVED_RESOLVED_LOCAL_IP };
             if (defaultActions.isNotEmpty()) {
                 ind.removeHostnameResolutionAction(defaultActions)
->>>>>>> 05927e65
             }
         }
 
