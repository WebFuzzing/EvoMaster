package org.evomaster.core.problem.external.service.param

import org.evomaster.core.problem.api.service.param.Param
import org.evomaster.core.search.gene.collection.EnumGene
import org.evomaster.core.search.gene.Gene
import org.evomaster.core.search.gene.optional.OptionalGene


<<<<<<< HEAD
class ResponseParam (
    /**
     * Contains the values for HTTP status codes
     */
    val status: EnumGene<Int> = EnumGene("status", listOf(200, 400, 401, 403, 404, 500)),
    /**
     * Response content type, for now supports only JSON
     */
    val responseType: EnumGene<String> = EnumGene("responseType", listOf("JSON")),
    val body: OptionalGene = OptionalGene("response", ObjectGene("response", listOf()))
        ): Param("response", mutableListOf(status).plus(responseType).toMutableList()) {

    override fun copyContent(): Param {
        return ResponseParam(status.copy() as EnumGene<Int>, responseType.copy() as EnumGene<String>, body.copy() as OptionalGene)
    }
}
=======
/**
 * represent external service responses which contains
 * @property responseType the data type of the response
 * @property response represents the response to return
 * @property extraProperties represent the extra properties to describe the responses, such as status code for HTTP response,
 * note that all [extraProperties] are considered as part of children of this param.
 */
abstract class ResponseParam(
    name: String,
    val responseType: EnumGene<String>,
    val response: OptionalGene,
    val extraProperties: List<Gene>
) : Param(name, extraProperties.plus(responseType).plus(response).toMutableList())
>>>>>>> 05407199
<|MERGE_RESOLUTION|>--- conflicted
+++ resolved
@@ -5,25 +5,6 @@
 import org.evomaster.core.search.gene.Gene
 import org.evomaster.core.search.gene.optional.OptionalGene
 
-
-<<<<<<< HEAD
-class ResponseParam (
-    /**
-     * Contains the values for HTTP status codes
-     */
-    val status: EnumGene<Int> = EnumGene("status", listOf(200, 400, 401, 403, 404, 500)),
-    /**
-     * Response content type, for now supports only JSON
-     */
-    val responseType: EnumGene<String> = EnumGene("responseType", listOf("JSON")),
-    val body: OptionalGene = OptionalGene("response", ObjectGene("response", listOf()))
-        ): Param("response", mutableListOf(status).plus(responseType).toMutableList()) {
-
-    override fun copyContent(): Param {
-        return ResponseParam(status.copy() as EnumGene<Int>, responseType.copy() as EnumGene<String>, body.copy() as OptionalGene)
-    }
-}
-=======
 /**
  * represent external service responses which contains
  * @property responseType the data type of the response
@@ -36,5 +17,4 @@
     val responseType: EnumGene<String>,
     val response: OptionalGene,
     val extraProperties: List<Gene>
-) : Param(name, extraProperties.plus(responseType).plus(response).toMutableList())
->>>>>>> 05407199
+) : Param(name, extraProperties.plus(responseType).plus(response).toMutableList())