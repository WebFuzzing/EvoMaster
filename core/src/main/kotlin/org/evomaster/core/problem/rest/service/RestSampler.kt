--- conflicted
+++ resolved
@@ -44,6 +44,7 @@
     @Inject
     private lateinit var configuration: EMConfig
 
+
     private val authentications: MutableList<AuthenticationInfo> = mutableListOf()
 
     private val adHocInitialIndividuals: MutableList<RestAction> = mutableListOf()
@@ -204,10 +205,6 @@
         (0 until n).forEach {
             actions.add(sampleRandomAction(0.05))
         }
-<<<<<<< HEAD
-        if(config.enableTrackIndividual)  return RestIndividual(actions, SampleType.RANDOM, "sampleAtRandom::"+getTrackOperator()!!)
-        return RestIndividual(actions, SampleType.RANDOM)
-=======
         val objInd = RestIndividual(actions, SampleType.RANDOM, mutableListOf(), usedObjects.copy())
         usedObjects.clear()
         return objInd
@@ -238,6 +235,9 @@
                 }
             }
         }
+        if(config.enableTrackIndividual)  return RestIndividual(actions, SampleType.RANDOM, "sampleAtRandom::"+getTrackOperator()!!)
+        return RestIndividual(actions, SampleType.RANDOM)
+    }
 
         //BMR: Here I am trying to have the map sorted by value (which is the probability of choosing the respective pairing),
         // but it should still be a map (i.e. maintain the link between the "key" and the associated probability.
@@ -257,7 +257,6 @@
             val wrapper = ObjectGene("Gene_wrapper_object", fields)
             return Pair(wrapper, Pair("", UsedObjects.GeneSpecialCases.NOT_FOUND))
         }
->>>>>>> 0f6c8a4c
     }
 
     private fun randomizeActionGenes(action: Action, probabilistic: Boolean = false) {
@@ -434,15 +433,9 @@
         }
 
         if (!test.isEmpty()) {
-<<<<<<< HEAD
-            if(config.enableTrackIndividual)  return RestIndividual(test, sampleType, "smartSample::"+getTrackOperator()!!)
-            return RestIndividual(test, sampleType)
-        }
-=======
             val objInd = RestIndividual(test, sampleType, mutableListOf(), usedObjects.copy())
 
             if(config.enableCompleteObjects) addMissingObjects(objInd)
->>>>>>> 0f6c8a4c
 
             usedObjects.clear()
             return objInd
@@ -761,12 +754,6 @@
                 }
     }
 
-<<<<<<< HEAD
-    override fun getTrackOperator(): String {
-        return RestSampler::class.java.simpleName
-    }
-
-=======
 
 
     fun longestCommonSubsequence(a: String, b: String): String {
@@ -832,5 +819,8 @@
             }
         }
     }
->>>>>>> 0f6c8a4c
+    override fun getTrackOperator(): String {
+        return RestSampler::class.java.simpleName
+    }
+
 }