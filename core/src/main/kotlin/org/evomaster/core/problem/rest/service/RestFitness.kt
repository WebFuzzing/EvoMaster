package org.evomaster.core.problem.rest.service

import com.google.inject.Inject
import org.evomaster.client.java.instrumentation.shared.ObjectiveNaming
import org.evomaster.core.database.DbActionTransformer
import org.evomaster.core.logging.LoggingUtil
import org.evomaster.core.problem.rest.*
import org.evomaster.core.remote.service.RemoteController
import org.evomaster.core.search.ActionResult
import org.evomaster.core.search.EvaluatedIndividual
import org.evomaster.core.search.FitnessValue
import org.evomaster.core.search.service.IdMapper
import org.slf4j.Logger
import org.slf4j.LoggerFactory


class RestFitness : AbstractRestFitness<RestIndividual>() {

    companion object {
        private val log: Logger = LoggerFactory.getLogger(RestFitness::class.java)
    }

    @Inject
    private lateinit var rc: RemoteController

    @Inject
    private lateinit var sampler: RestSampler

    override fun doCalculateCoverage(individual: RestIndividual): EvaluatedIndividual<RestIndividual>? {

        rc.resetSUT()

        doInitializingActions(individual)

        individual.enforceCoherence()

        val fv = FitnessValue(individual.size().toDouble())

        val actionResults: MutableList<ActionResult> = mutableListOf()

        //used for things like chaining "location" paths
        val chainState = mutableMapOf<String, String>()

        //run the test, one action at a time
        for (i in 0 until individual.seeActions().size) {

            rc.registerNewAction(i)
            val a = individual.seeActions()[i]

            var ok = false

            if (a is RestCallAction) {
                ok = handleRestCall(a, actionResults, chainState)
            } else {
                throw IllegalStateException("Cannot handle: ${a.javaClass}")
            }

            if (!ok) {
                break
            }
        }

        /*
            We cannot request all non-covered targets, because:
            1) performance hit
            2) might not be possible to have a too long URL
         */
        //TODO prioritized list
        val ids = randomness.choose(
                archive.notCoveredTargets().filter { !IdMapper.isLocal(it) },
                100).toSet()

        val dto = rc.getTestResults(ids)
        if (dto == null) {
            log.warn("Cannot retrieve coverage")
            return null
        }

        dto.targets.forEach { t ->

            if (t.descriptiveId != null) {

                if (!config.useMethodReplacement &&
                        t.descriptiveId.startsWith(ObjectiveNaming.METHOD_REPLACEMENT)) {
                    return@forEach
                }

                idMapper.addMapping(t.id, t.descriptiveId)
            }

            fv.updateTarget(t.id, t.value, t.actionIndex)
        }

        handleExtra(dto, fv)

<<<<<<< HEAD
        handleResponseTargets(fv, individual.seeActions().toMutableList(), actionResults)
=======
        handleResponseTargets(fv, individual.actions, actionResults, dto.additionalInfoList)
>>>>>>> a5efe910

        if (config.expandRestIndividuals) {
            expandIndividual(individual, dto.additionalInfoList)
        }

        return EvaluatedIndividual(fv, individual.copy() as RestIndividual, actionResults)

        /*
            TODO when dealing with seeding, might want to extend EvaluatedIndividual
            to keep track of AdditionalInfo
         */
    }

<<<<<<< HEAD
    override fun doInitializingActions(ind: RestIndividual) {
=======
    private fun handleExtra(dto: TestResultsDto, fv: FitnessValue) {
        if (configuration.heuristicsForSQL) {

            for (i in 0 until dto.extraHeuristics.size) {

                val extra = dto.extraHeuristics[i]

                //TODO handling of toMaximize as well
                //TODO refactoring when will have other heuristics besides for SQL

                extraHeuristicsLogger.writeHeuristics(extra.heuristics, i)

                val toMinimize = extra.heuristics
                        .filter {
                            it != null
                                    && it.objective == HeuristicEntryDto.Objective.MINIMIZE_TO_ZERO
                        }.map { it.value }
                        .toList()

                if (!toMinimize.isEmpty()) {
                    fv.setExtraToMinimize(i, toMinimize)
                }

                fv.setDatabaseExecution(i, DatabaseExecution.fromDto(extra.databaseExecutionDto))
            }

            fv.aggregateDatabaseData()

            if (!fv.getViewOfAggregatedFailedWhere().isEmpty()) {
                searchTimeController.newIndividualsWithSqlFailedWhere()
            }
        }
    }

    /**
     * Based on what executed by the test, we might need to add new genes to the individual.
     * This for example can happen if we detected that the test is using headers or query
     * params that were not specified in the Swagger schema
     */
    private fun expandIndividual(
            individual: RestIndividual,
            additionalInfoList: List<AdditionalInfoDto>
    ) {

        if (individual.actions.size < additionalInfoList.size) {
            /*
                Note: as not all actions might had been executed, it might happen that
                there are less Info than declared actions.
                But the other way round should not really happen
             */
            log.warn("Length mismatch between ${individual.actions.size} actions and ${additionalInfoList.size} info data")
            return
        }

        for (i in 0 until additionalInfoList.size) {

            val action = individual.actions[i]
            val info = additionalInfoList[i]

            if (action !is RestCallAction) {
                continue
            }

            /*
                Those are OptionalGenes, which MUST be off by default.
                We are changing the genotype, but MUST not change the phenotype.
                Otherwise, the fitness value we just computed would be wrong.
             */

            info.headers
                    .filter { name ->
                        !action.parameters.any { it is HeaderParam && it.name.equals(name, ignoreCase = true) }
                    }
                    .forEach {
                        action.parameters.add(HeaderParam(it, OptionalGene(it, StringGene(it), false)))
                    }

            info.queryParameters
                    .filter { name ->
                        !action.parameters.any { it is QueryParam && it.name.equals(name, ignoreCase = true) }
                    }
                    .forEach { name ->
                        action.parameters.add(QueryParam(name, OptionalGene(name, StringGene(name), false)))
                    }
        }
    }

    private fun doInitializingActions(ind: RestIndividual) {
>>>>>>> a5efe910

        if (ind.dbInitialization.none { !it.representExistingData }) {
            /*
                We are going to do an initialization of database only if there
                is data to add.
                Note that current data structure also keeps info on already
                existing data (which of course should not be re-inserted...)
             */
            return
        }

        val dto = DbActionTransformer.transform(ind.dbInitialization)

        val ok = rc.executeDatabaseCommand(dto)
        if (!ok) {
            //this can happen if we do not handle all constraints
            LoggingUtil.uniqueWarn(log, "Failed in executing database command")
        }
    }

<<<<<<< HEAD
    override fun hasParameterChild(a: RestCallAction): Boolean {
=======

    /**
     * Create local targets for each HTTP status code in each
     * API entry point
     */
    private fun handleResponseTargets(
            fv: FitnessValue,
            actions: MutableList<RestAction>,
            actionResults: MutableList<ActionResult>,
            additionalInfoList: List<AdditionalInfoDto>) {

        (0 until actionResults.size)
                .filter { actions[it] is RestCallAction }
                .filter { actionResults[it] is RestCallResult }
                .forEach {
                    val status = (actionResults[it] as RestCallResult)
                            .getStatusCode() ?: -1
                    val name = actions[it].getName()

                    //objective for HTTP specific status code
                    val statusId = idMapper.handleLocalTarget("$status:$name")
                    fv.updateTarget(statusId, 1.0, it)

                    /*
                        Objectives for results on endpoints.
                        Problem: we might get a4xx/5xx, but then no gradient to keep sampling for
                        that endpoint. If we get 2xx, and full coverage, then no gradient to try
                        to keep sampling that endpoint to get a 5xx
                     */
                    val okId = idMapper.handleLocalTarget("HTTP_SUCCESS:$name")
                    val faultId = idMapper.handleLocalTarget("HTTP_FAULT:$name")

                    //OK -> 5xx being better than 4xx, as code executed
                    //FAULT -> 4xx worse than 2xx (can't find bugs if input is invalid)
                    if (status in 200..299) {
                        fv.updateTarget(okId, 1.0, it)
                        fv.updateTarget(faultId, 0.5, it)
                    } else if (status in 400..499) {
                        fv.updateTarget(okId, 0.1, it)
                        fv.updateTarget(faultId, 0.1, it)
                    } else if (status in 500..599) {
                        fv.updateTarget(okId, 0.5, it)
                        fv.updateTarget(faultId, 1.0, it)
                    }

                    /*
                        500 codes "might" be bugs. To distinguish between different bugs
                        that crash the same endpoint, we need to know what was the last
                        executed statement in the SUT.
                        So, we create new targets for it.
                     */
                    if (status == 500) {
                        val statement = additionalInfoList[it].lastExecutedStatement
                        val postfix = statement ?: "framework_code"
                        val descriptiveId = idMapper.getFaultDescriptiveId("$postfix $name")
                        val bugId = idMapper.handleLocalTarget(descriptiveId)
                        fv.updateTarget(bugId, 1.0, it)
                    }
                }
    }


    /**
     * @return whether the call was OK. Eg, in some cases, we might want to stop
     * the test at this action, and do not continue
     */
    private fun handleRestCall(a: RestCallAction,
                               actionResults: MutableList<ActionResult>,
                               chainState: MutableMap<String, String>)
            : Boolean {

        var baseUrl = infoDto.baseUrlOfSUT
        if (baseUrl.endsWith("/")) {
            baseUrl = baseUrl.substring(0, baseUrl.length - 1)
        }

        val path = a.resolvedPath()

        val locationHeader = if (a.locationId != null) {
            chainState[locationName(a.locationId!!)]
                    ?: throw IllegalStateException("Call expected a missing chained 'location'")
        } else {
            null
        }

        val fullUri = EMTestUtils.resolveLocation(locationHeader, baseUrl + path)!!
                .let {
                    /*
                        TODO this will be need to be done properly, and check if
                        it is or not a valid char.
                        Furthermore, likely needed to be done in resolveLocation,
                        or at least check how RestAssured would behave
                     */
                    it.replace("\"", "")
                }

        /*
            TODO: This only considers the first in the list of produced responses
            This is fine for endpoints that only produce one type of response.
            Could be a problem in future
        */
        val produces = a.produces.first()

        val builder = client.target(fullUri).request(produces)

        a.auth.headers.forEach {
            builder.header(it.name, it.value)
        }

        val prechosenAuthHeaders = a.auth.headers.map { it.name }

        /*
            TODO: optimization, avoid mutating header gene if anyway
            using pre-chosen one
         */

        a.parameters.filterIsInstance<org.evomaster.core.problem.rest.param.HeaderParam>()
                .filter { !prechosenAuthHeaders.contains(it.name) }
                .forEach {
                    builder.header(it.name, it.gene.getValueAsRawString())
                }


        /*
            TODO: need to handle "accept" of returned resource
         */


        val body = a.parameters.find { p -> p is BodyParam }
        val forms = a.getBodyFormData()

        if (body != null && forms != null) {
            throw IllegalStateException("Issue in Swagger configuration: both Body and FormData definitions in the same endpoint")
        }

        val bodyEntity = if (body != null && body is BodyParam) {
            val mode = when {
                body.isJson() -> "json"
                //body.isXml() -> "xml" // might have to handle here: <?xml version="1.0" encoding="UTF-8" standalone="yes"?>
                body.isTextPlain() -> "text"
                else -> throw IllegalStateException("Cannot handle body type: " + body.contentType())
            }
            Entity.entity(body.gene.getValueAsPrintableString(mode = mode, targetFormat = configuration.outputFormat), body.contentType())
        } else if (forms != null) {
            Entity.entity(forms, MediaType.APPLICATION_FORM_URLENCODED_TYPE)
        } else if (a.verb == HttpVerb.PUT || a.verb == HttpVerb.PATCH) {
            /*
                PUT and PATCH must have a payload. But it might happen that it is missing in the Swagger schema
                when objects like WebRequest are used. So we default to urlencoded
             */
            Entity.entity("", MediaType.APPLICATION_FORM_URLENCODED_TYPE)
        } else {
            null
        }

        val invocation = when (a.verb) {
            HttpVerb.GET -> builder.buildGet()
            HttpVerb.POST -> builder.buildPost(bodyEntity)
            HttpVerb.PUT -> builder.buildPut(bodyEntity)
            HttpVerb.DELETE -> builder.buildDelete()
            HttpVerb.PATCH -> builder.build("PATCH", bodyEntity)
            HttpVerb.OPTIONS -> builder.build("OPTIONS")
            HttpVerb.HEAD -> builder.build("HEAD")
        }

        val rcr = RestCallResult()
        actionResults.add(rcr)

        val response = try {
            invocation.invoke()
        } catch (e: ProcessingException) {

            //this can happen for example if call ends up in an infinite redirection loop
            if ((e.cause?.message?.contains("redirected too many") == true) && e.cause is ProtocolException) {
                rcr.setInfiniteLoop(true)
                rcr.setErrorMessage(e.cause!!.message!!)
                return false
            } else if (e.cause is SocketTimeoutException) {
                /*
                    This is very tricky. In theory it shouldn't happen that a REST call
                    does timeout (eg 10 seconds). But it might happen due to glitch,
                    or if very slow hardware. If it is a glitch, we do not want to
                    kill whole EM process, as might not happen again. If it is a
                    constant, we want to avoid using such test if possible, as it
                    would kill performance.
                    In any case, a generated test should never check assertions on time,
                    eg expect that a is SocketTimeoutException thrown. Not only because
                    maybe it was just a glitch, but also because the test might be run
                    on different machines (remote CI vs local development PC) with
                    different performance (and so the test would become flaky)
                 */
                rcr.setTimedout(true)
                statistics.reportTimeout()
                return false
            } else {
                throw e
            }
        }

        rcr.setStatusCode(response.status)

        if (response.hasEntity()) {
            if (response.mediaType != null) {
                rcr.setBodyType(response.mediaType)
            }
            try {
                /*
                    FIXME should read as byte[]
                 */
                val body = response.readEntity(String::class.java)

                if (body.length < configuration.maxResponseByteSize) {
                    rcr.setBody(body)
                } else {
                    log.warn("A very large response body was retrieved from the endpoint '${a.path}'." +
                            " If that was expected, increase the 'maxResponseByteSize' threshold" +
                            " in the configurations.")
                    rcr.setTooLargeBody(true)
                }

            } catch (e: Exception) {
                log.warn("Failed to parse HTTP response: ${e.message}")
            }

        }

        if (response.status == 401 && a.auth !is NoAuth) {
            //this would likely be a misconfiguration in the SUT controller
            log.warn("Got 401 although having auth for '${a.auth.name}'")
        }


        if (!handleSaveLocation(a, response, rcr, chainState)) return false

        return true
    }

    private fun handleSaveLocation(a: RestCallAction, response: Response, rcr: RestCallResult, chainState: MutableMap<String, String>): Boolean {
        if (a.saveLocation) {

            if (!response.statusInfo.family.equals(Response.Status.Family.SUCCESSFUL)) {
                /*
                    If this failed, and following actions require the "location" header
                    of this call, there is no point whatsoever to continue evaluating
                    the remaining calls
                 */
                rcr.stopping = true
                return false
            }

            val name = locationName(a.path.lastElement())
            var location = response.getHeaderString("location")

            if (location == null) {
                /*
                    Excluding bugs, this might happen if API was
                    designed to return the created resource, from
                    which an "id" can be extracted.
                    This is usually not a good practice, but it can
                    happen. So, here we "heuristically" (cannot be 100% sure)
                    check if this is indeed the case
                 */
                val id = rcr.getResourceId()

                if (id != null && hasParameterChild(a)) {
                    location = a.resolvedPath() + "/" + id
                    rcr.setHeuristicsForChainedLocation(true)
                }
            }

            //save location for the following REST calls
            chainState[name] = location ?: ""
        }
        return true
    }

    private fun hasParameterChild(a: RestCallAction): Boolean {
>>>>>>> a5efe910
        return sampler.seeAvailableActions()
                .filterIsInstance<RestCallAction>()
                .map { it.path }
                .any { it.isDirectChildOf(a.path) && it.isLastElementAParameter() }
    }
}<|MERGE_RESOLUTION|>--- conflicted
+++ resolved
@@ -1,17 +1,45 @@
 package org.evomaster.core.problem.rest.service
 
 import com.google.inject.Inject
+import org.evomaster.client.java.controller.api.EMTestUtils
+import org.evomaster.client.java.controller.api.dto.AdditionalInfoDto
+import org.evomaster.client.java.controller.api.dto.HeuristicEntryDto
+import org.evomaster.client.java.controller.api.dto.SutInfoDto
+import org.evomaster.client.java.controller.api.dto.TestResultsDto
 import org.evomaster.client.java.instrumentation.shared.ObjectiveNaming
+import org.evomaster.core.database.DatabaseExecution
 import org.evomaster.core.database.DbActionTransformer
 import org.evomaster.core.logging.LoggingUtil
 import org.evomaster.core.problem.rest.*
+import org.evomaster.core.problem.rest.auth.NoAuth
+import org.evomaster.core.problem.rest.param.BodyParam
+import org.evomaster.core.problem.rest.param.HeaderParam
+import org.evomaster.core.problem.rest.param.QueryParam
+import org.evomaster.core.remote.SutProblemException
 import org.evomaster.core.remote.service.RemoteController
 import org.evomaster.core.search.ActionResult
 import org.evomaster.core.search.EvaluatedIndividual
 import org.evomaster.core.search.FitnessValue
+import org.evomaster.core.search.gene.OptionalGene
+import org.evomaster.core.search.gene.StringGene
+import org.evomaster.core.search.service.ExtraHeuristicsLogger
+import org.evomaster.core.search.service.FitnessFunction
 import org.evomaster.core.search.service.IdMapper
+import org.evomaster.core.search.service.SearchTimeController
+import org.glassfish.jersey.client.ClientConfig
+import org.glassfish.jersey.client.ClientProperties
+import org.glassfish.jersey.client.HttpUrlConnectorProvider
 import org.slf4j.Logger
 import org.slf4j.LoggerFactory
+import java.net.ProtocolException
+import java.net.SocketTimeoutException
+import javax.annotation.PostConstruct
+import javax.ws.rs.ProcessingException
+import javax.ws.rs.client.Client
+import javax.ws.rs.client.ClientBuilder
+import javax.ws.rs.client.Entity
+import javax.ws.rs.core.MediaType
+import javax.ws.rs.core.Response
 
 
 class RestFitness : AbstractRestFitness<RestIndividual>() {
@@ -93,11 +121,7 @@
 
         handleExtra(dto, fv)
 
-<<<<<<< HEAD
-        handleResponseTargets(fv, individual.seeActions().toMutableList(), actionResults)
-=======
-        handleResponseTargets(fv, individual.actions, actionResults, dto.additionalInfoList)
->>>>>>> a5efe910
+        handleResponseTargets(fv, individual.seeActions().toMutableList(), actionResults, dto.additionalInfoList)
 
         if (config.expandRestIndividuals) {
             expandIndividual(individual, dto.additionalInfoList)
@@ -111,9 +135,6 @@
          */
     }
 
-<<<<<<< HEAD
-    override fun doInitializingActions(ind: RestIndividual) {
-=======
     private fun handleExtra(dto: TestResultsDto, fv: FitnessValue) {
         if (configuration.heuristicsForSQL) {
 
@@ -201,8 +222,7 @@
         }
     }
 
-    private fun doInitializingActions(ind: RestIndividual) {
->>>>>>> a5efe910
+    override fun doInitializingActions(ind: RestIndividual) {
 
         if (ind.dbInitialization.none { !it.representExistingData }) {
             /*
@@ -223,9 +243,6 @@
         }
     }
 
-<<<<<<< HEAD
-    override fun hasParameterChild(a: RestCallAction): Boolean {
-=======
 
     /**
      * Create local targets for each HTTP status code in each
@@ -502,8 +519,7 @@
         return true
     }
 
-    private fun hasParameterChild(a: RestCallAction): Boolean {
->>>>>>> a5efe910
+    override fun hasParameterChild(a: RestCallAction): Boolean {
         return sampler.seeAvailableActions()
                 .filterIsInstance<RestCallAction>()
                 .map { it.path }
