--- conflicted
+++ resolved
@@ -57,51 +57,15 @@
             }
         }
 
-<<<<<<< HEAD
         restActionResultHandling(individual, targets, actionResults, fv)?:return null
-=======
-        if(actionResults.any { it is RestCallResult && it.getTcpProblem() }){
-            /*
-                If there are socket issues, we avoid trying to compute any coverage.
-                The caller might restart the SUT and try again.
-                Hopefully, this should be just a glitch...
-                TODO if we see this happening often, we need to find a proper solution.
-                For example, we could re-run the test, and see if this one always fails,
-                while others in the archive do pass.
-                It could be handled specially in the archive.
-             */
-            return null
-        }
-
-        val dto = updateFitnessAfterEvaluation(targets, individual, fv)
-                ?: return null
-
-        handleExtra(dto, fv)
-
-        handleResponseTargets(fv, individual.seeActions(), actionResults, dto.additionalInfoList)
-
-        if (config.expandRestIndividuals) {
-            expandIndividual(individual, dto.additionalInfoList, actionResults)
-        }
-
-        if (config.baseTaintAnalysisProbability > 0) {
-            assert(actionResults.size == dto.additionalInfoList.size)
-            //TODO add taint analysis for resource-based solution
-            TaintAnalysis.doTaintAnalysis(individual, dto.additionalInfoList, randomness)
-        }
->>>>>>> bfe313d3
 
         return EvaluatedIndividual(fv, individual.copy() as RestIndividual, actionResults, trackOperator = individual.trackOperator, index = time.evaluatedIndividuals, config = config)
     }
 
-<<<<<<< HEAD
-=======
-
->>>>>>> bfe313d3
 
     override fun doInitializingActions(ind: RestIndividual) {
 
-        if (ind.seeInitializingActions().none { !it.representExistingData }) {
+        if (ind.dbInitialization.none { !it.representExistingData }) {
             /*
                 We are going to do an initialization of database only if there
                 is data to add.
@@ -111,7 +75,7 @@
             return
         }
 
-        val dto = DbActionTransformer.transform(ind.seeInitializingActions())
+        val dto = DbActionTransformer.transform(ind.dbInitialization)
 
         val ok = rc.executeDatabaseCommand(dto)
         if (!ok) {
