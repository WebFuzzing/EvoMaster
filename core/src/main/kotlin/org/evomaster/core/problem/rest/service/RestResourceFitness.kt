--- conflicted
+++ resolved
@@ -123,13 +123,7 @@
         }
 
         return EvaluatedIndividual(
-<<<<<<< HEAD
-                fv, individual.copy() as RestIndividual, actionResults,
-                trackOperator = if(config.enableTrackEvaluatedIndividual) sampler else null,
-                config = config)
-=======
                 fv, individual.copy() as RestIndividual, actionResults, config = config, trackOperator = individual.trackOperator, index = time.evaluatedIndividuals)
->>>>>>> 2825e2fe
 
         /*
             TODO when dealing with seeding, might want to extend EvaluatedIndividual
