--- conflicted
+++ resolved
@@ -276,17 +276,6 @@
             fv.registerExternalServiceRequest(indexOfAction, requestedExternalServiceRequests)
         }
 
-<<<<<<< HEAD
-        val employedDefault = requestedExternalServiceRequests.map { it.wireMockSignature }.distinct().filter {
-            externalServiceActions.filterIsInstance<HttpExternalServiceAction>()
-                .none { a -> a.request.wireMockSignature == it }
-        }.associate {
-            val es = externalServiceHandler.getExternalService(it)
-            es.getRemoteHostName() to es
-        }
-
-//        fv.registerExternalRequestToDefaultWM(indexOfAction, employedDefault)
-=======
         // Disabled default WM
         // val employedDefault = requestedExternalServiceRequests.map { it.wireMockSignature }.distinct().filter {
         //     externalServiceActions.filterIsInstance<HttpExternalServiceAction>()
@@ -296,7 +285,6 @@
         //     es.getRemoteHostName() to es
         // }
         // fv.registerExternalRequestToDefaultWM(indexOfAction, employedDefault)
->>>>>>> 9e45366c
 
         externalServiceActions.filterIsInstance<HttpExternalServiceAction>()
             .groupBy { it.request.absoluteURL }
