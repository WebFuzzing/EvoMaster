package org.evomaster.core.problem.security.service

import com.google.inject.Inject
import com.webfuzzing.commons.faults.DefinedFaultCategory
import org.evomaster.core.EMConfig
import org.evomaster.core.languagemodel.service.LanguageModelConnector
import org.evomaster.core.logging.LoggingUtil
import org.evomaster.core.problem.api.param.Param
import org.evomaster.core.problem.rest.builder.RestIndividualSelectorUtils
import org.evomaster.core.problem.rest.data.RestCallAction
import org.evomaster.core.problem.rest.data.RestIndividual
import org.evomaster.core.problem.security.data.ActionFaultMapping
import org.evomaster.core.problem.security.data.InputFaultMapping
import org.evomaster.core.problem.security.SSRFUtil
import org.evomaster.core.search.EvaluatedIndividual
import org.evomaster.core.search.Solution
import org.evomaster.core.search.gene.Gene
import org.evomaster.core.search.gene.ObjectGene
import org.evomaster.core.search.gene.optional.ChoiceGene
import org.evomaster.core.search.gene.optional.CustomMutationRateGene
import org.evomaster.core.search.gene.optional.OptionalGene
import org.evomaster.core.search.gene.string.StringGene
import org.evomaster.core.search.service.Archive
import org.evomaster.core.search.service.FitnessFunction
import org.slf4j.Logger
import org.slf4j.LoggerFactory
import javax.annotation.PostConstruct
import javax.annotation.PreDestroy

class SSRFAnalyser {

    @Inject
    private lateinit var config: EMConfig

    @Inject
    private lateinit var fitness: FitnessFunction<RestIndividual>

    /**
     * Archive including test cases
     */
    @Inject
    private lateinit var archive: Archive<RestIndividual>

    @Inject
    private lateinit var languageModelConnector: LanguageModelConnector

    /**
     * [HttpCallbackVerifier] to verify HTTP callbacks for vulnerability classes
     * related to HTTP calls.
     * i.e., SSRF, XXE
     */
    @Inject
    private lateinit var httpCallbackVerifier: HttpCallbackVerifier

    /**
     * Key holds the name of the [Action], and value holds the [ActionFaultMapping].
     */
    private val actionVulnerabilityMapping: MutableMap<String, ActionFaultMapping> = mutableMapOf()

    /**
     * Individuals in the solution.
     * Derived from archive.
     */
    private lateinit var individualsInSolution: List<EvaluatedIndividual<RestIndividual>>

    companion object {
        private val log: Logger = LoggerFactory.getLogger(SSRFAnalyser::class.java)
    }

    @PostConstruct
    fun init() {
        log.debug("Initializing {}", SSRFAnalyser::class.simpleName)
    }

    @PreDestroy
    private fun preDestroy() {
        if (config.ssrf) {
            actionVulnerabilityMapping.clear()
        }
    }


    fun apply(): Solution<RestIndividual> {
        LoggingUtil.Companion.getInfoLogger().info("Applying {}", SSRFAnalyser::class.simpleName)

        // extract individuals from the archive
        val individuals = this.archive.extractSolution().individuals

        individualsInSolution =
            RestIndividualSelectorUtils.findIndividuals(
                individuals,
                statusCodes = listOf(200, 201)
            )

        if (individualsInSolution.isEmpty()) {
            return archive.extractSolution()
        }

        log.debug("Total individuals before vulnerability analysis: {}", individuals.size)
        // The below steps are generic, for future extensions can be
        // accommodated easily under these common steps.

        // Classify endpoints with potential vulnerability classes
        classify()

        if (actionVulnerabilityMapping.isNotEmpty()) {
            if (httpCallbackVerifier.isActive) {
                // Reset before execution
                httpCallbackVerifier.resetHTTPVerifier()
            } else {
                httpCallbackVerifier.initWireMockServer()
            }
        }

        // execute
        analyse()

        // TODO: This is for development, remove it later
        val individualsAfterExecution = RestIndividualSelectorUtils.findIndividuals(
            this.archive.extractSolution().individuals,
            statusCodes = listOf(200, 201)
        )
        log.debug("Total individuals after vulnerability analysis: {}", individualsAfterExecution.size)

        return archive.extractSolution()
    }

    fun anyCallsMadeToHTTPVerifier(
        action: RestCallAction,
    ): Boolean {
        /*
            WRONG: need to check that test call is using a URL, and that this trigger the fault.
            otherwise, any test with this action type would be marked as faulty

            should check the content of rcr result
         */

<<<<<<< HEAD
//        var hasCallbackURL = false

//        action.parameters.forEach { param ->
//            val genes = getStringGenesFromParam(param.seeGenes())
//            genes.forEach { gene ->
//                hasCallbackURL = httpCallbackVerifier.isCallbackURL(gene.getValueAsRawString())
//            }
//        }

        val d = action.parameters.any { it.genes.any { gene -> httpCallbackVerifier.isCallbackURL(gene.getValueAsRawString()) } }
=======
        val hasCallbackURL = action.parameters.any { param ->
            val genes = getStringGenesFromParam(param.seeGenes())
            genes.any { gene ->
                httpCallbackVerifier.isCallbackURL(gene.getValueAsRawString())
            }
        }
>>>>>>> 639aa84f

        val x = httpCallbackVerifier.verify(action.getName())

        return httpCallbackVerifier.verify(action.getName())
    }

    /**
     * Classify endpoints to apply security tests based on the
     * potential security classes scope
     */
    fun classify() {
        // TODO: We need to store word bag of potential input names
        //  if we are going to classify using the variable names.
        //  Other approach is to rely on the API doc with explicit
        //  definitions of potential vulnerability classes.
        //  This is for SSRF.
        //  For SQLi we can consider individuals with SQL actions.
        //  Are we going mark potential vulnerability classes as one time
        //  job or going to evaluate each time (which is costly).

<<<<<<< HEAD
=======
        when (config.vulnerableInputClassificationStrategy) {
            EMConfig.VulnerableInputClassificationStrategy.MANUAL -> {
                manualClassifier()
            }

            EMConfig.VulnerableInputClassificationStrategy.LLM -> {
                llmClassifier()
            }
        }
    }

    fun getVulnerableParameterName(action: RestCallAction): String? {
        if (actionVulnerabilityMapping.containsKey(action.getName())) {
            val mapping = actionVulnerabilityMapping[action.getName()]
            if (mapping != null) {
                val param = mapping.params.filter { it.value.securityFaults.contains(
                    DefinedFaultCategory.SSRF) }
                return param.keys.first()
            }
        }

        return null
    }

    /**
     * TODO: Classify based on manual
     * TODO: Need to rename the word manual to something meaningful later
     */
    private fun manualClassifier() {
        // TODO: Can use the extracted CSV to map the parameter name
        //  to the vulnerability class.
    }


    /**
     * Private method to classify parameters using a large language model.
     */
    private fun llmClassifier() {
        // For now, we consider only the individuals selected from [Archive]
        // TODO: This can be isolated to classify at the beginning of the search
>>>>>>> 639aa84f
        individualsInSolution.forEach { evaluatedIndividual ->
            evaluatedIndividual.evaluatedMainActions().forEach { a ->
                val action = a.action
                if (action is RestCallAction) {
                    val actionFaultMapping = ActionFaultMapping(action.getName())
                    val inputFaultMapping: MutableMap<String, InputFaultMapping> =
                        extractBodyParameters(action.parameters)

                    inputFaultMapping.forEach { paramName, paramMapping ->
                        val answer = when (config.vulnerableInputClassificationStrategy) {
                            EMConfig.VulnerableInputClassificationStrategy.MANUAL -> {
                                manualClassifier(paramName, paramMapping.description)
                            }

                            EMConfig.VulnerableInputClassificationStrategy.LLM -> {
                                llmClassifier(paramName, paramMapping.description)
                            }
                        }

                        if (answer) {
                            paramMapping.addSecurityFaultCategory(DefinedFaultCategory.SSRF)
                            actionFaultMapping.addSecurityFaultCategory(DefinedFaultCategory.SSRF)
                            actionFaultMapping.isVulnerable = true
                        }
                    }

                    // Assign the param mapping
                    actionFaultMapping.params = inputFaultMapping
                    actionVulnerabilityMapping[action.getName()] = actionFaultMapping
                }
            }
        }

    }

    /**
     * A private method to identify parameter is a potentially holds URL value
     * using a Regex based approach.
     */
    private fun manualClassifier(name: String, description: String? = null): Boolean {
        // TODO: Only regex or wordbag can be used from extracted parameter names.
        return false
    }


    /**
     * Private method to identify parameter is a potentially holds URL value,
     * using a large language model.
     */
    private fun llmClassifier(name: String, description: String? = null): Boolean {
        val answer = if (!description.isNullOrBlank()) {
            languageModelConnector.query(
                SSRFUtil.Companion.getPromptWithNameAndDescription(
                    name,
                    description
                )
            )
        } else {
            languageModelConnector.query(
                SSRFUtil.Companion.getPromptWithNameOnly(
                    name
                )
            )
        }

        return answer != null && answer.answer == SSRFUtil.Companion.SSRF_PROMPT_ANSWER_FOR_POSSIBILITY
    }

    /**
     * Extract descriptions from the Gene of body payloads.
     */
    private fun extractBodyParameters(
        parameters: List<Param>
    ): MutableMap<String, InputFaultMapping> {
        val output = mutableMapOf<String, InputFaultMapping>()

        parameters.forEach { param ->
            val genes = getStringGenesFromParam(param.seeGenes())

            genes.forEach { gene ->
                output[gene.name] = InputFaultMapping(
                    gene.name,
                    gene.description,
                )
            }
        }

        return output
    }

    /**
     * Run the determined vulnerability class (from the classification) analysers.
     */
    private fun analyse() {
        if (config.problemType == EMConfig.ProblemType.REST) {

            individualsInSolution.forEach { evaluatedIndividual ->
                evaluatedIndividual.evaluatedMainActions().forEach { a ->
                    val action = a.action
                    if (action is RestCallAction) {
                        if (actionVulnerabilityMapping.containsKey(action.getName())
                            && actionVulnerabilityMapping.getValue(action.getName()).isVulnerable
                            && evaluatedIndividual.individual is RestIndividual
                        ) {
                            val mapping = actionVulnerabilityMapping[action.getName()]

                            if (mapping != null) {
                                handleVulnerableAction(evaluatedIndividual, action)
                            }
                        }
                    }
                }
            }
        }
    }

    private fun handleVulnerableAction(
        evaluatedIndividual: EvaluatedIndividual<RestIndividual>,
        action: RestCallAction
    ) {
        val copy = evaluatedIndividual.individual.copy() as RestIndividual
        // TODO: Need individual callback URL for each param?
        val callbackURL = httpCallbackVerifier.generateCallbackLink(
            action.getName()
        )

        copy.seeMainExecutableActions().forEach { action ->
            action.parameters.forEach { param ->
                // TODO: Do we need to only update the StringGene?
                // TODO: Tests are generated when only update the primaryGene,
                //  when use seeGenes() nothing generated.
                param.primaryGene().getViewOfChildren().forEach { gene ->
                    updateGeneWithCallbackURL(action.getName(), gene, callbackURL)
                }
            }
        }

        val executedIndividual = fitness.computeWholeAchievedCoverageForPostProcessing(copy)

        if (executedIndividual != null) {
            handleExecutedIndividual(action, executedIndividual, callbackURL)
        }
    }

    private fun handleExecutedIndividual(
        action: RestCallAction,
        executedIndividual: EvaluatedIndividual<RestIndividual>,
        callbackURL: String
    ) {
        actionVulnerabilityMapping.getValue(action.getName()).httpCallbackURL = callbackURL
        val result = httpCallbackVerifier.verify(action.getName())
        if (result) {
            val actionMapping = actionVulnerabilityMapping.getValue(action.getName())
            actionMapping.isExploitable = true
            actionMapping.addSecurityFaultCategory(DefinedFaultCategory.SSRF)
            // Create a testing target
            archive.addIfNeeded(executedIndividual)
        }
    }

    private fun updateGeneWithCallbackURL(actionName: String, gene: Gene, callBackUrl: String) {
        if (actionVulnerabilityMapping.containsKey(actionName)) {
            val g = actionVulnerabilityMapping[actionName]!!.params[gene.name]
            if (g != null) {
                if (g.securityFaults.contains(DefinedFaultCategory.SSRF)) {
                    // Only change the param marked for SSRF
                    // This updates the children also recursively
                    gene.setFromStringValue(callBackUrl)
                }
            }
        }
    }

    private fun getStringGenesFromParam(genes: List<Gene>): List<Gene> {
        val output = mutableListOf<Gene>()

        genes.forEach { gene ->
            when (gene) {
                is StringGene -> {
                    output.add(gene)
                }

                is OptionalGene -> {
                    output.addAll(getStringGenesFromParam(gene.getViewOfChildren()))
                }

                is ObjectGene -> {
                    output.addAll(getStringGenesFromParam(gene.getViewOfChildren()))
                }

                is ChoiceGene<*> -> {
                    output.addAll(getStringGenesFromParam(gene.getViewOfChildren()))
                }

                is CustomMutationRateGene<*> -> {
                    output.addAll(getStringGenesFromParam(gene.getViewOfChildren()))
                }

                else -> {
                    // Do nothing
                }
            }
        }

        return output
    }
}<|MERGE_RESOLUTION|>--- conflicted
+++ resolved
@@ -135,25 +135,12 @@
             should check the content of rcr result
          */
 
-<<<<<<< HEAD
-//        var hasCallbackURL = false
-
-//        action.parameters.forEach { param ->
-//            val genes = getStringGenesFromParam(param.seeGenes())
-//            genes.forEach { gene ->
-//                hasCallbackURL = httpCallbackVerifier.isCallbackURL(gene.getValueAsRawString())
-//            }
-//        }
-
-        val d = action.parameters.any { it.genes.any { gene -> httpCallbackVerifier.isCallbackURL(gene.getValueAsRawString()) } }
-=======
         val hasCallbackURL = action.parameters.any { param ->
             val genes = getStringGenesFromParam(param.seeGenes())
             genes.any { gene ->
                 httpCallbackVerifier.isCallbackURL(gene.getValueAsRawString())
             }
         }
->>>>>>> 639aa84f
 
         val x = httpCallbackVerifier.verify(action.getName())
 
@@ -174,8 +161,6 @@
         //  Are we going mark potential vulnerability classes as one time
         //  job or going to evaluate each time (which is costly).
 
-<<<<<<< HEAD
-=======
         when (config.vulnerableInputClassificationStrategy) {
             EMConfig.VulnerableInputClassificationStrategy.MANUAL -> {
                 manualClassifier()
@@ -216,7 +201,6 @@
     private fun llmClassifier() {
         // For now, we consider only the individuals selected from [Archive]
         // TODO: This can be isolated to classify at the beginning of the search
->>>>>>> 639aa84f
         individualsInSolution.forEach { evaluatedIndividual ->
             evaluatedIndividual.evaluatedMainActions().forEach { a ->
                 val action = a.action
