package org.evomaster.core.problem.rest

import io.swagger.models.*
import io.swagger.models.parameters.AbstractSerializableParameter
import io.swagger.models.parameters.BodyParameter
import io.swagger.models.parameters.Parameter
import io.swagger.models.properties.*
import org.evomaster.core.logging.LoggingUtil
import org.evomaster.core.parser.RegexHandler
import org.evomaster.core.problem.rest.param.*
import org.evomaster.core.remote.SutProblemException
import org.evomaster.core.search.Action
import org.evomaster.core.search.gene.*
import org.slf4j.Logger
import org.slf4j.LoggerFactory
import java.lang.Exception
import java.util.concurrent.atomic.AtomicInteger


class RestActionBuilder {

    companion object {
        private val log: Logger = LoggerFactory.getLogger(RestActionBuilder::class.java)
        private val idGenerator = AtomicInteger()

        fun addActionsFromSwagger(swagger: Swagger,
                                  actionCluster: MutableMap<String, Action>,
                                  endpointsToSkip: List<String> = listOf(),
                                  doParserDescription : Boolean = false) {

            actionCluster.clear()

            val version = swagger.swagger
            if (version != "2.0") {
                throw SutProblemException("EvoMaster does not support Swagger version '$version'")
            }

            val skipped = mutableListOf<String>()

            swagger.paths
                    .filter { e ->
                        if (endpointsToSkip.contains(e.key)) {
                            skipped.add(e.key)
                            false
                        } else {
                            true
                        }
                    }
                    .forEach { e ->

                        val restPath = RestPath((swagger.basePath ?: "") + "/" + e.key)

                        e.value.operationMap.forEach { o ->
                            val verb = HttpVerb.from(o.key)

                            val params = extractParams(o, swagger, restPath)

                            repairParams(params, restPath)

<<<<<<< HEAD
                            val action = RestCallAction("$verb$restPath${idGenerator.incrementAndGet()}", verb, restPath, params)
                            if(doParserDescription) {
                                var info = o.value.description
                                if(!info.isNullOrBlank() && !info.endsWith(".")) info += "."
                                if(!o.value.summary.isNullOrBlank()) info = if(info == null) o.value.summary else (info + o.value.summary)
                                if(!info.isNullOrBlank() && !info.endsWith(".")) info += "."
                                action.initTokens(info)
                            }
=======
                            val produces = o.value.produces ?: listOf()

                            val action = RestCallAction("$verb$restPath${idGenerator.incrementAndGet()}", verb, restPath, params, produces = produces)

>>>>>>> 0c2488c4
                            actionCluster.put(action.getName(), action)
                        }
                    }

            if (skipped.size != endpointsToSkip.size) {
                val msg = "${endpointsToSkip.size} were set to be skipped, but only ${skipped.size}" +
                        " were found in the schema"
                LoggingUtil.getInfoLogger().apply {
                    error(msg)
                    endpointsToSkip.filter { !skipped.contains(it) }
                            .forEach { warn("Missing endpoint: $it") }
                }
                throw SutProblemException(msg)
            }

            LoggingUtil.getInfoLogger().apply {

                if (skipped.size != 0) {
                    info("Skipped ${skipped.size} path endpoints from the schema configuration")
                }

                val n = actionCluster.size
                when (n) {
                    0 -> warn("There is _NO_ usable RESTful API endpoint defined in the schema configuration")
                    1 -> info("There is only one usable RESTful API endpoint defined in the schema configuration")
                    else -> info("There are $n usable RESTful API endpoints defined in the schema configuration")
                }
            }
        }

        /**
         * Have seen some cases of (old?) Swagger wrongly marking path params as query params
         */
        private fun repairParams(params: MutableList<Param>, restPath: RestPath) {

            restPath.getVariableNames().forEach { n ->

                val p = params.find { p -> p is PathParam && p.name == n }
                if (p == null) {
                    log.warn("No path parameter for variable '$n'")

                    //this could happen if bug in Swagger
                    var fixed = false
                    for (i in 0 until params.size) {
                        if (params[i] is QueryParam && params[i].name == n) {
                            params[i] = PathParam(params[i].name, DisruptiveGene("d_", params[i].gene, 1.0))
                            fixed = true
                            break
                        }
                    }
                    if (!fixed) {
                        throw IllegalArgumentException("Cannot resolve path parameter '$n'")
                    }
                }
            }
        }


        private fun extractParams(
                opEntry: Map.Entry<HttpMethod, Operation>,
                swagger: Swagger,
                restPath: RestPath
        ): MutableList<Param> {

            val params: MutableList<Param> = mutableListOf()
            val operation = opEntry.value

            removeDuplicatedParams(operation.parameters)
                    .forEach { p ->

                        val name = p.name ?: "undefined"

                        if (p is AbstractSerializableParameter<*>) {

                            val type = p.getType() ?: run {
                                log.warn("Missing/invalid type for '$name' in Swagger file. Using default 'string'")
                                "string"
                            }

                            var gene = getGene(name, type, p.getFormat(), p.getPattern(), swagger, null, p)
                            if (!p.required && p.`in` != "path") {
                                /*
                                    Even if a "path" parameter might not be required, still
                                    do not use an optional for it. Otherwise, might
                                    end up in quite a few useless 405 errors.

                                    Furthermore, "path" parameters must be "required" according
                                    to specs.
                                    TODO: could issue warning that Swagger is incorrect
                                */
                                gene = OptionalGene(name, gene)
                            }

                            //TODO could exploit "x-example" if available in Swagger

                            when (p.`in`) {
                                "query" -> params.add(QueryParam(name, gene))
                                "path" -> params.add(PathParam(name, DisruptiveGene("d_", gene, 1.0)))
                                "header" -> params.add(HeaderParam(name, gene))
                                "formData" -> params.add(FormParam(name, gene))
                                else -> throw IllegalStateException("Unrecognized: ${p.getIn()}")
                            }

                        } else if (p is BodyParameter
                                && !shouldAvoidCreatingObject(p, swagger)
                                && opEntry.key != HttpMethod.GET
                        ) {

                            val name = "body"

                            var gene = p.schema.reference?.let { createObjectFromReference(name, it, swagger) }
                                    ?: (p.schema as ModelImpl).let {
                                        if (it.type == "object") {
                                            createObjectFromModel(p.schema, "body", swagger, it.type)
                                        } else {
                                            getGene(name, it.type, it.format, it.pattern, swagger)
                                        }
                                    }

                            if (!p.required) {
                                gene = OptionalGene(name, gene)
                            }

                            var types = operation.consumes
                            if (types == null || types.isEmpty()) {
                                val msg = "Missing consume types in body payload definition. Defaulting to JSON. Endpoint: ${opEntry.key} $restPath}"
                                log.warn(msg)
                                types = listOf("application/json")
                            }

                            val contentTypeGene = EnumGene<String>("contentType", types)

                            params.add(BodyParam(gene, contentTypeGene))
                        }
                    }

            return params
        }

        /**
         *  Workaround for bug in Springfox
         */
        private fun shouldAvoidCreatingObject(p: BodyParameter, swagger: Swagger): Boolean {

            var ref: String = p.schema.reference ?: return false
            val classDef = ref.substring(ref.lastIndexOf("/") + 1)

            if (listOf("Principal", "WebRequest").contains(classDef)) {

                /*
                    This is/was a bug in Swagger for Spring, in which Spring request
                    handlers wrongly ended up in Swagger as body parts, albeit
                    missing from the definition list
                */

                swagger.definitions[classDef] ?: return true
            }

            return false
        }

        private fun createObjectFromReference(name: String,
                                              reference: String,
                                              swagger: Swagger,
                                              history: MutableList<String> = mutableListOf()
        ): Gene {

            if (history.contains(reference)) {
                return CycleObjectGene("Cycle for: $reference")
            }
            history.add(reference)

            //token after last /
            val classDef = reference.substring(reference.lastIndexOf("/") + 1)

            val model = swagger.definitions[classDef]
            if (model == null) {
                log.warn("No $classDef among the object definitions in the Swagger file")
                return ObjectGene(name, listOf(), classDef)
            }


            //TODO referenced types might not necessarily objects???

            return createObjectFromModel(model, name, swagger, classDef, history)
        }

        private fun createObjectFromModel(model: Model,
                                          name: String,
                                          swagger: Swagger,
                                          type: String?,
                                          history: MutableList<String> = mutableListOf())
                : Gene {

            if (model.properties != null) {
                val fields = createFields(model.properties, swagger, history)

                return ObjectGene(name, fields, type)
            }

            if (model is ModelImpl
                    && model.additionalProperties != null
                    && model.additionalProperties.type == "object") {
                val ap = model.additionalProperties
                return createMapGene(
                        name + "_map",
                        ap.type,
                        ap.format,
                        swagger,
                        ap,
                        history)
            }

            /*
                worst case, just create a map of strings.
                In JS/JSON, any object is in the end a map from strings (field names)
                to values (any type).
                If we have in Swagger an object definition, but then such definition has
                no declared field (eg, problems with swagger), then an ObjectGene would
                always be empty. Using a MapGene of strings would allow us to at least
                try to add some fields to it
             */
            return createMapGene(
                    name + "_map",
                    "string",
                    null,
                    swagger,
                    null,
                    history)
        }

        private fun createMapGene(
                name: String,
                type: String,
                format: String?,
                swagger: Swagger,
                property: Property? = null,
                history: MutableList<String> = mutableListOf()
        ): Gene {

            val template = getGene(
                    name + "_map",
                    type,
                    format,
                    null,
                    swagger,
                    property,
                    null,
                    history)

            if (template is CycleObjectGene) {
                return CycleObjectGene("<map> ${template.name}")
            }

            return MapGene(name, template)
        }

        private fun createFields(properties: Map<String, Property>?,
                                 swagger: Swagger,
                                 history: MutableList<String> = mutableListOf())
                : List<out Gene> {

            val fields: MutableList<Gene> = mutableListOf()

            properties?.entries?.forEach { o ->
                var gene = getGene(
                        o.key,
                        o.value.type,
                        o.value.format,
                        null, //are no pattern info available here?
                        swagger,
                        o.value,
                        null,
                        history)

                if (gene !is CycleObjectGene) {

                    if (o.value is AbstractProperty && !o.value.required) {
                        gene = OptionalGene(gene.name, gene)
                    }

                    fields.add(gene)
                }
            }

            return fields
        }


        /**
         * type is mandatory, whereas format is optional
         */
        private fun getGene(
                name: String,
                type: String,
                format: String?,
                pattern: String?,
                swagger: Swagger,
                property: Property? = null,
                parameter: AbstractSerializableParameter<*>? = null,
                history: MutableList<String> = mutableListOf()
        ): Gene {

            /*
        http://swagger.io/specification/#dataTypeFormat

        Common Name	    type	format	Comments
        integer	        integer	int32	signed 32 bits
        long	        integer	int64	signed 64 bits
        float	        number	float
        double	        number	double
        string	        string
        byte	        string	byte	base64 encoded characters
        binary	        string	binary	any sequence of octets
        boolean	        boolean
        date	        string	date	As defined by full-date - RFC3339
        dateTime	    string	date-time	As defined by date-time - RFC3339
        password	    string	password	Used to hint UIs the input needs to be obscured.

            */

            if (type == "string" && parameter?.getEnum()?.isEmpty() == false) {
                //TODO enum can be for any type, not just strings
                //Besides the defined values, add one to test robustness
                return EnumGene(name, parameter.getEnum().apply { add("EVOMASTER") })
            }

            //first check for "optional" format
            when (format) {
                "int32" -> return IntegerGene(name)
                "int64" -> return LongGene(name)
                "double" -> return DoubleGene(name)
                "float" -> return FloatGene(name)
                "password" -> return StringGene(name) //nothing special to do, it is just a hint
                "binary" -> return StringGene(name) //does it need to be treated specially?
                "byte" -> return Base64StringGene(name)
                "date" -> return DateGene(name)
                "date-time" -> return DateTimeGene(name)
                else -> if (format != null) {
                    log.warn("Unhandled format '$format'")
                }
            }

            /*
                If a format is not defined, the type should default to
                the JSON Schema definition
            */
            when (type) {
                "integer" -> return IntegerGene(name)
                "number" -> return DoubleGene(name)
                "boolean" -> return BooleanGene(name)
                "string" -> {
                    return if(pattern == null){
                        StringGene(name)
                    } else {
                        try {
                            RegexHandler.createGeneForEcma262(pattern)
                        } catch (e: Exception){
                            /*
                                TODO: if the Regex is syntactically invalid, we should warn
                                the user. But, as we do not support 100% regex, might be an issue
                                with EvoMaster. Anyway, in such cases, instead of crashing EM, let's just
                                take it as a String.
                                When 100% support, then tell user that it is his/her fault
                             */
                            LoggingUtil.uniqueWarn(log, "Cannot handle regex: $pattern")
                            StringGene(name)
                        }
                    }
                }
                "ref" -> {
                    if (property == null) {
                        //TODO somehow will need to handle it
                        throw IllegalStateException("Cannot handle ref out of a property")
                    }
                    val rp = property as RefProperty
                    return createObjectFromReference(name, rp.`$ref`, swagger, history)
                }
                "array" -> {

                    val items = when {
                        property != null -> (property as ArrayProperty).items
                        parameter != null -> parameter.getItems()
                        else -> throw IllegalStateException("Failed to handle array")
                    }

                    val template = getGene(
                            name + "_item",
                            items.type,
                            items.format,
                            null, // no pattern available?
                            swagger,
                            items,
                            null,
                            history)

                    if (template is CycleObjectGene) {
                        return CycleObjectGene("<array> ${template.name}")
                    }

                    return ArrayGene(name, template)
                }
                "object" -> {
                    if (property == null) {
                        //TODO somehow will need to handle it
                        throw IllegalStateException("Cannot handle object out of a property")
                    }

                    if (property is MapProperty) {
                        val ap = property.additionalProperties
                        return createMapGene(
                                name + "_map",
                                ap.type,
                                ap.format,
                                swagger,
                                ap,
                                history)
                    }


                    if (property is ObjectProperty) {

                        val fields = createFields(property.properties, swagger, history)
                        return ObjectGene(name, fields, property.type)
                    }
                }
                "file" -> return StringGene(name)
                //TODO file is a hack. I want to find a more elegant way of dealing with it (BMR)
            }

            throw IllegalArgumentException("Cannot handle combination $type/$format")
        }

        private fun removeDuplicatedParams(params: List<Parameter>): List<Parameter> {
            return params.distinctBy { it.name }
        }

        fun getModelsFromSwagger(swagger: Swagger,
                                 modelCluster: MutableMap<String, ObjectGene>) {
            modelCluster.clear()

            if (swagger.definitions != null) {
                swagger.definitions
                        .forEach {
                            val model = createObjectFromReference(it.key,
                                    it.component1(),
                                    swagger
                            )
                            when (model) {
                                //BMR: the modelCluster expects an ObjectGene. If the result is not that, it is wrapped in one.
                                is ObjectGene -> modelCluster.put(it.component1(), model)
                                is MapGene<*> -> modelCluster.put(it.component1(), ObjectGene(it.component1(), listOf(model)))
                            }

                        }
            }
        }
    }
}<|MERGE_RESOLUTION|>--- conflicted
+++ resolved
@@ -57,7 +57,10 @@
 
                             repairParams(params, restPath)
 
-<<<<<<< HEAD
+                            val produces = o.value.produces ?: listOf()
+
+                            val action = RestCallAction("$verb$restPath${idGenerator.incrementAndGet()}", verb, restPath, params, produces = produces)
+
                             val action = RestCallAction("$verb$restPath${idGenerator.incrementAndGet()}", verb, restPath, params)
                             if(doParserDescription) {
                                 var info = o.value.description
@@ -66,12 +69,6 @@
                                 if(!info.isNullOrBlank() && !info.endsWith(".")) info += "."
                                 action.initTokens(info)
                             }
-=======
-                            val produces = o.value.produces ?: listOf()
-
-                            val action = RestCallAction("$verb$restPath${idGenerator.incrementAndGet()}", verb, restPath, params, produces = produces)
-
->>>>>>> 0c2488c4
                             actionCluster.put(action.getName(), action)
                         }
                     }
@@ -396,7 +393,7 @@
             if (type == "string" && parameter?.getEnum()?.isEmpty() == false) {
                 //TODO enum can be for any type, not just strings
                 //Besides the defined values, add one to test robustness
-                return EnumGene(name, parameter.getEnum().apply { add("EVOMASTER") })
+                return EnumGene(name, parameter!!.getEnum().apply { add("EVOMASTER") })
             }
 
             //first check for "optional" format
@@ -522,7 +519,7 @@
                             )
                             when (model) {
                                 //BMR: the modelCluster expects an ObjectGene. If the result is not that, it is wrapped in one.
-                                is ObjectGene -> modelCluster.put(it.component1(), model)
+                                is ObjectGene -> modelCluster.put(it.component1(), (model as ObjectGene))
                                 is MapGene<*> -> modelCluster.put(it.component1(), ObjectGene(it.component1(), listOf(model)))
                             }
 
