--- conflicted
+++ resolved
@@ -82,29 +82,27 @@
 
             val ok = handleWebAction(a, actionResults, fv)
             actionResults.filterIsInstance<WebResult>()[i].stopping = !ok
-            // the concept of stopping - stopping the execution of  all suggested test cases ( instead of 5 for instance, execute only 3)
 
             if (!ok) {
                 break
             }
         }
-        // once stopped, ask the driver to give all the heuristics collected
+
         val dto = updateFitnessAfterEvaluation(targets, allTargets, fullyCovered, descriptiveIds, individual, fv)
             ?: return null
 
         handleExtra(dto, fv)
 
-        //
         val webResults = actionResults.filterIsInstance<WebResult>()
         handleResponseTargets(fv, actions, webResults, dto.additionalInfoList)// handles black box interaction
 
 
-        if (config.isEnabledTaintAnalysis()) {// skip for now
+        if (config.isEnabledTaintAnalysis()) {
             Lazy.assert { webResults.size == dto.additionalInfoList.size }
             TaintAnalysis.doTaintAnalysis(individual, dto.additionalInfoList, randomness, config)
         }
 
-        return EvaluatedIndividual( //
+        return EvaluatedIndividual(
             fv,
             individual.copy() as WebIndividual,
             actionResults,
@@ -117,7 +115,7 @@
     //the actual execution
     private fun handleWebAction(wa: WebAction, actionResults: MutableList<ActionResult>, fv: FitnessValue): Boolean {
 
-        //TODO should check if current "page" is not html, eg an image -done - to be checked
+        //TODO should check if current "page" is not html, eg an image
 
         val pageBeforeExecutingAction = browserController.getCurrentPageSource()
         val urlBeforeExecutingAction = browserController.getCurrentUrl()
@@ -269,16 +267,7 @@
                     if (!found) {
                         issues = true
 
-<<<<<<< HEAD
-                        val id = idMapper.handleLocalTarget(
-                            idMapper.getFaultDescriptiveId(
-                                FaultCategory.WEB_BROKEN_LINK,
-                                it
-                            )
-                        )
-=======
                         val id = idMapper.handleLocalTarget(idMapper.getFaultDescriptiveId(ExperimentalFaultCategory.WEB_BROKEN_LINK,it))
->>>>>>> e2d269c3
                         fv.updateTarget(id, 1.0)
                     }
                     webGlobalState.addExternalLink(url, found, urlOfHtmlPage)
@@ -293,6 +282,8 @@
 
         return !issues
     }
+
+
 
     private fun handleResponseTargets(
         fv: FitnessValue,
@@ -316,17 +307,17 @@
             fv.updateTarget(pageId, 1.0, i)
 
             //target for transaction S->E
-            val transactionId =
-                idMapper.handleLocalTarget("WEB_TRANSACTION:${r.getIdentifyingPageIdStart()}->${r.getIdentifyingPageIdEnd()}")
+            val transactionId = idMapper.handleLocalTarget("WEB_TRANSACTION:${r.getIdentifyingPageIdStart()}->${r.getIdentifyingPageIdEnd()}")
             fv.updateTarget(transactionId, 1.0, i)
 
             val executedActionId = a.getIdentifier()
             r.getPossibleActionIds().forEach {
                 val actionInPageId = idMapper.handleLocalTarget("WEB_ACTION:${r.getIdentifyingPageIdStart()}@$it")
-                val h = if (it == executedActionId) 1.0 else 0.5
+                val h = if(it == executedActionId) 1.0 else 0.5
                 fv.updateTarget(actionInPageId, h, i)
             }
             Lazy.assert { r.getPossibleActionIds().contains(executedActionId) }
+
 
 
             //TODO possibly check error logs in Chrome Tool
