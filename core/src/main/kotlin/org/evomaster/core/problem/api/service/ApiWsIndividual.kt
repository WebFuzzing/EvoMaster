--- conflicted
+++ resolved
@@ -80,36 +80,23 @@
      * if [position] = -1, append the [actions] at the end
      */
     fun addInitializingActions(position: Int=-1, actions: List<DbAction>){
-<<<<<<< HEAD
-        if (position == -1)  addChildren(actions)
-        else{
-=======
         if (position == -1)  {
             addChildren(getLastIndexOfDbActionToAdd(), actions)
         } else{
->>>>>>> 7e12dcc2
             addChildren(position, actions)
         }
     }
 
     private fun resetInitializingActions(actions: List<DbAction>){
         killChildren { it is DbAction }
-<<<<<<< HEAD
-        addChildren(actions)
-=======
         addChildren(getLastIndexOfDbActionToAdd(), actions)
->>>>>>> 7e12dcc2
     }
 
     /**
      * remove specified dbactions i.e., [actions] from [dbInitialization]
      */
     fun removeInitDbActions(actions: List<DbAction>) {
-<<<<<<< HEAD
-        killChildren { it is DbAction }
-=======
         killChildren { it is DbAction && actions.contains(it)}
->>>>>>> 7e12dcc2
     }
 
     /**
