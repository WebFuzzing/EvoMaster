package org.evomaster.core.problem.rest.service

import org.evomaster.client.java.controller.api.EMTestUtils
import org.evomaster.client.java.controller.api.dto.AdditionalInfoDto
import org.evomaster.client.java.controller.api.dto.TestResultsDto
import org.evomaster.core.Lazy
import org.evomaster.core.logging.LoggingUtil
import org.evomaster.core.problem.httpws.service.HttpWsFitness
import org.evomaster.core.problem.rest.*
import org.evomaster.core.problem.httpws.service.auth.NoAuth
import org.evomaster.core.problem.rest.param.BodyParam
import org.evomaster.core.problem.rest.param.HeaderParam
import org.evomaster.core.problem.rest.param.QueryParam
import org.evomaster.core.problem.rest.param.UpdateForBodyParam
import org.evomaster.core.remote.SutProblemException
import org.evomaster.core.remote.TcpUtils
import org.evomaster.core.search.ActionResult
import org.evomaster.core.search.FitnessValue
import org.evomaster.core.search.Individual
import org.evomaster.core.search.gene.*
import org.evomaster.core.taint.TaintAnalysis
import org.slf4j.Logger
import org.slf4j.LoggerFactory
<<<<<<< HEAD
import java.net.MalformedURLException
import java.net.SocketTimeoutException
import java.net.URL
import javax.annotation.PostConstruct
=======
>>>>>>> efc9965a
import javax.ws.rs.ProcessingException
import javax.ws.rs.client.ClientBuilder
import javax.ws.rs.client.Entity
import javax.ws.rs.client.Invocation
import javax.ws.rs.core.MediaType
import javax.ws.rs.core.NewCookie
import javax.ws.rs.core.Response


abstract class AbstractRestFitness<T> : HttpWsFitness<T>() where T : Individual {

    companion object {
        private val log: Logger = LoggerFactory.getLogger(AbstractRestFitness::class.java)
    }



    /**
     * Based on what executed by the test, we might need to add new genes to the individual.
     * This for example can happen if we detected that the test is using headers or query
     * params that were not specified in the Swagger schema
     */
    open fun expandIndividual(
            individual: RestIndividual,
            additionalInfoList: List<AdditionalInfoDto>,
            actionResults: List<ActionResult>
    ) {

        if (individual.seeActions().size < additionalInfoList.size) {
            /*
                Note: as not all actions might had been executed, it might happen that
                there are less Info than declared actions.
                But the other way round should not really happen
             */
            log.warn("Length mismatch between ${individual.seeActions().size} actions and ${additionalInfoList.size} info data")
            return
        }

        for (i in 0 until additionalInfoList.size) {

            val action = individual.seeActions()[i]
            val info = additionalInfoList[i]

            if (action !is RestCallAction) {
                continue
            }

            val result = actionResults[i] as RestCallResult

            /*
                Those are OptionalGenes, which MUST be off by default.
                We are changing the genotype, but MUST not change the phenotype.
                Otherwise, the fitness value we just computed would be wrong.

                TODO: should update default action templates in Sampler
             */

            info.headers
                    .filter { name ->
                        !action.parameters.any { it is HeaderParam && it.name.equals(name, ignoreCase = true) }
                    }
                    .forEach {
                        val gene = StringGene(it).apply { randomize(randomness, false, listOf()) }
                        action.parameters.add(HeaderParam(it, OptionalGene(it, gene, false, requestSelection = true)))
                    }

            info.queryParameters
                    .filter { name ->
                        !action.parameters.any { it is QueryParam && it.name.equals(name, ignoreCase = true) }
                    }
                    .forEach {
                        val gene = StringGene(it).apply { randomize(randomness, false, listOf()) }
                        action.parameters.add(QueryParam(it, OptionalGene(it, gene, false, requestSelection = true)))
                    }

            if(result.getStatusCode() == 415){
                /*
                    In theory, this should not happen.
                    415 means the media type of the sent payload is wrong.
                    There is no point for EvoMaster to do that, ie sending an XML to
                    an endpoint that expects a JSON.
                    Having such kind of test would be pretty pointless.

                    However, a POST/PUT could expect a payload and, if that is not specified
                    in OpenAPI, we could get a 415 when sending no data.
                 */
                if(action.parameters.none{ it is BodyParam}){

                    val obj = ObjectGene("body", listOf())

                    val body = BodyParam(obj,
                             // TODO could look at "Accept" header instead of defaulting to JSON
                            EnumGene("contentType", listOf("application/json")))

                    val update = UpdateForBodyParam(body)

                    action.parameters.add(update)
                }
            }


            val dtoNames = info.parsedDtoNames;

            val noBody = action.parameters.none{ it is BodyParam}
            val emptyObject = !noBody &&
                    // this is the case of 415 handling
                    action.parameters.find { it is BodyParam }!!.let {
                        it.gene is ObjectGene && it.gene.fields.isEmpty()
                    }

            if(info.rawAccessOfHttpBodyPayload == true
                    && dtoNames.isNotEmpty()
                    && (noBody || emptyObject)
            ){
                /*
                    The SUT tried to read the HTTP body payload, but there is no info
                    about it in the schema. This can happen when payloads are dynamically
                    loaded directly in the business logic of the SUT, and automated tools
                    like SpringDoc/SpringFox failed to infer what is read

                    TODO could handle other types besides JSON
                    TODO what to do if more than 1 DTO are registered?
                         Likely need a new MultiOptionGene similar to DisjunctionListRxGene
                 */
                if(dtoNames.size > 1){
                    LoggingUtil.uniqueWarn(log, "More than 1 DTO option: [${dtoNames.sorted().joinToString(", ")}]")
                }
                val name = dtoNames.first()
                val obj = getObjectGeneForDto(name)
                obj.randomize(randomness, false, listOf())

                val body = BodyParam(obj, EnumGene("contentType", listOf("application/json")))
                val update = UpdateForBodyParam(body)
                action.parameters.add(update)
            }
        }
    }

    private fun getObjectGeneForDto(name: String) : Gene{

        if(!infoDto.unitsInfoDto.parsedDtos.containsKey(name)){
            /*
                parsedDto info is update throughout the search.
                so, if info is missing, we re-fetch the whole data.
                Would be more efficient to just fetch new data, but,
                as this will happens seldom (at most N times for N dtos),
                no much point in optimizing it
             */
            infoDto = rc.getSutInfo()!!

            if(!infoDto.unitsInfoDto.parsedDtos.containsKey(name)){
                throw RuntimeException("BUG: info for DTO $name is not available in the SUT driver")
            }
        }

        val schema : String = infoDto.unitsInfoDto.parsedDtos.get(name)!!
        //TODO neeed to check: referType is same with the name?
        return RestActionBuilderV3.createObjectGeneForDTO(name, schema, name)
    }

    /**
     * Create local targets for each HTTP status code in each
     * API entry point
     */
    fun handleResponseTargets(
            fv: FitnessValue,
            actions: List<RestCallAction>,
            actionResults: List<ActionResult>,
            additionalInfoList: List<AdditionalInfoDto>) {

        (0 until actionResults.size)
                .filter { actions[it] is RestCallAction }
                .filter { actionResults[it] is RestCallResult }
                .forEach {
                    val result = actionResults[it] as RestCallResult
                    val status = result.getStatusCode() ?: -1
                    val name = actions[it].getName()

                    //objective for HTTP specific status code
                    val statusId = idMapper.handleLocalTarget("$status:$name")
                    fv.updateTarget(statusId, 1.0, it)

                    val location5xx : String? = getlocation5xx(status, additionalInfoList, it, result, name)

                    handleAdditionalStatusTargetDescription(fv, status, name, it, location5xx)

                    if(config.expectationsActive) {
                        handleAdditionalOracleTargetDescription(fv, actions, result, name, it)
                    }
                }
    }


    fun handleAdditionalOracleTargetDescription(fv: FitnessValue, actions: List<RestCallAction>, result : RestCallResult, name: String, indexOfAction : Int){
        /*
           Objectives for the two partial oracles implemented thus far.
        */
        val call = actions[indexOfAction] as RestCallAction
        val oracles = writer.getPartialOracles().activeOracles(call, result)
        oracles.filter { it.value }.forEach { entry ->
            val oracleId = idMapper.getFaultDescriptiveIdForPartialOracle("${entry.key} $name")
            val bugId = idMapper.handleLocalTarget(oracleId)
            fv.updateTarget(bugId, 1.0, indexOfAction)
        }
    }


    fun handleAdditionalStatusTargetDescription(fv: FitnessValue, status : Int, name: String, indexOfAction : Int, location5xx: String?){
        /*
           Objectives for results on endpoints.
           Problem: we might get a 4xx/5xx, but then no gradient to keep sampling for
           that endpoint. If we get 2xx, and full coverage, then no gradient to try
           to keep sampling that endpoint to get a 5xx
        */
        val okId = idMapper.handleLocalTarget("HTTP_SUCCESS:$name")
        val faultId = idMapper.handleLocalTarget("HTTP_FAULT:$name")

        //OK -> 5xx being better than 4xx, as code executed
        //FAULT -> 4xx worse than 2xx (can't find bugs if input is invalid)
        if (status in 200..299) {
            fv.updateTarget(okId, 1.0, indexOfAction)
            fv.updateTarget(faultId, 0.5, indexOfAction)
        } else if (status in 400..499) {
            fv.updateTarget(okId, 0.1, indexOfAction)
            fv.updateTarget(faultId, 0.1, indexOfAction)
        } else if (status in 500..599) {
            fv.updateTarget(okId, 0.5, indexOfAction)
            fv.updateTarget(faultId, 1.0, indexOfAction)
        }

        if (status == 500){
            /*
                500 codes "might" be bugs. To distinguish between different bugs
                that crash the same endpoint, we need to know what was the last
                executed statement in the SUT.
                So, we create new targets for it.

                However, such info is missing in black-box testing
            */
            Lazy.assert {
                location5xx != null || config.blackBox
            }
            val postfix = if(location5xx==null) name else "${location5xx!!} $name"
            val descriptiveId = idMapper.getFaultDescriptiveIdFor500(postfix)
            val bugId = idMapper.handleLocalTarget(descriptiveId)
            fv.updateTarget(bugId, 1.0, indexOfAction)
        }
    }



    /**
     * @return whether the call was OK. Eg, in some cases, we might want to stop
     * the test at this action, and do not continue
     */
    protected fun handleRestCall(a: RestCallAction,
                                 actionResults: MutableList<ActionResult>,
                                 chainState: MutableMap<String, String>,
                                 cookies: Map<String, List<NewCookie>>,
                                tokens: Map<String,String>)
            : Boolean {

        searchTimeController.waitForRateLimiter()

        val rcr = RestCallResult()
        actionResults.add(rcr)

        val response = try {
            createInvocation(a, chainState, cookies, tokens).invoke()
        } catch (e: ProcessingException) {

            log.debug("There has been an issue in the evaluation of a test: {}", e)

            /*
                this could have happened for example if call ends up in an infinite redirection loop.
                However, as we no longer follow 3xx automatically, it should not happen anymore
             */
            when {
                TcpUtils.isTooManyRedirections(e) -> {
                    rcr.setInfiniteLoop(true)
                    rcr.setErrorMessage(e.cause!!.message!!)
                    return false
                }
                TcpUtils.isTimeout(e) -> {
                    /*
                        This is very tricky. In theory it shouldn't happen that a REST call
                        does timeout (eg 10 seconds). But it might happen due to glitch,
                        or if very slow hardware. If it is a glitch, we do not want to
                        kill whole EM process, as might not happen again. If it is a
                        constant, we want to avoid using such test if possible, as it
                        would kill performance.
                        In any case, a generated test should never check assertions on time,
                        eg expect that a is SocketTimeoutException thrown. Not only because
                        maybe it was just a glitch, but also because the test might be run
                        on different machines (remote CI vs local development PC) with
                        different performance (and so the test would become flaky)
                     */
                    rcr.setTimedout(true)
                    statistics.reportTimeout()
                    return false
                }
                TcpUtils.isOutOfEphemeralPorts(e) -> {
                    /*
                        This could happen if for any reason we run out of ephemeral ports.
                        In such a case, we wait X seconds, and try again, as OS might have released ports
                        meanwhile.
                        And while we are at it, let's release any hanging network resource
                     */
                    client.close() //make sure to release any resource
                    client = ClientBuilder.newClient()

                    TcpUtils.handleEphemeralPortIssue()

                    createInvocation(a, chainState, cookies, tokens).invoke()
                }
                TcpUtils.isStreamClosed(e) || TcpUtils.isEndOfFile(e) -> {
                    /*
                        This should not really happen... but it does :( at least on Windows...
                     */
                    log.warn("TCP connection to SUT problem: ${e.cause!!.message}")
                    rcr.setTcpProblem(true)
                    return false
                }
<<<<<<< HEAD
                e.cause is IllegalArgumentException -> {
                    // Handle Illegal character(s) in message header value
                    log.error("Unexpected IllegalArgumentException on REST call", e)
                    return false
=======
                config.blackBox && TcpUtils.isRefusedConnection(e) -> {
                    /*
                        This might happen if we have wrong info of API location, eg host/servers in
                        the schema are wrong or static with hardcoded TCP ports
                     */
                    throw SutProblemException("Failed to connect API with TCP." +
                            " Is the API up and running at '${getBaseUrl()}' ?" +
                            " If not, the location can be overridden with --bbTargetUrl")
>>>>>>> efc9965a
                }
                else -> throw e
            }
        }

        rcr.setStatusCode(response.status)

        handlePossibleConnectionClose(response)

        try {
            if (response.hasEntity()) {
                if (response.mediaType != null) {
                    rcr.setBodyType(response.mediaType)
                }
                /*
                    FIXME should read as byte[]
                 */
                try {
                    val body = response.readEntity(String::class.java)

                    if (body.length < configuration.maxResponseByteSize) {
                        rcr.setBody(body)
                    } else {
                        LoggingUtil.uniqueWarn(log,
                                "A very large response body was retrieved from the endpoint '${a.path}'." +
                                        " If that was expected, increase the 'maxResponseByteSize' threshold" +
                                        " in the configurations.")
                        rcr.setTooLargeBody(true)
                    }
                } catch (e: OutOfMemoryError){
                    /*
                        internal classes in JVM can throw this error directly, like
                        jdk.internal.util.ArraysSupport.hugeLength(...)
                        see:
                        https://github.com/EMResearch/EvoMaster/issues/449
                     */
                    LoggingUtil.uniqueWarn(log,
                        "An extremely large response body was retrieved from the endpoint '${a.path}'." +
                                " So large that it cannot be handled inside the JVM in which EvoMaster is running."
                    )
                    rcr.setTooLargeBody(true)
                }
            }
        } catch (e: Exception) {

            if(e is ProcessingException && TcpUtils.isTimeout(e)){
                rcr.setTimedout(true)
                statistics.reportTimeout()
                return false
            } else {
                log.warn("Failed to parse HTTP response: ${e.message}")
            }
        }

        if (response.status == 401 && a.auth !is NoAuth) {
            /*
                if the endpoint itself is to get auth info, we might exclude auth check for it
                eg,
                    the auth is Login with foo,
                    then the action is to Login with a generated account (eg bar)
                    thus, the response would likely be 401
             */
            if (!a.auth.excludeAuthCheck(a)){
                //this would likely be a misconfiguration in the SUT controller
                log.warn("Got 401 although having auth for '${a.auth.name}'")
            }
        }


        if (!handleSaveLocation(a, response, rcr, chainState)) return false

        return true
    }


    private fun createInvocation(a: RestCallAction,
                                 chainState: MutableMap<String, String>,
                                 cookies: Map<String, List<NewCookie>>,
                                 tokens: Map<String,String>
    ): Invocation {

        val baseUrl = getBaseUrl()

        val path = a.resolvedPath()

        val locationHeader = if (a.locationId != null) {
            chainState[locationName(a.locationId!!)]
                    ?: throw IllegalStateException("Call expected a missing chained 'location'")
        } else {
            null
        }

        val fullUri = EMTestUtils.resolveLocation(locationHeader, baseUrl + path)!!
                .let {
                    /*
                        TODO this will be need to be done properly, and check if
                        it is or not a valid char.
                        Furthermore, likely needed to be done in resolveLocation,
                        or at least check how RestAssured would behave
                     */
                    //it.replace("\"", "")
                    GeneUtils.applyEscapes(it, GeneUtils.EscapeMode.URI, configuration.outputFormat)
                }


        val builder = if(a.produces.isEmpty()){
            log.debug("No 'produces' type defined for {}", path)
            client.target(fullUri).request("*/*")

        } else {
            /*
                TODO: This only considers the first in the list of produced responses
                This is fine for endpoints that only produce one type of response.
                Could be a problem in future
            */
            client.target(fullUri).request(a.produces.first())
        }

        handleAuth(a, builder, cookies, tokens)

        /*
            TODO: need to handle "accept" of returned resource
         */


        val body = a.parameters.find { p -> p is BodyParam }
        val forms = a.getBodyFormData()

        if (body != null && forms != null) {
            throw IllegalStateException("Issue in OpenAPI configuration: both Body and FormData definitions in the same endpoint")
        }

        val bodyEntity = if (body != null && body is BodyParam) {
            val mode = when {
                body.isJson() -> GeneUtils.EscapeMode.JSON
                body.isXml() -> GeneUtils.EscapeMode.XML
                body.isForm() -> GeneUtils.EscapeMode.X_WWW_FORM_URLENCODED
                body.isTextPlain() -> GeneUtils.EscapeMode.TEXT
                else -> throw IllegalStateException("Cannot handle body type: " + body.contentType())
            }
            Entity.entity(body.gene.getValueAsPrintableString(mode = mode, targetFormat = configuration.outputFormat), body.contentType())
        } else if (forms != null) {
            Entity.entity(forms, MediaType.APPLICATION_FORM_URLENCODED_TYPE)
        } else if (a.verb == HttpVerb.PUT || a.verb == HttpVerb.PATCH) {
            /*
                PUT and PATCH must have a payload. But it might happen that it is missing in the Swagger schema
                when objects like WebRequest are used. So we default to urlencoded
             */
            Entity.entity("", MediaType.APPLICATION_FORM_URLENCODED_TYPE)
        } else if(a.verb == HttpVerb.POST && body == null){
            /*
                POST does not enforce payload (isn't it?). However seen issues with Dotnet that gives
                411 if  Content-Length is missing...
             */
            //builder.header("Content-Length", 0)
            // null
            /*
                yet another critical bug in Jersey that it ignores that header (verified with WireShark)
             */
            Entity.entity("", MediaType.APPLICATION_FORM_URLENCODED_TYPE)
        } else {
            null
        }

        val invocation = when (a.verb) {
            HttpVerb.GET -> builder.buildGet()
            HttpVerb.POST -> builder.buildPost(bodyEntity)
            HttpVerb.PUT -> builder.buildPut(bodyEntity)
            HttpVerb.DELETE -> builder.buildDelete()
            HttpVerb.PATCH -> builder.build("PATCH", bodyEntity)
            HttpVerb.OPTIONS -> builder.build("OPTIONS")
            HttpVerb.HEAD -> builder.build("HEAD")
            HttpVerb.TRACE -> builder.build("TRACE")
        }
        return invocation
    }



    private fun handleSaveLocation(a: RestCallAction, response: Response, rcr: RestCallResult, chainState: MutableMap<String, String>): Boolean {
        if (a.saveLocation) {

            if (response.statusInfo.family != Response.Status.Family.SUCCESSFUL) {
                /*
                    If this failed, and following actions require the "location" header
                    of this call, there is no point whatsoever to continue evaluating
                    the remaining calls
                 */
                rcr.stopping = true
                return false
            }

            val name = locationName(a.path.lastElement())
            var location = response.getHeaderString("location")

            if (location == null) {
                /*
                    Excluding bugs, this might happen if API was
                    designed to return the created resource, from
                    which an "id" can be extracted.
                    This is usually not a good practice, but it can
                    happen. So, here we "heuristically" (cannot be 100% sure)
                    check if this is indeed the case
                 */
                val id = rcr.getResourceId()

                if (id != null && hasParameterChild(a)) {
                    location = a.resolvedPath() + "/" + id
                    rcr.setHeuristicsForChainedLocation(true)
                }
            }

            //save location for the following REST calls
            chainState[name] = location ?: ""
        }
        return true
    }


    fun hasParameterChild(a: RestCallAction): Boolean {
        return sampler.seeAvailableActions()
                .filterIsInstance<RestCallAction>()
                .map { it.path }
                .any { it.isDirectChildOf(a.path) && it.isLastElementAParameter() }
    }

    private fun locationName(id: String): String {
        return "location_$id"
    }

    protected fun restActionResultHandling(
        individual: RestIndividual, targets: Set<Int>, actionResults: List<ActionResult>, fv: FitnessValue) : TestResultsDto?{

        if(actionResults.any { it is RestCallResult && it.getTcpProblem() }){
            /*
                If there are socket issues, we avoid trying to compute any coverage.
                The caller might restart the SUT and try again.
                Hopefully, this should be just a glitch...
                TODO if we see this happening often, we need to find a proper solution.
                For example, we could re-run the test, and see if this one always fails,
                while others in the archive do pass.
                It could be handled specially in the archive.
             */
            return null
        }

        val dto = updateFitnessAfterEvaluation(targets, individual as T, fv)
            ?: return null

        handleExtra(dto, fv)

        handleResponseTargets(fv, individual.seeActions(), actionResults, dto.additionalInfoList)

        if (config.expandRestIndividuals) {
            expandIndividual(individual, dto.additionalInfoList, actionResults)
        }

        if (config.baseTaintAnalysisProbability > 0) {
            assert(actionResults.size == dto.additionalInfoList.size)
            //TODO add taint analysis for resource-based solution
            TaintAnalysis.doTaintAnalysis(individual, dto.additionalInfoList, randomness)
        }

        return dto
    }
}<|MERGE_RESOLUTION|>--- conflicted
+++ resolved
@@ -21,13 +21,6 @@
 import org.evomaster.core.taint.TaintAnalysis
 import org.slf4j.Logger
 import org.slf4j.LoggerFactory
-<<<<<<< HEAD
-import java.net.MalformedURLException
-import java.net.SocketTimeoutException
-import java.net.URL
-import javax.annotation.PostConstruct
-=======
->>>>>>> efc9965a
 import javax.ws.rs.ProcessingException
 import javax.ws.rs.client.ClientBuilder
 import javax.ws.rs.client.Entity
@@ -351,12 +344,11 @@
                     rcr.setTcpProblem(true)
                     return false
                 }
-<<<<<<< HEAD
                 e.cause is IllegalArgumentException -> {
                     // Handle Illegal character(s) in message header value
                     log.error("Unexpected IllegalArgumentException on REST call", e)
                     return false
-=======
+                }
                 config.blackBox && TcpUtils.isRefusedConnection(e) -> {
                     /*
                         This might happen if we have wrong info of API location, eg host/servers in
@@ -365,7 +357,6 @@
                     throw SutProblemException("Failed to connect API with TCP." +
                             " Is the API up and running at '${getBaseUrl()}' ?" +
                             " If not, the location can be overridden with --bbTargetUrl")
->>>>>>> efc9965a
                 }
                 else -> throw e
             }
