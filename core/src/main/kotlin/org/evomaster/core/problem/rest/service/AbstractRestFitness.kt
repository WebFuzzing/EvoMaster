--- conflicted
+++ resolved
@@ -824,11 +824,8 @@
         // TODO: Need to move under ApiWsFitness after the GraphQL and RPC support is completed
         if (index == 0) {
             actionDto.externalServiceMapping = externalServiceHandler.getExternalServiceMappings()
-<<<<<<< HEAD
             actionDto.localAddressMapping = externalServiceHandler.getLocalAddressMapping()
-=======
             actionDto.skippedExternalServices = externalServiceHandler.getSkippedExternalServices()
->>>>>>> 1a13d8fc
         }
         return actionDto
     }
