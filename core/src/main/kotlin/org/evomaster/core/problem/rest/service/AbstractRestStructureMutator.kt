package org.evomaster.core.problem.rest.service

import org.evomaster.core.problem.rest.RestIndividual
import org.evomaster.core.search.Action
import org.evomaster.core.search.EvaluatedIndividual
import org.evomaster.core.search.service.mutator.MutatedGeneSpecification
import org.evomaster.core.search.service.mutator.StructureMutator
import org.slf4j.Logger
import org.slf4j.LoggerFactory

abstract class AbstractRestStructureMutator : StructureMutator(){

<<<<<<< HEAD
    abstract fun getSampler() : AbstractRestSampler


    override fun addInitializingActions(individual: EvaluatedIndividual<*>, mutatedGenes: MutatedGeneSpecification?) {

        if (!config.shouldGenerateSqlData()) {
            return
        }

        val ind = individual.individual as? RestIndividual
            ?: throw IllegalArgumentException("Invalid individual type")

        val fw = individual.fitness.getViewOfAggregatedFailedWhere()
            //TODO likely to remove/change once we ll support VIEWs
            .filter { getSampler().canInsertInto(it.key) }

        if (fw.isEmpty()) {
            return
        }

        val old = mutableListOf<Action>().plus(ind.seeInitializingActions())

        val addedInsertions = handleFailedWhereSQL(ind, fw, mutatedGenes, getSampler())

        ind.repairInitializationActions(randomness)

        // update impact based on added genes
        if(mutatedGenes != null && config.isEnabledArchiveGeneSelection()){
            individual.updateImpactGeneDueToAddedInitializationGenes(
                mutatedGenes,
                old,
                addedInsertions
            )
        }
=======
    companion object {
        private val log: Logger = LoggerFactory.getLogger(AbstractRestStructureMutator::class.java)
>>>>>>> 02d6e623
    }

    fun handleFailedWhereSQL(
        ind: RestIndividual, fw: Map<String, Set<String>>,
        mutatedGenes: MutatedGeneSpecification?, sampler: AbstractRestSampler): MutableList<List<Action>>?{

        /*
            because there might exist representExistingData in db actions which are in between rest actions,
            we use seeDbActions() instead of seeInitializingActions() here

            Man: shall we add all existing data here?
         */
        if(ind.seeDbAction().isEmpty()
            || ! ind.seeDbAction().any { it.representExistingData }) {
            //add existing data only once
            ind.dbInitialization.addAll(0, sampler.existingSqlData)

            //record newly added existing sql data
            mutatedGenes?.addedExistingDataInitialization?.addAll(0, sampler.existingSqlData)

            if (log.isTraceEnabled)
                log.trace("{} existingSqlData are added", sampler.existingSqlData)
        }

        val max = config.maxSqlInitActionsPerMissingData

        var missing = findMissing(fw, ind)

        val addedInsertions = if (mutatedGenes != null) mutableListOf<List<Action>>() else null

        while (!missing.isEmpty()) {

            val first = missing.entries.first()

            val k = randomness.nextInt(1, max)

            (0 until k).forEach {
                val insertions = sampler.sampleSqlInsertion(first.key, first.value)
                /*
                    New action should be before existing one, but still after the
                    initializing ones
                 */
//                val position = sampler.existingSqlData.size
                val position = ind.dbInitialization.indexOfLast { it.representExistingData } + 1
                ind.dbInitialization.addAll(position, insertions)

                if (log.isTraceEnabled)
                    log.trace("{} insertions are added", insertions.size)

                //record newly added insertions
                addedInsertions?.add(0, insertions)
            }

            /*
                When we miss A and B, and we add for A, it can still happen that
                then B is covered as well. For example, if A has a non-null
                foreign key to B, then generating an action for A would also
                imply generating an action for B as well.
                So, we need to recompute "missing" each time
             */
            missing = findMissing(fw, ind)
        }

        if (config.generateSqlDataWithDSE) {
            //TODO DSE could be plugged in here
        }

        return addedInsertions
    }

    private fun findMissing(fw: Map<String, Set<String>>, ind: RestIndividual): Map<String, Set<String>> {

        return fw.filter { e ->
            //shouldn't have already an action adding such SQL data
            ind.seeInitializingActions()
                .filter { ! it.representExistingData }
                .none { a ->
                    a.table.name.equals(e.key, ignoreCase = true) && e.value.all { c ->
                        // either the selected column is already in existing action
                        (c != "*" && a.selectedColumns.any { x ->
                            x.name.equals(c, ignoreCase = true)
                        }) // or we want all, and existing action has all columns
                                || (c == "*" && a.table.columns.map { it.name.toLowerCase() }
                            .containsAll(a.selectedColumns.map { it.name.toLowerCase() }))
                    }
                }
        }
    }

}<|MERGE_RESOLUTION|>--- conflicted
+++ resolved
@@ -10,7 +10,9 @@
 
 abstract class AbstractRestStructureMutator : StructureMutator(){
 
-<<<<<<< HEAD
+    companion object {
+        private val log: Logger = LoggerFactory.getLogger(AbstractRestStructureMutator::class.java)
+    }
     abstract fun getSampler() : AbstractRestSampler
 
 
@@ -45,10 +47,6 @@
                 addedInsertions
             )
         }
-=======
-    companion object {
-        private val log: Logger = LoggerFactory.getLogger(AbstractRestStructureMutator::class.java)
->>>>>>> 02d6e623
     }
 
     fun handleFailedWhereSQL(
