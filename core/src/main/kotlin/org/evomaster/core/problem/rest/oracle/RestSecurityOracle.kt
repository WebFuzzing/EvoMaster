--- conflicted
+++ resolved
@@ -222,7 +222,6 @@
         return true
     }
 
-<<<<<<< HEAD
     // Simple SQLi payloads
     val SQLI_PAYLOADS = listOf(
         "' OR (WITH RECURSIVE r(i) AS (SELECT 1 UNION ALL SELECT i+1 FROM r WHERE i < 10000000) SELECT COUNT(*) FROM r)>0--",
@@ -241,7 +240,6 @@
 //        "' OR (SELECT SUM(a.ORDINAL_POSITION*b.ORDINAL_POSITION*c.ORDINAL_POSITION) FROM INFORMATION_SCHEMA.COLUMNS a, INFORMATION_SCHEMA.COLUMNS b, INFORMATION_SCHEMA.COLUMNS c)>1 --",
     )
 
-=======
     
     // Simple XSS payloads inspired by big-list-of-naughty-strings
     // https://github.com/minimaxir/big-list-of-naughty-strings/blob/master/blns.txt
@@ -305,5 +303,4 @@
         return false
     }
 
->>>>>>> 39d2fcbe
 }