--- conflicted
+++ resolved
@@ -1,12 +1,10 @@
 package org.evomaster.core.problem.graphql
 
-<<<<<<< HEAD
-=======
+
 import com.fasterxml.jackson.core.JsonProcessingException
 import com.fasterxml.jackson.databind.JsonNode
 import com.fasterxml.jackson.databind.ObjectMapper
 import org.evomaster.core.logging.LoggingUtil
->>>>>>> b809da50
 import org.evomaster.core.remote.SutProblemException
 import org.evomaster.core.search.service.SearchTimeController
 import org.glassfish.jersey.client.ClientConfig
@@ -17,11 +15,11 @@
 import java.io.InputStream
 import javax.ws.rs.client.*
 import javax.ws.rs.core.MediaType
-<<<<<<< HEAD
+
 import javax.ws.rs.core.Response
-=======
+
 import kotlin.time.measureTimedValue
->>>>>>> b809da50
+
 
 
 class IntrospectiveQuery {
@@ -36,10 +34,7 @@
             //workaround bug in Jersey client
             .property(HttpUrlConnectorProvider.SET_METHOD_WORKAROUND, true)
             .property(ClientProperties.FOLLOW_REDIRECTS, true)
-<<<<<<< HEAD
 
-=======
->>>>>>> b809da50
 
 
     /**
