package org.evomaster.core.problem.graphql

import com.google.gson.Gson
import org.evomaster.core.logging.LoggingUtil
import org.evomaster.core.problem.graphql.param.GQInputParam
import org.evomaster.core.problem.graphql.param.GQReturnParam
import org.evomaster.core.problem.graphql.schema.*
import org.evomaster.core.problem.graphql.schema.__TypeKind.*
import org.evomaster.core.problem.rest.param.Param
import org.evomaster.core.remote.SutProblemException
import org.evomaster.core.search.Action
import org.evomaster.core.search.gene.*
import org.evomaster.core.search.gene.datetime.DateGene
import java.util.concurrent.atomic.AtomicInteger
import java.util.*
import org.slf4j.Logger
import org.slf4j.LoggerFactory

object GraphQLActionBuilder {

    private val log: Logger = LoggerFactory.getLogger(GraphQLActionBuilder::class.java)
    private val idGenerator = AtomicInteger()

    private val systemTypes = listOf(
        "__Schema", "__Directive", "__DirectiveLocation", "__EnumValue",
        "__Field", "__InputValue", "__Type", "__TypeKind"
    )

    data class TempState(
        /**
         * A data structure used to store information extracted from the schema eg, Objects types.
         */
        var tables: MutableList<Table> = mutableListOf(),
        /**
         * A data structure used to store information extracted from the schema about input types eg, Input types.
         */
        val argsTables: MutableList<Table> = mutableListOf(),
        /*
        * An intermediate data structure used for extracting argsTables
       */
        val tempArgsTables: MutableList<Table> = mutableListOf(),
        /*
         * An intermediate data structure used for extracting Union types
         */
        var tempUnionTables: MutableList<Table> = mutableListOf()
    )

    private var accum: Int = 0

    /**
     * @param schema: the schema extracted from a GraphQL API, as a JSON string
     * @param actionCluster: for each mutation/query in the schema, populate this map with
     *                      new action templates.
     */
    fun addActionsFromSchema(
        schema: String,
        actionCluster: MutableMap<String, Action>,
        maxNumberOfGenes: Int = Int.MAX_VALUE
    ) {

        val state = TempState()
        val gson = Gson()
        try {
            gson.fromJson(schema, SchemaObj::class.java)
        } catch (e: Exception) {
            throw SutProblemException("Failed to start the SUT, please check the GraphQl endpoint")
        }

        val schemaObj: SchemaObj = gson.fromJson(schema, SchemaObj::class.java)


        initTablesInfo(schemaObj, state)

        if (schemaObj.data.__schema.queryType != null && schemaObj.data.__schema.mutationType != null)
            for (element in state.tables) {
                /*
                In some schemas, "Root" and "QueryType" types define the entry point of the GraphQL query.
                 */
                if (element.tableType?.lowercase() == GqlConst.MUTATION || element.tableType?.lowercase() == GqlConst.QUERY || element.tableType?.lowercase() == GqlConst.ROOT || element?.tableType?.lowercase() == GqlConst.QUERY_TYPE) {
                    handleOperation(
                        state,
                        actionCluster,
                        element.tableField,
                        element.tableType,
                        element.tableFieldType,
                        element.kindOfTableFieldType.toString(),
                        element.kindOfTableField.toString(),
                        element.tableType.toString(),
                        element.isKindOfTableFieldTypeOptional,
                        element.isKindOfTableFieldOptional,
                        element.tableFieldWithArgs,
                        element.enumValues,
                        element.unionTypes,
                        element.interfaceTypes,
                        maxNumberOfGenes
                    )
                }
            }
        else if (schemaObj.data.__schema.queryType != null && schemaObj.data.__schema.mutationType == null)
            for (element in state.tables) {
                if (element.tableType?.lowercase() == GqlConst.QUERY || element.tableType?.lowercase() == GqlConst.ROOT || element.tableType?.lowercase() == GqlConst.QUERY_TYPE) {
                    handleOperation(
                        state,
                        actionCluster,
                        element.tableField,
                        element.tableType,
                        element.tableFieldType,
                        element.kindOfTableFieldType.toString(),
                        element.kindOfTableField.toString(),
                        element.tableType.toString(),
                        element.isKindOfTableFieldTypeOptional,
                        element.isKindOfTableFieldOptional,
                        element.tableFieldWithArgs,
                        element.enumValues,
                        element.unionTypes,
                        element.interfaceTypes,
                        maxNumberOfGenes
                    )
                }
            }
        else if (schemaObj.data.__schema.queryType == null && schemaObj.data.__schema.mutationType != null)
            for (element in state.tables) {
                if (element.tableType?.lowercase() == GqlConst.MUTATION) {
                    handleOperation(
                        state,
                        actionCluster,
                        element.tableField,
                        element.tableType,
                        element.tableFieldType,
                        element.kindOfTableFieldType.toString(),
                        element.kindOfTableField.toString(),
                        element.tableType.toString(),
                        element.isKindOfTableFieldTypeOptional,
                        element.isKindOfTableFieldOptional,
                        element.tableFieldWithArgs,
                        element.enumValues,
                        element.unionTypes,
                        element.interfaceTypes,
                        maxNumberOfGenes
                    )
                }
            }
        else if (schemaObj.data.__schema.queryType == null && schemaObj.data.__schema.mutationType == null)
            LoggingUtil.uniqueWarn(log, "No entrance for the schema")
    }

    fun initTablesInfo(schemaObj: SchemaObj, state: TempState) {

        for (elementIntypes in schemaObj.data.__schema.types) {
            if (systemTypes.contains(elementIntypes.name)) {
                continue
            }

            for (elementInfields in elementIntypes.fields.orEmpty()) {
                /**
                 * extracting tables
                 */
                val tableElement = Table()
                tableElement.tableField = elementInfields.name

                if (elementInfields.type.kind == NON_NULL) {// non optional list or object or scalar

                    handleNonOptionalInTables(elementInfields, tableElement, elementIntypes, state)

                } else {
                    handleOptionalInTables(elementInfields, tableElement, elementIntypes, state)
                }

                /*
                 * extracting argsTables: 1/2
                 */
                if (elementInfields.args.isNotEmpty()) {
                    tableElement.tableFieldWithArgs = true
                    for (elementInArgs in elementInfields.args) {
                        val inputElement = Table()
                        inputElement.tableType = elementInfields.name
                        if (elementInArgs.type.kind == NON_NULL) //non optional list or object or scalar or enum
                            handleNonOptionalInArgsTables(inputElement, elementInArgs, state)
                        else  //optional list or input object or scalar or enum
                            handleOptionalInArgsTables(inputElement, elementInArgs, state)

                    }
                }
            }
        }
        handleEnumInArgsTables(state, schemaObj)
        handleEnumInTables(state, schemaObj)
        /*
        extract and add union objects to tables
         */
        handleUnionInTables(state, schemaObj)
        /*
        extract and add interface objects to tables
         */
        handleInterfacesInTables(state, schemaObj)
        /*
         *extracting tempArgsTables, an intermediate table for extracting argsTables
         */
        extractTempArgsTables(state, schemaObj)
        handleEnumInTempArgsTables(state, schemaObj)
        /*
         * merging argsTables with tempArgsTables: extracting argsTables: 2/2
         */
        state.argsTables.addAll(state.tempArgsTables)
        state.tables =
            state.tables.distinctBy { Pair(it.tableType, it.tableField) }.toMutableList()//remove redundant elements
    }

    /*
    This when an entry is optional in Tables
    */
    private fun handleOptionalInTables(
        elementInfields: __Field,
        tableElement: Table,
        elementInTypes: FullType,
        state: TempState
    ) {

        /*
        *Note: the introspective query of GQl goes until 7 ofType. Here we go until 3 ofTypes since only 2 APIs go deeper.
         */
        val k = KindX(null, null, null, null)
        k.quadKinds(elementInfields)

        if (k.kind0 == LIST) {//optional list in the top
            tableElement.kindOfTableField = LIST
            tableElement.isKindOfTableFieldOptional = true
            if (k.kind1 == NON_NULL) {// non optional object or scalar or enum or union or interface
                tableElement.isKindOfTableFieldTypeOptional = false
                if (k.kind2?.let { isKindObjOrScaOrEnumOrUniOrInter(it) }!!) {
                    tableElement.kindOfTableFieldType = k.kind2
                    tableElement.tableFieldType = elementInfields.type.ofType.ofType.name
                    tableElement.tableType = elementInTypes.name
                    state.tables.add(tableElement)
                }

            } else {//optional object or scalar or enum or union or interface

                tableElement.isKindOfTableFieldTypeOptional = true
                if (k.kind1?.let { isKindObjOrScaOrEnumOrUniOrInter(it) }!!) {
                    tableElement.kindOfTableFieldType = k.kind1
                    tableElement.tableFieldType = elementInfields.type.ofType.name
                    tableElement.tableType = elementInTypes.name
                    state.tables.add(tableElement)
                }
            }

        } else {
            tableElement.isKindOfTableFieldTypeOptional = true
            if (k.kind0?.let { isKindObjOrScaOrEnumOrUniOrInter(it) }!!) {// optional object or scalar or enum or union or interface in the top
                tableElement.kindOfTableFieldType = k.kind0
                tableElement.tableFieldType = elementInfields.type.name
                tableElement.tableType = elementInTypes.name
                state.tables.add(tableElement)
            }
        }

    }

    /*
        This is to handle entries that are NOT optional, and must be there, ie, they cannot be null
     */
    private fun handleNonOptionalInTables(
        elementInfields: __Field,
        tableElement: Table,
        elementIntypes: FullType,
        state: TempState
    ) {

        val k = KindX(null, null, null, null)
        k.quadKinds(elementInfields)

        tableElement.isKindOfTableFieldOptional = false

        if (k.kind1 == LIST) {// non optional list
            tableElement.kindOfTableField = LIST

            if (k.kind2 == NON_NULL) {// non optional object or scalar or enum or union or interface
                tableElement.isKindOfTableFieldTypeOptional = false
                tableElement.kindOfTableFieldType = k.kind3
                tableElement.tableFieldType = elementInfields.type.ofType.ofType.ofType.name
                tableElement.tableType = elementIntypes.name
                state.tables.add(tableElement)
            } else {//optional object or scalar or enum or union or interface
                if (elementInfields?.type?.ofType?.ofType?.name == null) {
                    LoggingUtil.uniqueWarn(log, "Depth not supported yet ${elementIntypes}")
                } else {
                    tableElement.kindOfTableFieldType = k.kind2
                    tableElement.isKindOfTableFieldTypeOptional = true
                    tableElement.tableFieldType = elementInfields.type.ofType.ofType.name
                    tableElement.tableType = elementIntypes.name
                    state.tables.add(tableElement)
                }
            }
        } else if (k.kind1?.let { isKindObjOrScaOrEnumOrUniOrInter(it) }!!) {
            tableElement.kindOfTableFieldType = k.kind1
            tableElement.tableFieldType = elementInfields.type.ofType.name
            tableElement.tableType = elementIntypes.name
            state.tables.add(tableElement)
        } else {
            LoggingUtil.uniqueWarn(log, "Type not supported yet:  ${elementInfields.type.ofType.kind}")
        }

    }

    private fun isKindObjOrScaOrEnumOrUniOrInter(kind: __TypeKind) =
        kind == OBJECT || kind == SCALAR || kind == ENUM || kind == UNION || kind == INTERFACE

    /*
      This when an entry is not optional in argsTables
       */
    private fun handleNonOptionalInArgsTables(inputElement: Table, elementInArgs: InputValue, state: TempState) {

        val k = KindX(null, null, null, null)
        k.quadKindsInInputs(elementInArgs)

        if (k.kind1 == LIST) {//non optional list
            inputElement.kindOfTableField = LIST
            inputElement.isKindOfTableFieldOptional = false
            if (k.kind2 == NON_NULL) {// non optional input object or scalar
                if (elementInArgs.type.ofType.ofType.ofType.kind == INPUT_OBJECT) {// non optional input object
                    inputElement.kindOfTableFieldType = INPUT_OBJECT
                    inputElement.isKindOfTableFieldTypeOptional = false
                    inputElement.tableFieldType = elementInArgs.type.ofType.ofType.ofType.name
                    inputElement.tableField = elementInArgs.name
                    state.argsTables.add(inputElement)
                } else {// non optional scalar or enum
                    if (k.kind3 == SCALAR || k.kind3 == ENUM) {
                        inputElement.kindOfTableFieldType = SCALAR
                        inputElement.isKindOfTableFieldTypeOptional = false
                        inputElement.tableFieldType = elementInArgs.type.ofType.ofType.ofType.name
                        inputElement.tableField = elementInArgs.name
                        state.argsTables.add(inputElement)
                    }
                }
            } else { // optional input object or scalar or enum
                inputElement.isKindOfTableFieldTypeOptional = true
                if (isKindInpuObjOrScaOrEnum(k.kind1!!)) {
                    inputElement.kindOfTableFieldType = k.kind2
                    inputElement.isKindOfTableFieldTypeOptional = true
                    inputElement.tableFieldType = elementInArgs.type.ofType.ofType.name
                    inputElement.tableField = elementInArgs.name
                    state.argsTables.add(inputElement)
                }
            }
        } else // non optional input object or scalar or enum not in a list
            if (k.kind1?.let { isKindInpuObjOrScaOrEnum(it) }!!) {
                inputElement.kindOfTableFieldType = k.kind1
                inputElement.isKindOfTableFieldTypeOptional = false
                inputElement.tableFieldType = elementInArgs.type.ofType.name
                inputElement.tableField = elementInArgs.name
                state.argsTables.add(inputElement)
            }
    }

    /*
       This when an entry is optional in argsTables
    */
    private fun handleOptionalInArgsTables(inputElement: Table, elementInArgs: InputValue, state: TempState) {

        val k = KindX(null, null, null, null)
        k.quadKindsInInputs(elementInArgs)

        if (k.kind0 == LIST) {//optional list in the top
            inputElement.kindOfTableField = LIST
            inputElement.isKindOfTableFieldOptional = true
            if (k.kind1 == NON_NULL) {// non optional input object or scalar
                if (k.kind2?.let { isKindInpuObjOrScaOrEnum(it) }!!) {
                    inputElement.kindOfTableFieldType = k.kind2
                    inputElement.isKindOfTableFieldTypeOptional = false
                    inputElement.tableFieldType = elementInArgs.type.ofType.ofType.name
                    inputElement.tableField = elementInArgs.name
                    state.argsTables.add(inputElement)
                }
            } else //optional input object or scalar or enum
                if (k.kind1?.let { isKindInpuObjOrScaOrEnum(it) }!!) {
                    inputElement.kindOfTableFieldType = k.kind1
                    inputElement.isKindOfTableFieldTypeOptional = true
                    inputElement.tableFieldType = elementInArgs.type.ofType.name
                    inputElement.tableField = elementInArgs.name
                    state.argsTables.add(inputElement)
                }
        } else // optional input object or scalar or enum in the top
            if (k.kind0?.let { isKindInpuObjOrScaOrEnum(it) }!!) {
                inputElement.kindOfTableFieldType = k.kind0
                inputElement.isKindOfTableFieldTypeOptional = true
                inputElement.tableFieldType = elementInArgs.type.name
                inputElement.tableField = elementInArgs.name
                state.argsTables.add(inputElement)
            }
    }

    private fun isKindInpuObjOrScaOrEnum(kind: __TypeKind) = kind == INPUT_OBJECT || kind == SCALAR || kind == ENUM

    /*
      Extract tempArgsTables
          */
    private fun extractTempArgsTables(state: TempState, schemaObj: SchemaObj) {
        for (elementInInputParamTable in state.argsTables) {
            if (elementInInputParamTable.kindOfTableFieldType == INPUT_OBJECT) {
                for (elementIntypes in schemaObj.data.__schema.types) {
                    if ((elementInInputParamTable.tableFieldType == elementIntypes.name) && (elementIntypes.kind == INPUT_OBJECT))
                        for (elementInInputFields in elementIntypes.inputFields) {
                            val kind0 = elementInInputFields.type.kind
                            val kind1 = elementInInputFields?.type?.ofType?.kind
                            if (kind0 == NON_NULL) {//non optional scalar or enum
                                if (kind1 == SCALAR || kind1 == ENUM) {// non optional scalar or enum
                                    val inputElement = Table()
                                    inputElement.tableType = elementIntypes.name
                                    inputElement.kindOfTableFieldType = kind1
                                    inputElement.isKindOfTableFieldTypeOptional = false
                                    inputElement.tableFieldType = elementInInputFields.type.ofType.name
                                    inputElement.tableField = elementInInputFields.name
                                    state.tempArgsTables.add(inputElement)
                                }
                            } else // optional scalar or enum
                                if (kind0 == SCALAR || kind0 == ENUM) {// optional scalar or enum
                                    val inputElement = Table()
                                    inputElement.tableType = elementIntypes.name
                                    inputElement.kindOfTableFieldType = kind0
                                    inputElement.isKindOfTableFieldTypeOptional = true
                                    inputElement.tableFieldType = elementInInputFields.type.name
                                    inputElement.tableField = elementInInputFields.name
                                    state.tempArgsTables.add(inputElement)
                                }
                        }
                }

            }
        }
    }

    private fun handleEnumInArgsTables(state: TempState, schemaObj: SchemaObj) {
        val allEnumElement: MutableMap<String, MutableList<String>> = mutableMapOf()
        for (elementInInputParamTable in state.argsTables) {
            for (elementIntypes in schemaObj.data.__schema.types) {
                if ((elementInInputParamTable.kindOfTableFieldType == ENUM) && (elementIntypes.kind == ENUM) && (elementIntypes.name == elementInInputParamTable.tableFieldType)) {
                    val enumElement: MutableList<String> = mutableListOf()
                    for (elementInEnumValues in elementIntypes.enumValues) {
                        enumElement.add(elementInEnumValues.name)
                    }
                    allEnumElement.put(elementInInputParamTable.tableFieldType, enumElement)
                }
            }
        }
        for (elementInInputParamTable in state.argsTables) {

            for (elemntInAllEnumElement in allEnumElement) {

                if (elementInInputParamTable.tableFieldType == elemntInAllEnumElement.key)

                    for (elementInElementInAllEnumElement in elemntInAllEnumElement.value) {

                        elementInInputParamTable.enumValues.add(elementInElementInAllEnumElement)
                    }
            }
        }
    }

    private fun handleEnumInTempArgsTables(state: TempState, schemaObj: SchemaObj) {
        val allEnumElement: MutableMap<String, MutableList<String>> = mutableMapOf()
        for (elementInInputParamTable in state.tempArgsTables) {
            for (elementIntypes in schemaObj.data.__schema.types) {
                if ((elementInInputParamTable.kindOfTableFieldType == ENUM) && (elementIntypes.kind == ENUM) && (elementIntypes.name == elementInInputParamTable.tableFieldType)) {
                    val enumElement: MutableList<String> = mutableListOf()
                    for (elementInEnumValues in elementIntypes.enumValues) {
                        enumElement.add(elementInEnumValues.name)
                    }
                    allEnumElement.put(elementInInputParamTable.tableFieldType, enumElement)
                }
            }
        }
        for (elementInInputParamTable in state.tempArgsTables) {

            for (elemntInAllEnumElement in allEnumElement) {

                if (elementInInputParamTable.tableFieldType == elemntInAllEnumElement.key)

                    for (elementInElementInAllEnumElement in elemntInAllEnumElement.value) {

                        elementInInputParamTable.enumValues.add(elementInElementInAllEnumElement)
                    }
            }
        }
    }

    private fun handleUnionInTables(state: TempState, schemaObj: SchemaObj) {
        val allUnionElement: MutableMap<String, MutableList<String>> = mutableMapOf()

        for (elementInTable in state.tables) {//extraction of the union object names in a map
            for (elementIntypes in schemaObj.data.__schema.types) {
                if ((elementInTable.kindOfTableFieldType == UNION) && (elementIntypes.kind == UNION) && (elementIntypes.name == elementInTable.tableFieldType)) {
                    val unionElement: MutableList<String> = mutableListOf()
                    for (elementInUnionTypes in elementIntypes.possibleTypes) {
                        unionElement.add(elementInUnionTypes.name)//get the name of the obj_n
                    }
                    allUnionElement.put(elementInTable.tableFieldType, unionElement)
                }
            }
        }
        for (elementInTable in state.tables) {//Insertion of the union objects names map in the tables

            for (elementInAllUnionElement in allUnionElement) {

                if (elementInTable.tableFieldType == elementInAllUnionElement.key)

                    for (elementInElementInAllUnionElement in elementInAllUnionElement.value) {

                        elementInTable.unionTypes.add(elementInElementInAllUnionElement)
                    }
            }
        }

        /*adding every union object in the tables
        todo check if needed
        * */
        for (elementIntypes in schemaObj.data.__schema.types) {
            if (systemTypes.contains(elementIntypes.name)) {
                continue
            }
            for (elementInTable in state.tables) {//for each union in the table
                if (elementInTable.kindOfTableFieldType == UNION) {
                    for (elementInUnion in elementInTable.unionTypes) {//for each object in the union
                        if ((elementIntypes.kind == OBJECT) && (elementIntypes.name == elementInUnion)) {
                            for (elementInfields in elementIntypes.fields.orEmpty()) {//Construct the table elements for this object
                                val tableElement = Table()
                                tableElement.tableField = elementInfields.name//eg:Page

                                if (elementInfields.type.kind == NON_NULL) {// non optional list or object or scalar

                                    handleNonOptionalInTempUnionTables(
                                        elementInfields,
                                        tableElement,
                                        elementIntypes,
                                        state
                                    )//uses the: tempUnionTables

                                } else {
                                    handleOptionalInTempUnionTables(
                                        elementInfields,
                                        tableElement,
                                        elementIntypes,
                                        state
                                    )//uses the: tempUnionTables
                                }
                            }
                        }
                    }
                }
            }
        }
        state.tempUnionTables = state.tempUnionTables.distinctBy { Pair(it.tableType, it.tableField) }
            .toMutableList()//remove redundant elements from tempUnionTables
        /*
        * merging tempUnionTables with tables
        */
        state.tables.addAll(state.tempUnionTables)
    }

    private fun handleOptionalInTempUnionTables(
        elementInfields: __Field,
        tableElement: Table,
        elementInTypes: FullType,
        state: TempState
    ) {
        val k = KindX(null, null, null, null)
        k.quadKinds(elementInfields)

        if (k.kind0 == LIST) {//optional list in the top
            tableElement.kindOfTableField = LIST
            tableElement.isKindOfTableFieldOptional = true
            if (k.kind1 == NON_NULL) {// non optional object or scalar or enum or union
                tableElement.isKindOfTableFieldTypeOptional = false
                if (k.kind2?.let { isKindObjOrScaOrEnumOrUniOrInter(it) }!!) {
                    tableElement.kindOfTableFieldType = k.kind2
                    tableElement.tableFieldType = elementInfields.type.ofType.ofType.name
                    tableElement.tableType = elementInTypes.name
                    state.tempUnionTables.add(tableElement)
                }

            } else {
                tableElement.isKindOfTableFieldTypeOptional = true
                if (k.kind1?.let { isKindObjOrScaOrEnumOrUniOrInter(it) }!!) {//optional object or scalar or enum or union
                    tableElement.kindOfTableFieldType = k.kind1
                    tableElement.tableFieldType = elementInfields.type.ofType.name
                    tableElement.tableType = elementInTypes.name
                    state.tempUnionTables.add(tableElement)
                }
            }

        } else {
            tableElement.isKindOfTableFieldTypeOptional = true
            if (k.kind0?.let { isKindObjOrScaOrEnumOrUniOrInter(it) }!!) {// optional object or scalar or enum in the top
                tableElement.kindOfTableFieldType = k.kind0
                tableElement.tableFieldType = elementInfields.type.name
                tableElement.tableType = elementInTypes.name
                state.tempUnionTables.add(tableElement)
            }
        }

    }

    private fun handleNonOptionalInTempUnionTables(
        elementInfields: __Field,
        tableElement: Table,
        elementIntypes: FullType,
        state: TempState
    ) {

        val k = KindX(null, null, null, null)
        k.quadKinds(elementInfields)

        tableElement.isKindOfTableFieldOptional = false

        if (k.kind1 == LIST) {// non optional list
            tableElement.kindOfTableField = LIST

            if (k.kind2 == NON_NULL) {// non optional object or scalar or enum
                tableElement.isKindOfTableFieldTypeOptional = false
                tableElement.kindOfTableFieldType = k.kind3
                tableElement.tableFieldType = elementInfields.type.ofType.ofType.ofType.name
                tableElement.tableType = elementIntypes.name
                state.tempUnionTables.add(tableElement)
            } else {//optional object or scalar or enum
                if (elementInfields?.type?.ofType?.ofType?.name == null) {
                    LoggingUtil.uniqueWarn(log, "Depth not supported yet ${elementIntypes}")
                } else {
                    tableElement.kindOfTableFieldType = k.kind2
                    tableElement.isKindOfTableFieldTypeOptional = true
                    tableElement.tableFieldType = elementInfields.type.ofType.ofType.name
                    tableElement.tableType = elementIntypes.name
                    state.tempUnionTables.add(tableElement)
                }
            }
        } else if (k.kind1?.let { isKindObjOrScaOrEnumOrUniOrInter(it) }!!) {
            tableElement.kindOfTableFieldType = k.kind1
            tableElement.tableFieldType = elementInfields.type.ofType.name
            tableElement.tableType = elementIntypes.name
            state.tempUnionTables.add(tableElement)
        } else {
            LoggingUtil.uniqueWarn(log, "Type not supported yet:  ${elementInfields.type.ofType.kind}")
        }

    }

    private fun handleEnumInTables(state: TempState, schemaObj: SchemaObj) {
        val allEnumElement: MutableMap<String, MutableList<String>> = mutableMapOf()
        for (elementInInputParamTable in state.tables) {
            for (elementIntypes in schemaObj.data.__schema.types) {
                if ((elementInInputParamTable.kindOfTableFieldType == ENUM) && (elementIntypes.kind == ENUM) && (elementIntypes.name == elementInInputParamTable.tableFieldType)) {
                    val enumElement: MutableList<String> = mutableListOf()
                    for (elementInEnumValues in elementIntypes.enumValues) {
                        enumElement.add(elementInEnumValues.name)
                    }
                    allEnumElement.put(elementInInputParamTable.tableFieldType, enumElement)
                }
            }
        }
        for (elementInInputParamTable in state.tables) {

            for (elemntInAllEnumElement in allEnumElement) {

                if (elementInInputParamTable.tableFieldType == elemntInAllEnumElement.key)

                    for (elementInElementInAllEnumElement in elemntInAllEnumElement.value) {

                        elementInInputParamTable.enumValues.add(elementInElementInAllEnumElement)
                    }
            }
        }
    }

    private fun handleInterfacesInTables(state: TempState, schemaObj: SchemaObj) {
        val allInterfaceElement: MutableMap<String, MutableList<String>> = mutableMapOf()

        for (elementInTable in state.tables) {//extraction of the interface object names in a map
            for (elementIntypes in schemaObj.data.__schema.types) {
                if ((elementInTable.kindOfTableFieldType == INTERFACE) && (elementIntypes.kind == INTERFACE) && (elementIntypes.name == elementInTable.tableFieldType)) {
                    val interfaceElement: MutableList<String> = mutableListOf()
                    for (elementInInterfaceTypes in elementIntypes.possibleTypes) {
                        interfaceElement.add(elementInInterfaceTypes.name)//get the name of the obj_n
                    }
                    allInterfaceElement.put(elementInTable.tableFieldType, interfaceElement)
                }
            }
        }
        for (elementInTable in state.tables) {//Insertion of the union objects names map in the tables

            for (elementInAllInterfaceElement in allInterfaceElement) {

                if (elementInTable.tableFieldType == elementInAllInterfaceElement.key)

                    for (elementInElementInAllInterfaceElement in elementInAllInterfaceElement.value) {

                        elementInTable.interfaceTypes.add(elementInElementInAllInterfaceElement)
                    }
            }
        }
    }

    private fun handleOperation(
        state: TempState,
        actionCluster: MutableMap<String, Action>,
        methodName: String?,
        methodType: String?,
        tableFieldType: String,
        kindOfTableFieldType: String,
        kindOfTableField: String?,
        tableType: String,
        isKindOfTableFieldTypeOptional: Boolean,
        isKindOfTableFieldOptional: Boolean,
        tableFieldWithArgs: Boolean,
        enumValues: MutableList<String>,
        unionTypes: MutableList<String>,
        interfaceTypes: MutableList<String>,
        maxNumberOfGenes: Int
    ) {
        if (methodName == null) {
            log.warn("Skipping operation, as no method name is defined.")
            return
        }
        if (methodType == null) {
            log.warn("Skipping operation, as no method type is defined.")
            return
        }
        val type = when {
            methodType.equals(GqlConst.QUERY, true) -> GQMethodType.QUERY
            /*
               In some schemas, "Root" and "QueryType" types define the entry point of the GraphQL query.
                */
            methodType.equals(GqlConst.ROOT, true) -> GQMethodType.QUERY
            methodType.equals(GqlConst.QUERY_TYPE, true) -> GQMethodType.QUERY
            methodType.equals(GqlConst.MUTATION, true) -> GQMethodType.MUTATION
            else -> {
                //TODO log warn
                return
            }
        }

        val actionId = "$methodName${idGenerator.incrementAndGet()}"

        val params = extractParams(
            state, methodName, tableFieldType, kindOfTableFieldType, kindOfTableField,
            tableType, isKindOfTableFieldTypeOptional,
            isKindOfTableFieldOptional, tableFieldWithArgs, enumValues, unionTypes, interfaceTypes, maxNumberOfGenes
        )

        //Note: if a return param is a primitive type it will be null

        //Get the boolean selection of the constructed return param
        val returnGene = params.find { p -> p is GQReturnParam }?.gene
        val selection = returnGene?.let { GeneUtils.getBooleanSelection(it) }

        //remove the constructed return param
        params.remove(params.find { p -> p is GQReturnParam })
        //add constructed return param selection instead
        selection?.name?.let { GQReturnParam(it, selection) }?.let { params.add(it) }

        /*
            all fields are optional in GraphQL, so should always be possible to prevent cycles,
            unless the schema is wrong (eg, must still satisfy that at least one field is selected)
         */
        params.map { it.gene }.forEach { GeneUtils.preventCycles(it, true) }

        /*
       In some cases object gene (optional or not) with all fields as cycle object gene (optional or not) are generated.
       So we need to deactivate it by looking into its ancestors (e.g., Optional set to false, Array set length to 0)
        */
        params.map { it.gene }.forEach {

            when {
                it is ObjectGene -> it.flatView().forEach { g ->
                    if (g is OptionalGene && g.gene is ObjectGene) handleAllCyclesInObjectFields(g.gene) else if (g is ObjectGene) handleAllCyclesInObjectFields(
                        g
                    )
                }
                it is OptionalGene && it.gene is ObjectGene -> it.flatView().forEach { g ->
                    if (g is OptionalGene && g.gene is ObjectGene) handleAllCyclesInObjectFields(g.gene) else if (g is ObjectGene) handleAllCyclesInObjectFields(
                        g
                    )
                }
                it is ArrayGene<*> && it.template is ObjectGene -> it.flatView().forEach { g ->
                    it.template.fields.forEach { f ->
                        if (f is OptionalGene && f.gene is ObjectGene) handleAllCyclesInObjectFields(
                            f.gene
                        ) else if (f is ObjectGene) handleAllCyclesInObjectFields(f)
                    }
                }
                it is OptionalGene && it.gene is ArrayGene<*> && it.gene.template is ObjectGene -> it.flatView()
                    .forEach { g ->
                        it.gene.template.fields.forEach { f ->
                            if (f is OptionalGene && f.gene is ObjectGene) handleAllCyclesInObjectFields(
                                f.gene
                            ) else if (f is ObjectGene) handleAllCyclesInObjectFields(f)
                        }
                    }
            }
        }


        /*
        prevent LimitObjectGene
         */
        params.map { it.gene }.forEach { GeneUtils.preventLimit(it, true) }

        //Create the action
        val action = GraphQLAction(actionId, methodName, type, params)
        actionCluster[action.getName()] = action

    }

    fun handleAllCyclesInObjectFields(gene: ObjectGene) {

        if (gene.fields.all {
                (it is OptionalGene && it.gene is CycleObjectGene) ||
                        (it is CycleObjectGene)

            }) {
            GeneUtils.tryToPreventSelection(gene)
        }
    }


    private fun extractParams(
        state: TempState,
        methodName: String,
        tableFieldType: String,
        kindOfTableFieldType: String,
        kindOfTableField: String?,
        tableType: String,
        isKindOfTableFieldTypeOptional: Boolean,
        isKindOfTableFieldOptional: Boolean,
        tableFieldWithArgs: Boolean,
        enumValues: MutableList<String>,
        unionTypes: MutableList<String>,
        interfaceTypes: MutableList<String>,
        maxNumberOfGenes: Int

    ): MutableList<Param> {

        val params = mutableListOf<Param>()
        val history: Deque<String> = ArrayDeque<String>()

        if (tableFieldWithArgs) {

            for (element in state.argsTables) {

                if (element.tableType == methodName) {

                    if (element.kindOfTableFieldType == SCALAR || element.kindOfTableFieldType == ENUM) {//array scalar type or array enum type, the gene is constructed from getInputGene to take the correct names
                        val gene = getInputScalarListOrEnumListGene(
                            state,
                            element.tableFieldType,
                            element.kindOfTableField.toString(),
                            element.kindOfTableFieldType.toString(),
                            element.tableType.toString(),
                            history,
                            element.isKindOfTableFieldTypeOptional,
                            element.isKindOfTableFieldOptional,
                            element.enumValues,
                            element.tableField
                        )
                        params.add(GQInputParam(element.tableField, gene))

                    } else {//for input objects types and objects types
                        val gene = getInputGene(
                            state,
                            element.tableFieldType,
                            element.kindOfTableField.toString(),
                            element.kindOfTableFieldType.toString(),
                            element.tableType.toString(),
                            history,
                            element.isKindOfTableFieldTypeOptional,
                            element.isKindOfTableFieldOptional,
                            element.enumValues,
                            element.tableField,
                            element.unionTypes,
                            element.interfaceTypes, maxNumberOfGenes
                        )
                        params.add(GQInputParam(element.tableField, gene))
                    }
                }
            }

            //handling the return param, should put all the fields optional
            val gene = getReturnGene(
                state,
                tableFieldType,
                kindOfTableField,
                kindOfTableFieldType,
                tableType,
                history,
                isKindOfTableFieldTypeOptional,
                isKindOfTableFieldOptional,
                enumValues,
                methodName,
                unionTypes,
                interfaceTypes,
                accum,
                maxNumberOfGenes
            )

            //Remove primitive types (scalar and enum) from return params
<<<<<<< HEAD
            if (isPrimitiveType(gene))
=======
            if (gene.name.lowercase() != "scalar"
                && !(gene is OptionalGene && gene.gene.name == "scalar")
                && !(gene is OptionalGene && gene.gene is ArrayGene<*> && gene.gene.template is OptionalGene && gene.gene.template.name.lowercase() == "scalar")
                && !(gene is ArrayGene<*> && gene.template.name.lowercase() == "scalar")
                && !(gene is ArrayGene<*> && gene.template is OptionalGene && gene.template.name.lowercase() == "scalar")
                && !(gene is OptionalGene && gene.gene is ArrayGene<*> && gene.gene.template.name.lowercase() == "scalar")
                //enum cases
                && !(gene is OptionalGene && gene.gene is ArrayGene<*> && gene.gene.template is OptionalGene && gene.gene.template.gene is EnumGene<*>)
                && !(gene is ArrayGene<*> && gene.template is EnumGene<*>)
                && !(gene is ArrayGene<*> && gene.template is OptionalGene && gene.template.gene is EnumGene<*>)
                && !(gene is OptionalGene && gene.gene is ArrayGene<*> && gene.gene.template is EnumGene<*>)
                && !(gene is EnumGene<*>)
                && !(gene is OptionalGene && gene.gene is EnumGene<*>)

            ) {
>>>>>>> e567e0df
                params.add(GQReturnParam(methodName, gene))

        } else {
            //The action does not contain arguments, it only contain a return type
            //in handling the return param, should put all the fields optional
            val gene = getReturnGene(
                state,
                tableFieldType,
                kindOfTableField,
                kindOfTableFieldType,
                tableType,
                history,
                isKindOfTableFieldTypeOptional,
                isKindOfTableFieldOptional,
                enumValues,
                methodName,
                unionTypes,
                interfaceTypes,
                accum,
                maxNumberOfGenes
            )

            //Remove primitive types (scalar and enum) from return params
<<<<<<< HEAD
            if (isPrimitiveType(gene))
                params.add(GQReturnParam(methodName, gene))
        }

        return params
    }

    private fun isPrimitiveType(
        gene: Gene
    ): Boolean {
        return (gene.name.toLowerCase() != "scalar"
=======
            if (gene.name.lowercase() != "scalar"
>>>>>>> e567e0df
                && !(gene is OptionalGene && gene.gene.name == "scalar")
                && !(gene is OptionalGene && gene.gene is ArrayGene<*> && gene.gene.template is OptionalGene && gene.gene.template.name.lowercase() == "scalar")
                && !(gene is ArrayGene<*> && gene.template.name.lowercase() == "scalar")
                && !(gene is ArrayGene<*> && gene.template is OptionalGene && gene.template.name.lowercase() == "scalar")
                && !(gene is OptionalGene && gene.gene is ArrayGene<*> && gene.gene.template.name.lowercase() == "scalar")
                //enum cases
                && !(gene is OptionalGene && gene.gene is ArrayGene<*> && gene.gene.template is OptionalGene && gene.gene.template.gene is EnumGene<*>)
                && !(gene is ArrayGene<*> && gene.template is EnumGene<*>)
                && !(gene is ArrayGene<*> && gene.template is OptionalGene && gene.template.gene is EnumGene<*>)
                && !(gene is OptionalGene && gene.gene is ArrayGene<*> && gene.gene.template is EnumGene<*>)
                && !(gene is EnumGene<*>)
                && !(gene is OptionalGene && gene.gene is EnumGene<*>))
    }

    /**Note: There are tree functions containing blocs of "when": two functions for inputs and one for return.
     *For the inputs: blocs of "when" could not be refactored since they are different because the names are different.
     *And for the return: it could not be refactored with inputs because we do not consider optional/non optional cases (unlike in inputs) .
     */


    /**
     * For Scalar arrays types and Enum arrays types
     */
    private fun getInputScalarListOrEnumListGene(
        state: TempState,
        tableFieldType: String,
        kindOfTableField: String?,
        kindOfTableFieldType: String,
        tableType: String,
        history: Deque<String>,
        isKindOfTableFieldTypeOptional: Boolean,
        isKindOfTableFieldOptional: Boolean,
        enumValues: MutableList<String>,
        methodName: String
    ): Gene {

        when (kindOfTableField?.lowercase()) {
            GqlConst.LIST ->
                return if (isKindOfTableFieldOptional) {
                    val template = getInputScalarListOrEnumListGene(
                        state, tableType, kindOfTableFieldType, kindOfTableField, tableFieldType, history,
                        isKindOfTableFieldTypeOptional, isKindOfTableFieldOptional, enumValues, methodName
                    )
                    OptionalGene(methodName, ArrayGene(tableType, template))
                } else {
                    val template = getInputScalarListOrEnumListGene(
                        state, tableType, kindOfTableFieldType, kindOfTableField, tableFieldType, history,
                        isKindOfTableFieldTypeOptional, isKindOfTableFieldOptional, enumValues, methodName
                    )
                    ArrayGene(methodName, template)
                }
            "int" ->
                return if (isKindOfTableFieldTypeOptional)
                    OptionalGene(methodName, IntegerGene(methodName))
                else
                    IntegerGene(methodName)
            "string" ->
                return if (isKindOfTableFieldTypeOptional)
                    OptionalGene(methodName, StringGene(methodName))
                else
                    StringGene(methodName)
            "float" ->
                return if (isKindOfTableFieldTypeOptional)
                    OptionalGene(methodName, FloatGene(methodName))
                else
                    FloatGene(methodName)
            "boolean" ->
                return if (isKindOfTableFieldTypeOptional)
                    OptionalGene(methodName, BooleanGene(methodName))
                else
                    BooleanGene(methodName)
            "long" ->
                return if (isKindOfTableFieldTypeOptional)
                    OptionalGene(methodName, LongGene(methodName))
                else
                    LongGene(methodName)
            "null" ->
                return getInputScalarListOrEnumListGene(
                    state, tableType, kindOfTableFieldType, kindOfTableField, tableFieldType, history,
                    isKindOfTableFieldTypeOptional, isKindOfTableFieldOptional, enumValues, methodName
                )
            "date" ->
                return if (isKindOfTableFieldTypeOptional)
                    OptionalGene(methodName, BooleanGene(methodName))
                else
                    DateGene(methodName)
            GqlConst.SCALAR ->
                return getInputScalarListOrEnumListGene(
                    state, tableFieldType, tableType, kindOfTableFieldType, kindOfTableField, history,
                    isKindOfTableFieldTypeOptional, isKindOfTableFieldOptional, enumValues, methodName
                )
            "id" ->
                return if (isKindOfTableFieldTypeOptional)
                    OptionalGene(methodName, StringGene(methodName))
                else
                    StringGene(methodName)
            GqlConst.ENUM ->
                return if (isKindOfTableFieldTypeOptional)
                    OptionalGene(methodName, EnumGene(methodName, enumValues))
                else
                    EnumGene(methodName, enumValues)

            GqlConst.UNION -> {
                LoggingUtil.uniqueWarn(log, "GQL does not support union in input type: $kindOfTableField")
                return StringGene("Not supported type")
            }
            GqlConst.INTERFACE -> {
                LoggingUtil.uniqueWarn(log, "GQL does not support union in input type: $kindOfTableField")
                return StringGene("Not supported type")
            }
            else ->
                return if (isKindOfTableFieldTypeOptional)
                    OptionalGene(methodName, StringGene(methodName))
                else
                    StringGene(methodName)

        }
    }


    /**
     * Used to extract the input gene: representing arguments in the GQL query/mutation.
     * From an implementation point of view, it represents a GQL input param. we can have 0 or n argument for one action.
     */
    private fun getInputGene(
        state: TempState,
        tableFieldType: String,
        kindOfTableField: String?,
        kindOfTableFieldType: String,
        tableType: String,
        history: Deque<String>,
        isKindOfTableFieldTypeOptional: Boolean,
        isKindOfTableFieldOptional: Boolean,
        enumValues: MutableList<String>,
        methodName: String,
        unionTypes: MutableList<String>,
        interfaceTypes: MutableList<String>,
        maxNumberOfGenes: Int
    ): Gene {

        when (kindOfTableField?.lowercase()) {
            GqlConst.LIST ->
                return if (isKindOfTableFieldOptional) {

                    val template = getInputGene(
                        state,
                        tableType,
                        kindOfTableFieldType,
                        kindOfTableField,
                        tableFieldType,
                        history,
                        isKindOfTableFieldTypeOptional,
                        isKindOfTableFieldOptional,
                        enumValues,
                        methodName,
                        unionTypes,
                        interfaceTypes, maxNumberOfGenes
                    )

                    OptionalGene(methodName, ArrayGene(tableType, template))
                } else {

                    val template = getInputGene(
                        state,
                        tableType,
                        kindOfTableFieldType,
                        kindOfTableField,
                        tableFieldType,
                        history,
                        isKindOfTableFieldTypeOptional,
                        isKindOfTableFieldOptional,
                        enumValues,
                        methodName,
                        unionTypes,
                        interfaceTypes, maxNumberOfGenes
                    )

                    ArrayGene(methodName, template)
                }
            GqlConst.OBJECT ->
                return if (isKindOfTableFieldTypeOptional) {
                    val optObjGene = createObjectGene(
                        state, tableType, kindOfTableFieldType, history,
                        isKindOfTableFieldTypeOptional, isKindOfTableFieldOptional, methodName, accum,
                        maxNumberOfGenes
                    )
                    OptionalGene(methodName, optObjGene)
                } else
                    createObjectGene(
                        state, tableType, kindOfTableFieldType, history,
                        isKindOfTableFieldTypeOptional, isKindOfTableFieldOptional, methodName, accum,
                        maxNumberOfGenes
                    )
            GqlConst.INPUT_OBJECT ->
                return if (isKindOfTableFieldTypeOptional) {
                    val optInputObjGene = createInputObjectGene(
                        state, tableType, kindOfTableFieldType, history,
                        isKindOfTableFieldTypeOptional, isKindOfTableFieldOptional, methodName, maxNumberOfGenes
                    )
                    OptionalGene(methodName, optInputObjGene)
                } else
                    createInputObjectGene(
                        state, tableType, kindOfTableFieldType, history,
                        isKindOfTableFieldTypeOptional, isKindOfTableFieldOptional, methodName, maxNumberOfGenes
                    )
            "int" ->
                return if (isKindOfTableFieldTypeOptional)
                    OptionalGene(tableType, IntegerGene(tableType))
                else
                    IntegerGene(tableType)
            "string" ->
                return if (isKindOfTableFieldTypeOptional)
                    OptionalGene(tableType, StringGene(tableType))
                else
                    StringGene(tableType)
            "float" ->
                return if (isKindOfTableFieldTypeOptional)
                    OptionalGene(tableType, FloatGene(tableType))
                else
                    FloatGene(tableType)
            "boolean" ->
                return if (isKindOfTableFieldTypeOptional)
                    OptionalGene(tableType, BooleanGene(tableType))
                else
                    BooleanGene(tableType)
            "long" ->
                return if (isKindOfTableFieldTypeOptional)
                    OptionalGene(tableType, LongGene(tableType))
                else
                    LongGene(tableType)
            "null" ->
                return getInputGene(
                    state,
                    tableType,
                    kindOfTableFieldType,
                    kindOfTableField,
                    tableFieldType,
                    history,
                    isKindOfTableFieldTypeOptional,
                    isKindOfTableFieldOptional,
                    enumValues,
                    methodName,
                    unionTypes,
                    interfaceTypes, maxNumberOfGenes
                )
            "date" ->
                return if (isKindOfTableFieldTypeOptional)
                    OptionalGene(tableType, DateGene(tableType))
                else
                    DateGene(tableType)
            GqlConst.ENUM ->
                return if (isKindOfTableFieldTypeOptional)
                    OptionalGene(tableType, EnumGene(tableType, enumValues))
                else
                    EnumGene(tableType, enumValues)
            GqlConst.SCALAR ->
                return getInputGene(
                    state,
                    tableFieldType,
                    tableType,
                    kindOfTableFieldType,
                    kindOfTableField,
                    history,
                    isKindOfTableFieldTypeOptional,
                    isKindOfTableFieldOptional,
                    enumValues,
                    methodName,
                    unionTypes,
                    interfaceTypes, maxNumberOfGenes
                )
            "id" ->
                return if (isKindOfTableFieldTypeOptional)
                    OptionalGene(tableType, StringGene(tableType))
                else
                    StringGene(tableType)

            GqlConst.UNION -> {
                LoggingUtil.uniqueWarn(log, " GQL does not support union in input type: $kindOfTableField")
                return StringGene("Not supported type")
            }
            GqlConst.INTERFACE -> {
                LoggingUtil.uniqueWarn(log, "GQL does not support interface in input type: $kindOfTableField")
                return StringGene("Not supported type")
            }
            else ->
                return if (isKindOfTableFieldTypeOptional)
                    OptionalGene(tableType, StringGene(tableType))
                else
                    StringGene(tableType)

        }
    }

    /**
     * Create input object gene
     */
    private fun createInputObjectGene(
        state: TempState,
        tableType: String,
        kindOfTableFieldType: String,
        history: Deque<String>,
        isKindOfTableFieldTypeOptional: Boolean,
        isKindOfTableFieldOptional: Boolean,
        methodName: String,
        maxNumberOfGenes: Int
    ): Gene {
        val fields: MutableList<Gene> = mutableListOf()
        for (element in state.argsTables) {
            if (element.tableType == tableType) {

                if (element.kindOfTableFieldType.toString().lowercase() == GqlConst.SCALAR) {
                    val field = element.tableField
                    val template = getInputGene(
                        state,
                        tableType,
                        element.tableFieldType,
                        kindOfTableFieldType,
                        field,
                        history,
                        element.isKindOfTableFieldTypeOptional,
                        isKindOfTableFieldOptional,
                        element.enumValues,
                        methodName,
                        element.unionTypes,
                        element.interfaceTypes, maxNumberOfGenes
                    )
                    fields.add(template)
                } else {
                    if (element.kindOfTableField.toString().lowercase() == GqlConst.LIST) {
                        val template = getInputGene(
                            state,
                            element.tableFieldType,
                            element.kindOfTableField.toString(),
                            element.kindOfTableFieldType.toString(),
                            element.tableFieldType,
                            history,
                            isKindOfTableFieldTypeOptional,
                            isKindOfTableFieldOptional,
                            element.enumValues,
                            element.tableField,
                            element.unionTypes,
                            element.interfaceTypes, maxNumberOfGenes
                        )

                        fields.add(template)
                    } else
                        if (element.kindOfTableFieldType.toString().lowercase() == GqlConst.INPUT_OBJECT) {
                            val template = getInputGene(
                                state,
                                element.tableFieldType,
                                element.kindOfTableFieldType.toString(),
                                element.kindOfTableField.toString(),
                                element.tableFieldType,
                                history,
                                isKindOfTableFieldTypeOptional,
                                isKindOfTableFieldOptional,
                                element.enumValues,
                                element.tableField,
                                element.unionTypes,
                                element.interfaceTypes, maxNumberOfGenes
                            )

                            fields.add(template)

                        } else if (element.kindOfTableFieldType.toString().lowercase() == GqlConst.ENUM) {
                            val field = element.tableField
                            val template = getInputGene(
                                state,
                                tableType,
                                element.kindOfTableFieldType.toString(),
                                kindOfTableFieldType,
                                field,
                                history,
                                element.isKindOfTableFieldTypeOptional,
                                isKindOfTableFieldOptional,
                                element.enumValues,
                                methodName,
                                element.unionTypes,
                                element.interfaceTypes, maxNumberOfGenes
                            )
                            fields.add(template)
                        }
                }

            }
        }
        return ObjectGene(methodName, fields, tableType)
    }

    /**
     * Extract the return gene: representing the return value in the GQL query/mutation.
     * From an implementation point of view, it represents a GQL return param. In contrast to input param, we can have only one return param.
     */
    private fun getReturnGene(
        state: TempState,
        tableFieldType: String,
        kindOfTableField: String?,
        kindOfTableFieldType: String,
        tableType: String,
        history: Deque<String>,
        isKindOfTableFieldTypeOptional: Boolean,
        isKindOfTableFieldOptional: Boolean,
        enumValues: MutableList<String>,
        methodName: String,
        unionTypes: MutableList<String>,
        interfaceTypes: MutableList<String>,
        accum: Int,
        maxNumberOfGenes: Int
    ): Gene {


        var accum = accum
        val initAccum =
            accum // needed since we restore the accumulator in the interface after we construct the #Base# object


        when (kindOfTableField?.lowercase()) {
            GqlConst.LIST -> {
                val template = getReturnGene(
                    state,
                    tableType,
                    kindOfTableFieldType,
                    kindOfTableField,
                    tableFieldType,
                    history,
                    isKindOfTableFieldTypeOptional,
                    isKindOfTableFieldOptional,
                    enumValues,
                    methodName,
                    unionTypes,
                    interfaceTypes,
                    accum,
                    maxNumberOfGenes
                )

                return OptionalGene(methodName, ArrayGene(tableType, template))//check the name
            }
            GqlConst.OBJECT -> {
                accum += 1
                return if (checkDepth(accum, maxNumberOfGenes)) {
                    history.addLast(tableType)
                    if (history.count { it == tableType } == 1) {



                        val objGene = createObjectGene(
                            state, tableType, kindOfTableFieldType, history,
                            isKindOfTableFieldTypeOptional, isKindOfTableFieldOptional, methodName, accum,
                            maxNumberOfGenes
                        )
                        history.removeLast()
                        OptionalGene(methodName, objGene)
                    } else {
                        history.removeLast()
                        (OptionalGene(methodName, CycleObjectGene(methodName)))
                    }

                } else {
                    OptionalGene(tableType, LimitObjectGene(tableType))
                }
            }
            GqlConst.UNION -> {
                history.addLast(tableType)
                return if (history.count { it == tableType } == 1) {
                    val optObjGene = createUnionObjectsGene(
                        state, tableType, kindOfTableFieldType, history,
                        isKindOfTableFieldTypeOptional, isKindOfTableFieldOptional, methodName, unionTypes, accum,
                        maxNumberOfGenes
                    )
                    history.removeLast()
                    OptionalGene(methodName+GqlConst.UNION_TAG, optObjGene)
                } else {
                    history.removeLast()
                    (OptionalGene(methodName, CycleObjectGene(methodName)))
                }
            }
            GqlConst.INTERFACE -> {
                history.addLast(tableType)

                return if (history.count { it == tableType } == 1) {

                    accum += 1
                    if (checkDepth(accum, maxNumberOfGenes)) {

                        //will contain basic interface fields, and had as name the methode name
                        var interfaceBaseOptObjGene = createObjectGene(
                            state, tableType, kindOfTableFieldType, history,
                            isKindOfTableFieldTypeOptional, isKindOfTableFieldOptional, methodName, accum,
                            maxNumberOfGenes
                        )

                        interfaceBaseOptObjGene = interfaceBaseOptObjGene as ObjectGene

                        interfaceBaseOptObjGene.name = interfaceBaseOptObjGene.name.plus(GqlConst.INTERFACE_BASE_TAG)

                        accum = initAccum //because #Base# and additional interface fields are in the same level

                        //will contain additional interface fields, and had as name the name of the objects
                        val interfaceAdditionalOptObjGene = createInterfaceObjectGene(
                            state,
                            kindOfTableFieldType,
                            history,
                            isKindOfTableFieldTypeOptional,
                            isKindOfTableFieldOptional,
                            interfaceTypes,
                            interfaceBaseOptObjGene,
                            accum, maxNumberOfGenes
                        )

                        //merge basic interface fields with additional interface fields
                        interfaceAdditionalOptObjGene.add(OptionalGene(methodName+GqlConst.INTERFACE_BASE_TAG, interfaceBaseOptObjGene))

                        //will return a single optional object gene with optional basic interface fields and optional additional interface fields
                        OptionalGene(
                            methodName+GqlConst.INTERFACE_TAG,
                            ObjectGene(methodName+GqlConst.INTERFACE_TAG, interfaceAdditionalOptObjGene)
                        )
                    } else {
                        OptionalGene(tableType, LimitObjectGene(tableType))
                    }
                } else {
                    history.removeLast()
                    (OptionalGene(methodName, CycleObjectGene(methodName)))
                }
            }
            "null" ->
                return getReturnGene(
                    state,
                    tableType,
                    kindOfTableFieldType,
                    kindOfTableField,
                    tableFieldType,
                    history,
                    isKindOfTableFieldTypeOptional,
                    isKindOfTableFieldOptional,
                    enumValues,
                    methodName,
                    unionTypes,
                    interfaceTypes,
                    accum,
                    maxNumberOfGenes
                )

            GqlConst.ENUM ->
                return createEnumGene(
                    kindOfTableField,
                    enumValues,
                )
            GqlConst.SCALAR ->
                return createScalarGene(
                    tableType,
                    kindOfTableField,
                    )
            else ->
                return OptionalGene(tableType, StringGene(tableType))
        }
    }

    private fun createObjectGene(
        state: TempState,
        tableType: String,
        kindOfTableFieldType: String,
        /**
         * This history store the names of the object, union and interface types (i.e. tableFieldType in Table.kt ).
         * It is used in cycles managements (detecting cycles due to object, union and interface types).
         */
        history: Deque<String>,
        isKindOfTableFieldTypeOptional: Boolean,
        isKindOfTableFieldOptional: Boolean,
        methodName: String,
        accum: Int,
        maxNumberOfGenes: Int
    ): Gene {
        val fields: MutableList<Gene> = mutableListOf()
        var accum = accum

        for (element in state.tables) {

            if (element.tableType != tableType) {
                continue
            }

            val ktfType = element.kindOfTableFieldType.toString()
            val ktf = element.kindOfTableField.toString()

            if (ktfType.lowercase() == GqlConst.SCALAR) {
                val field = element.tableField
                val template = createScalarGene(
                    element.tableFieldType,
                    field,
                )
                fields.add(template)
            } else {
                if (ktf.lowercase() == GqlConst.LIST) {
                    val template =
                        getReturnGene(
                            state,
                            element.tableFieldType,
                            ktf,
                            ktfType,
                            element.tableFieldType,
                            history,
                            isKindOfTableFieldTypeOptional,
                            isKindOfTableFieldOptional,
                            element.enumValues,
                            element.tableField,
                            element.unionTypes,
                            element.interfaceTypes,
                            accum,
                            maxNumberOfGenes
                        )

                    fields.add(template)
                } else
                    if (ktfType.lowercase() == GqlConst.OBJECT) {

                        val template =
                            getReturnGene(
                                state,
                                element.tableFieldType,
                                ktfType,
                                ktf,
                                element.tableFieldType,
                                history,
                                isKindOfTableFieldTypeOptional,
                                isKindOfTableFieldOptional,
                                element.enumValues,
                                element.tableField,
                                element.unionTypes,
                                element.interfaceTypes,
                                accum,
                                maxNumberOfGenes
                            )

                        fields.add(template)


                    } else if (ktfType.lowercase() == GqlConst.ENUM) {
                        val field = element.tableField
                        val template = createEnumGene(
                            field,
                            element.enumValues
                        )

                        fields.add(template)

                    } else if (ktfType.lowercase() == GqlConst.UNION) {
                        val template =
                            getReturnGene(
                                state,
                                element.tableFieldType,
                                ktfType,
                                ktf,
                                element.tableFieldType,
                                history,
                                isKindOfTableFieldTypeOptional,
                                isKindOfTableFieldOptional,
                                element.enumValues,
                                element.tableField,
                                element.unionTypes,
                                element.interfaceTypes,
                                accum,
                                maxNumberOfGenes
                            )

                        fields.add(template)

                    } else
                        if (ktfType.lowercase() == GqlConst.INTERFACE) {
                            val template =
                                getReturnGene(
                                    state,
                                    element.tableFieldType,
                                    ktfType,
                                    ktf,
                                    element.tableFieldType,
                                    history,
                                    isKindOfTableFieldTypeOptional,
                                    isKindOfTableFieldOptional,
                                    element.enumValues,
                                    element.tableField,
                                    element.unionTypes,
                                    element.interfaceTypes,
                                    accum,
                                    maxNumberOfGenes
                                )

                            fields.add(template)

                        }
            }

        }
        return ObjectGene(methodName, fields, tableType)
    }

    /**
     * Create the correspondent object gene for each object defining the union type
     */
    private fun createUnionObjectsGene(
        state: TempState,
        tableType: String,
        kindOfTableFieldType: String,
        history: Deque<String>,
        isKindOfTableFieldTypeOptional: Boolean,
        isKindOfTableFieldOptional: Boolean,
        methodName: String,
        unionTypes: MutableList<String>,
        accum: Int,
        maxNumberOfGenes: Int
    ): Gene {

        val fields: MutableList<Gene> = mutableListOf()

        var accum = accum
        val initAccum =
            accum // needed since we restore the accumulator each time we construct one object defining the union

        for (elementInUnionTypes in unionTypes) {//Browse all objects defining the union
            accum += 1
            if (checkDepth(accum, maxNumberOfGenes)) {
                history.addLast(elementInUnionTypes)
                val objGeneTemplate = createObjectGene(
                    state, elementInUnionTypes, kindOfTableFieldType, history,
                    isKindOfTableFieldTypeOptional, isKindOfTableFieldOptional, elementInUnionTypes, accum,
                    maxNumberOfGenes
                )

                history.removeLast()
                fields.add(OptionalGene(objGeneTemplate.name, objGeneTemplate))
            } else {
                fields.add(OptionalGene(elementInUnionTypes, LimitObjectGene(elementInUnionTypes)))
            }
            accum = initAccum
        }
        return ObjectGene(methodName+GqlConst.UNION_TAG, fields, tableType)
    }

    private fun createInterfaceObjectGene(
        state: TempState,
        kindOfTableFieldType: String,
        history: Deque<String>,
        isKindOfTableFieldTypeOptional: Boolean,
        isKindOfTableFieldOptional: Boolean,
        interfaceTypes: MutableList<String>,
        interfaceBaseOptObjGene: Gene,
        accum: Int,
        maxNumberOfGenes: Int
    ): MutableList<Gene> {

        val fields: MutableList<Gene> = mutableListOf()

        var accum = accum
        val initAccum =
            accum // needed since we restore the accumulator each time we construct one object defining the interface

        for (elementInInterfaceTypes in interfaceTypes) {//Browse all additional objects in the interface
            accum += 1
            if (checkDepth(accum, maxNumberOfGenes)) {
                history.addLast(elementInInterfaceTypes)
                val objGeneTemplate = createObjectGene(
                    state, elementInInterfaceTypes, kindOfTableFieldType, history,
                    isKindOfTableFieldTypeOptional, isKindOfTableFieldOptional, elementInInterfaceTypes, accum,
                    maxNumberOfGenes
                )
                history.removeLast()

                var myObjGne = objGeneTemplate as ObjectGene//To object

                myObjGne = myObjGne.copyFields(interfaceBaseOptObjGene as ObjectGene)//remove useless fields

                if (myObjGne.fields.isNotEmpty())
                    fields.add(OptionalGene(myObjGne.name, myObjGne))
            } else {
                fields.add(
                    OptionalGene(
                        elementInInterfaceTypes,
                        LimitObjectGene(elementInInterfaceTypes)
                    )
                )
            }
            accum = initAccum
        }

        return fields
    }


    private fun checkDepth(count: Int, maxNumberOfGenes: Int): Boolean {
        return count <= maxNumberOfGenes
    }

    fun createScalarGene(
        kindOfTableField: String?,
        tableType: String,
    ): Gene {

        when (kindOfTableField?.lowercase()) {
            "int" ->
                return OptionalGene(tableType, IntegerGene(tableType))
            "string" ->
                return OptionalGene(tableType, StringGene(tableType))
            "float" ->
                return OptionalGene(tableType, FloatGene(tableType))
            "boolean" ->
                return OptionalGene(tableType, BooleanGene(tableType))
            "long" ->
                return OptionalGene(tableType, LongGene(tableType))
            "date" ->
                return OptionalGene(tableType, DateGene(tableType))
            "id" ->
                return OptionalGene(tableType, StringGene(tableType))
            else ->
                return OptionalGene(tableType, StringGene(tableType))
        }

    }

    private fun createEnumGene(
        tableType: String,
        enumValues: MutableList<String>,
    ): Gene {

        return OptionalGene(tableType, EnumGene(tableType, enumValues))

    }

}
<|MERGE_RESOLUTION|>--- conflicted
+++ resolved
@@ -901,25 +901,7 @@
             )
 
             //Remove primitive types (scalar and enum) from return params
-<<<<<<< HEAD
             if (isPrimitiveType(gene))
-=======
-            if (gene.name.lowercase() != "scalar"
-                && !(gene is OptionalGene && gene.gene.name == "scalar")
-                && !(gene is OptionalGene && gene.gene is ArrayGene<*> && gene.gene.template is OptionalGene && gene.gene.template.name.lowercase() == "scalar")
-                && !(gene is ArrayGene<*> && gene.template.name.lowercase() == "scalar")
-                && !(gene is ArrayGene<*> && gene.template is OptionalGene && gene.template.name.lowercase() == "scalar")
-                && !(gene is OptionalGene && gene.gene is ArrayGene<*> && gene.gene.template.name.lowercase() == "scalar")
-                //enum cases
-                && !(gene is OptionalGene && gene.gene is ArrayGene<*> && gene.gene.template is OptionalGene && gene.gene.template.gene is EnumGene<*>)
-                && !(gene is ArrayGene<*> && gene.template is EnumGene<*>)
-                && !(gene is ArrayGene<*> && gene.template is OptionalGene && gene.template.gene is EnumGene<*>)
-                && !(gene is OptionalGene && gene.gene is ArrayGene<*> && gene.gene.template is EnumGene<*>)
-                && !(gene is EnumGene<*>)
-                && !(gene is OptionalGene && gene.gene is EnumGene<*>)
-
-            ) {
->>>>>>> e567e0df
                 params.add(GQReturnParam(methodName, gene))
 
         } else {
@@ -943,7 +925,6 @@
             )
 
             //Remove primitive types (scalar and enum) from return params
-<<<<<<< HEAD
             if (isPrimitiveType(gene))
                 params.add(GQReturnParam(methodName, gene))
         }
@@ -954,10 +935,7 @@
     private fun isPrimitiveType(
         gene: Gene
     ): Boolean {
-        return (gene.name.toLowerCase() != "scalar"
-=======
-            if (gene.name.lowercase() != "scalar"
->>>>>>> e567e0df
+        return (gene.name.lowercase() != "scalar"
                 && !(gene is OptionalGene && gene.gene.name == "scalar")
                 && !(gene is OptionalGene && gene.gene is ArrayGene<*> && gene.gene.template is OptionalGene && gene.gene.template.name.lowercase() == "scalar")
                 && !(gene is ArrayGene<*> && gene.template.name.lowercase() == "scalar")
