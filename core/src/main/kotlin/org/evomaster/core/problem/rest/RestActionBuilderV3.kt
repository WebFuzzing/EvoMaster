package org.evomaster.core.problem.rest

import com.fasterxml.jackson.databind.ObjectMapper
import com.fasterxml.jackson.databind.node.ObjectNode
import io.swagger.parser.OpenAPIParser
import io.swagger.v3.oas.models.OpenAPI
import io.swagger.v3.oas.models.Operation
import io.swagger.v3.oas.models.examples.Example
import io.swagger.v3.oas.models.links.Link
import io.swagger.v3.oas.models.media.ArraySchema
import io.swagger.v3.oas.models.media.JsonSchema
import io.swagger.v3.oas.models.media.MediaType
import io.swagger.v3.oas.models.media.ObjectSchema
import io.swagger.v3.oas.models.media.Schema
import io.swagger.v3.oas.models.parameters.Parameter
import io.swagger.v3.oas.models.parameters.RequestBody
import io.swagger.v3.oas.models.responses.ApiResponse
import org.evomaster.client.java.instrumentation.shared.ClassToSchemaUtils.OPENAPI_COMPONENT_NAME
import org.evomaster.client.java.instrumentation.shared.ClassToSchemaUtils.OPENAPI_SCHEMA_NAME
import org.evomaster.client.java.instrumentation.shared.TaintInputName
import org.evomaster.core.EMConfig
import org.evomaster.core.Lazy
import org.evomaster.core.StaticCounter
import org.evomaster.core.logging.LoggingUtil
import org.evomaster.core.parser.RegexHandler
import org.evomaster.core.problem.api.param.Param
import org.evomaster.core.problem.rest.param.*
import org.evomaster.core.problem.rest.schema.RestSchema
import org.evomaster.core.problem.rest.schema.SchemaLocation
import org.evomaster.core.problem.rest.schema.SchemaOpenAPI
import org.evomaster.core.problem.rest.schema.SchemaUtils
import org.evomaster.core.problem.util.ActionBuilderUtil
import org.evomaster.core.problem.util.SecurityUtil
import org.evomaster.core.search.action.Action
import org.evomaster.core.search.gene.*
import org.evomaster.core.search.gene.collection.*
import org.evomaster.core.search.gene.datetime.DateGene
import org.evomaster.core.search.gene.datetime.DateTimeGene
import org.evomaster.core.search.gene.datetime.FormatForDatesAndTimes
import org.evomaster.core.search.gene.datetime.TimeGene
import org.evomaster.core.search.gene.numeric.*
import org.evomaster.core.search.gene.optional.ChoiceGene
import org.evomaster.core.search.gene.optional.CustomMutationRateGene
import org.evomaster.core.search.gene.optional.OptionalGene
import org.evomaster.core.search.gene.placeholder.CycleObjectGene
import org.evomaster.core.search.gene.placeholder.LimitObjectGene
import org.evomaster.core.search.gene.regex.RegexGene
import org.evomaster.core.search.gene.string.Base64StringGene
import org.evomaster.core.search.gene.string.StringGene
import org.evomaster.core.search.gene.utils.GeneUtils
import org.slf4j.Logger
import org.slf4j.LoggerFactory
import java.net.URI
import java.net.URISyntaxException
import java.util.*
import kotlin.math.max

/**
 * https://github.com/OAI/OpenAPI-Specification/blob/3.0.1/versions/3.0.1.md
 *
 *  Create actions from a OpenApi/Swagger schema.
 *  Must support both V2 and V3 specs.
 *
 */
object RestActionBuilderV3 {

    private val log: Logger = LoggerFactory.getLogger(RestActionBuilderV3::class.java)

    /**
     * Name given to enum genes representing data examples coming from OpenAPI schema
     */
    const val EXAMPLES_NAME = "SCHEMA_EXAMPLES"

    private val refCache = mutableMapOf<String, Gene>()

    /**
     * Key -> schema in the form "name: {...}"
     * Value -> object gene for it
     */
    private val dtoCache = mutableMapOf<String, Gene>()

    private val mapper = ObjectMapper()

    class Options(
        /**
         * presents whether apply name/text analysis on description and summary of rest action
         */
        @Deprecated("No longer maintained")
        val doParseDescription: Boolean = false,
        /**
         * Whether constraints should be considered and satisfied, eg min/max for numbers
         */
        val enableConstraintHandling: Boolean = true,
        /**
         * Purposely add invalid data, eg wrongly formatted dates.
         * TODO remove/deprecate once we support Robustness Testing
         */
        val invalidData: Boolean = false,

        val probUseDefault: Double = 0.0,

        val probUseExamples: Double = 0.0
    ){
        constructor(config: EMConfig): this(
            enableConstraintHandling = config.enableSchemaConstraintHandling,
            invalidData = config.allowInvalidData,
            probUseDefault = config.probRestDefault,
            probUseExamples = config.probRestExamples
        )

        init {
            if(probUseDefault < 0 || probUseDefault > 1){
                throw IllegalArgumentException("Invalid probUseDefault: $probUseDefault")
            }
            if(probUseExamples < 0 || probUseExamples > 1){
                throw IllegalArgumentException("Invalid probUseExamples: $probUseExamples")
            }
        }
    }


    /**
     * clean cache in order to avoid different dto schema with different configurations, eg, enableConstraintHandling.
     */
    fun cleanCache(){
        refCache.clear()
        dtoCache.clear()
    }


    @Deprecated("User other version instead")
    fun addActionsFromSwagger(swagger: OpenAPI,
                              actionCluster: MutableMap<String, Action>,
                              endpointsToSkip: List<Endpoint> = listOf(),
                              doParseDescription: Boolean = false,
                              enableConstraintHandling: Boolean
    ) : List<String> {
        return addActionsFromSwagger(RestSchema(SchemaOpenAPI("",swagger, SchemaLocation.MEMORY)), actionCluster, endpointsToSkip,
            Options(doParseDescription = doParseDescription, enableConstraintHandling = enableConstraintHandling)
        )
    }

    /**
     * Given a parsed OpenAPI schema, create action templates that will be added to the input [actionCluster]/
     *
     * @return list of error/warning messages
     */
    fun addActionsFromSwagger(schemaHolder: RestSchema,
                              actionCluster: MutableMap<String, Action>,
                              endpointsToSkip: List<Endpoint> = listOf(),
                              options: Options
    ) : List<String> {

        actionCluster.clear()
        cleanCache()

        val messages = mutableListOf<String>()
        val skipped = mutableListOf<Endpoint>()
        val errorEndpoints = mutableListOf<String>()

        val swagger = schemaHolder.main.schemaParsed

        val basePath = getBasePathFromURL(swagger)

        swagger.paths
                .forEach { e ->

                    /*
                        In V2 there that a "host" and "basePath".
                        In V3, this was replaced by a "servers" list of URLs.
                        The "paths" are then appended to such URLs, which works
                        like a "host+basePath"
                     */
                    val restPath = RestPath(if (basePath == "/") e.key else (basePath + e.key))

                    //filtering is based on raw path declaration, without base
                    //TODO might want to support both cases in the future
                    val rawPath = RestPath(e.key)

                    if (e.value.`$ref` != null) {
                        //TODO
                        messages.add("Currently cannot handle \$ref in ${e.key}: ${e.value.`$ref`}")
                    }

                    if (e.value.parameters != null && e.value.parameters.isNotEmpty()) {
                        //TODO what is this even for???
                        messages.add("Currently cannot handle 'path-scope' parameters in ${e.key}")
                    }

                    if (!e.value.description.isNullOrBlank()) {
                        //TODO should we do something with it for doParseDescription?
                    }

                    val h = { verb: HttpVerb, operation: Operation ->
                        if(endpointsToSkip.any { it.verb == verb && it.path.isEquivalent(rawPath) }){
                            skipped.add(Endpoint(verb,restPath))
                        } else {
                            handleOperation(actionCluster, verb, restPath, operation, schemaHolder, schemaHolder.main, options, errorEndpoints, messages)
                        }
                    }

                    if (e.value.get != null)     h(HttpVerb.GET,     e.value.get)
                    if (e.value.post != null)    h(HttpVerb.POST,    e.value.post)
                    if (e.value.put != null)     h(HttpVerb.PUT,     e.value.put)
                    if (e.value.patch != null)   h(HttpVerb.PATCH,   e.value.patch)
                    if (e.value.options != null) h(HttpVerb.OPTIONS, e.value.options)
                    if (e.value.delete != null)  h(HttpVerb.DELETE,  e.value.delete)
                    if (e.value.trace != null)   h(HttpVerb.TRACE,   e.value.trace)
                    if (e.value.head != null)    h(HttpVerb.HEAD,    e.value.head)
                }

        ActionBuilderUtil.verifySkipped(skipped,endpointsToSkip)
        ActionBuilderUtil.printActionNumberInfo("RESTful API", actionCluster.size, skipped.size, errorEndpoints.size)

        return messages
    }

    /**
     * Creates a Gene object for Data Transfer Objects (DTOs) based on the provided parameters.
     *
     * @param dtoSchemaName The name of the DTO schema to create a Gene for.
     * @param allSchemas The string containing all DTO schemas, including the one specified by 'dtoSchemaName'.
     *      The expected format is "name: { "type name": "schema", "ref name": "schema", .... }"
     * @param options The options to customize the gene creation process.
     * @return A Gene object representing the specified DTO schema.
     * @throws IllegalArgumentException if the provided 'name' is not found at the beginning of 'allSchemas'.
     * @throws IllegalStateException if the schema with the specified 'name' cannot be found in 'allSchemas'.
     *
     * @see Gene
     * @see Options
     */
    fun createGeneForDTO(dtoSchemaName: String,
                         allSchemas: String,
                         options: Options) : Gene{
        if(!allSchemas.startsWith("\"$dtoSchemaName\"")){
            throw IllegalArgumentException("Invalid name $dtoSchemaName for schema $allSchemas")
        }

        val allSchemasValue = allSchemas.substring(1 + dtoSchemaName.length + 2)

        val schemas = getMapStringFromSchemas(allSchemasValue)
        val dtoSchema = schemas[dtoSchemaName] ?: throw IllegalStateException("cannot find the schema with $dtoSchemaName from $allSchemas")

        if(dtoCache.containsKey(dtoSchema)){
            return dtoCache[dtoSchema]!!.copy()
        }

        val schema = """
            {
                "openapi": "3.0.0",
                "$OPENAPI_COMPONENT_NAME": {
                    "$OPENAPI_SCHEMA_NAME": $allSchemasValue
                }
            }          
        """.trimIndent()

        //FIXME here we are swallowing all error messages in schema
        //FIXME duplicated code
        val swagger = OpenAPIParser().readContents(schema,null,null)
        val currentSchema = SchemaOpenAPI(schema,swagger.openAPI, SchemaLocation.MEMORY)
        val schemaHolder = RestSchema(currentSchema)

        schemas.forEach { (t, u) ->
            val gene = getGene(t,
                swagger.openAPI.components.schemas[t]!!,
                schemaHolder,
                currentSchema,
                ArrayDeque(),
                t,
                options,
                messages = mutableListOf())
            dtoCache[u] = gene
        }

        return dtoCache[dtoSchema]!!.copy()
    }

    /**
     * create gene based on dto schema
     *
     * @param name the name of gene
     * @param dtoSchema the schema of dto
     * @param referenceTypeName the name (eg, class name) of the reference type
     */
    fun createGeneForDTO(name: String,
                         dtoSchema: String,
                         referenceTypeName: String?,
                         options: Options) : Gene{

        if(! dtoSchema.startsWith("\"$name\"")){
            throw IllegalArgumentException("Invalid name $name for schema $dtoSchema")
        }

        if(dtoCache.containsKey(dtoSchema)){
            return dtoCache[dtoSchema]!!.copy()
        }

        //Note to simplify code, we just create a whole OpenAPI schema
        val schema = """
            {
                "openapi": "3.0.0",
                "$OPENAPI_COMPONENT_NAME": {
                    "$OPENAPI_SCHEMA_NAME": {
                        $dtoSchema
                    }
                }
            }          
        """.trimIndent()

        //FIXME here we are swallowing all error messages in schema
        //FIXME duplicated code
        val swagger = OpenAPIParser().readContents(schema,null,null)
        val currentSchema = SchemaOpenAPI(schema,swagger.openAPI, SchemaLocation.MEMORY)
        val schemaHolder = RestSchema(currentSchema)
        val gene = createObjectGene(
            name,
            currentSchema.schemaParsed.components.schemas[name]!!,
            schemaHolder,
            currentSchema,
            ArrayDeque(),
            referenceTypeName,
            options,
            listOf(),
            mutableListOf())
        dtoCache[dtoSchema] = gene
        return gene.copy()
    }

    fun createGenesForDTOs(names: List<String>,
                           dtoSchemas: List<String>,
                           referenceTypeNames: List<String?>,
                           options: Options
    ) : List<Gene>{

        Lazy.assert { names.size == dtoSchemas.size }

        dtoSchemas.forEachIndexed { index, s ->
            if(! s.startsWith("\"${names[index]}\"")){
                throw IllegalArgumentException("Invalid name ${names[index]} for schema $s")
            }
        }


        val unidentified = dtoSchemas.mapIndexed { index, s -> index to s  }.filter{ !dtoCache.containsKey(it.second) }

        //Note to simplify code, we just create a whole OpenAPI schema
        val schema = """
            {
                "openapi": "3.0.0",
                "$OPENAPI_COMPONENT_NAME": {
                    "$OPENAPI_SCHEMA_NAME": {
                        ${unidentified.joinToString(",") { it.second }}
                    }
                }
            }          
        """.trimIndent()

        //FIXME here we are swallowing all error messages in schema
        //FIXME duplicated code
        val swagger = OpenAPIParser().readContents(schema,null,null)
        val currentSchema = SchemaOpenAPI(schema,swagger.openAPI, SchemaLocation.MEMORY)
        val schemaHolder = RestSchema(currentSchema)

        unidentified.forEach {s->
            val gene = getGene(names[s.first],
                swagger.openAPI.components.schemas[names[s.first]]!!,schemaHolder, currentSchema,
                ArrayDeque(), referenceTypeNames[s.first], options, messages = mutableListOf())
            if (!dtoCache.containsKey(s.second))
                dtoCache[s.second] = gene
        }

        return dtoSchemas.map { dtoCache[it]!!.copy() }
    }


    private fun resolveResponse(
        schema: RestSchema,
        currentSchema: SchemaOpenAPI,
        responseOrRef: ApiResponse,
        messages: MutableList<String>
    ): ApiResponse? {

        val sref = responseOrRef.`$ref`
            ?: return responseOrRef

        return SchemaUtils.getReferenceResponse(schema,currentSchema,sref, messages)
    }

    private fun handleOperation(
        actionCluster: MutableMap<String, Action>,
        verb: HttpVerb,
        restPath: RestPath,
        operation: Operation,
        schemaHolder: RestSchema,
        currentSchema: SchemaOpenAPI,
        options: Options,
        errorEndpoints: MutableList<String>,
        messages: MutableList<String>
    ) {

        try{
            val params = extractParams(verb, restPath, operation, schemaHolder,currentSchema, options, messages)
            repairParams(params, restPath, messages)

            val produces = operation.responses?.values //different response objects based on HTTP code
                ?.asSequence()
                ?.mapNotNull { resolveResponse(schemaHolder,currentSchema, it,messages) }
                ?.filter { it.content != null && it.content.isNotEmpty() }
                //each response can have different media-types
                ?.flatMap { it.content.keys }
                ?.toSet() // remove duplicates
                ?.toList()
                ?: listOf()

            val actionId = "$verb$restPath"
            val links = operation.responses
                ?.filter { it.value.links != null && it.value.links.isNotEmpty() }
                ?.flatMap { res ->  res.value.links.map {
                        Triple(
                            res.key, // the status code, used as key to identify the response object
                            it.key,  // the name of the link
                            it.value) // the actual link definition
                    }
                }
                ?.mapNotNull {
                    try {
                        val ref = it.third.`$ref`
                        val link = if (ref.isNullOrBlank()) {
                            it.third
                        } else {
                            SchemaUtils.getReferenceLink(schemaHolder,currentSchema, ref, messages)
                        }
                        if (link == null) {
                            null
                        } else {
                            RestLink(
                                statusCode = it.first.toInt(),
                                name = it.second,
                                operationId = link.operationId,
                                operationRef = link.operationRef,
                                parameterDefinitions = link.parameters ?: mapOf(),
                                requestBody = link.requestBody?.toString(),
                                server = link.server?.toString()
                            )
                        }
                    }
                    catch (e: Exception){
                        messages.add("Failed to handle link definition ${it.second}: ${e.message}")
                        null
                    }
                } ?: listOf()

<<<<<<< HEAD

            // Extract descriptions from the OpenAPI schema
            val parameterDescriptions: SchemaDescription = SecurityUtil.extractDescriptionFromSchema(swagger)

            val action = RestCallAction(actionId, verb, restPath, params, produces = produces,
                operationId = operation.operationId, links = links, schemaDescriptions = parameterDescriptions
=======
            val action = RestCallAction(actionId, verb, restPath, params, produces = produces,
                operationId = operation.operationId, links = links
>>>>>>> 08e765af
            )

            //TODO update for new parser
//                        /*This section collects information regarding the types of data that are
//                        used in the response of an action (if such data references are provided in the
//                        swagger definition
//                        */
//                        val responses = o.value.responses.filter { it.value.responseSchema != null }
//
//                        if (responses.isNotEmpty()) {
//                            responses.filter { it.value.responseSchema is RefModel }.forEach { (k, v) ->
//                                action.addRef(k, (v.responseSchema as RefModel).simpleRef)
//                            }
//                        }

            if (options.doParseDescription) {
                var info = operation.description
                if (!info.isNullOrBlank() && !info.endsWith(".")) info += "."
                if (!operation.summary.isNullOrBlank()) info = if (info == null) operation.summary else (info + " " + operation.summary)
                if (!info.isNullOrBlank() && !info.endsWith(".")) info += "."
                action.initTokens(info)
            }

            actionCluster[action.getName()] = action
        }catch (e: Exception){
            messages.add("Fail to handle endpoint $verb$restPath due to ${e.message}")
            errorEndpoints.add("$verb$restPath")
        }
    }


    private fun extractParams(
            verb: HttpVerb,
            restPath: RestPath,
            operation: Operation,
            schemaHolder: RestSchema,
            currentSchema: SchemaOpenAPI,
            options: Options,
            messages: MutableList<String>
    ): MutableList<Param> {

        val params = mutableListOf<Param>()

        removeDuplicatedParams(schemaHolder,currentSchema,operation,messages)
                .forEach { p ->

                    if(p.`$ref` != null){
                        val param = SchemaUtils.getReferenceParameter(schemaHolder,currentSchema, p.`$ref`, messages)
                        if(param == null){
                            messages.add("Failed to handle ${p.`$ref`} in $verb:$restPath")
                        } else {
                            handleParam(param, schemaHolder, currentSchema, params, options, messages)
                        }
                    } else {
                        handleParam(p, schemaHolder,currentSchema, params, options, messages)
                    }
                }

        handleBodyPayload(operation, verb, restPath, schemaHolder, currentSchema, params, options, messages)

        return params
    }

    private fun exampleObjects(example: Any?, examples: Map<String, Example>?) : List<Any>{

        val data = mutableListOf<Any>()
        if(example != null){
            data.add(example)
        }
        if(!examples.isNullOrEmpty()){
            examples.values.forEach { data.add(it.value) }
        }
        return data
    }

    private fun handleParam(p: Parameter,
                            schemaHolder: RestSchema,
                            currentSchema: SchemaOpenAPI,
                            params: MutableList<Param>,
                            options: Options,
                            messages: MutableList<String>
    ) {
        val name = p.name ?: "undefined"
        val description = p.description

        if(p.schema == null){
            messages.add("No schema definition for parameter $name")
            return
        }

        val examples = if(options.probUseExamples > 0) exampleObjects(p.example, p.examples) else listOf()

        var gene = getGene(
            name,
            p.schema,
            schemaHolder,
            currentSchema,
            referenceClassDef = null,
            options = options,
            isInPath = p.`in` == "path",
            examples = examples,
            messages = messages
        )

        if (p.required != true && p.`in` != "path" && gene !is OptionalGene) {
            // As of V3, "path" parameters must be required
            gene = OptionalGene(name, gene)
        }

        when (p.`in`) {

            "query" -> {
                val queryParam = QueryParam(name, gene, p.explode ?: true, p.style ?: Parameter.StyleEnum.FORM)
                if (!description.isNullOrEmpty()) {
                    queryParam.setDescription(description)
                }
                params.add(queryParam)
            }
            /*
                a path is inside a Disruptive Gene, because there are cases in which we want to prevent
                mutation. Note that 1.0 means can always be mutated
             */
            "path" -> params.add(PathParam(name, CustomMutationRateGene("d_", gene, 1.0)))
            "header" -> {
                val headerParam = HeaderParam(name, gene)
                if (!description.isNullOrEmpty()) {
                    headerParam.setDescription(description)
                }
                params.add(headerParam)
            }
            "cookie" -> params // do nothing?
            //TODO "cookie" does it need any special treatment? as anyway handled in auth configs
            else -> throw IllegalStateException("Unrecognized: ${p.getIn()}")
        }
    }

    /**
     * Have seen some cases of (old?) Swagger wrongly marking path params as query params
     */
    private fun repairParams(params: MutableList<Param>, restPath: RestPath, messages: MutableList<String>) {

        restPath.getVariableNames().forEach { n ->

            val p = params.find { p -> p is PathParam && p.name == n }
            if (p == null) {
                messages.add("No path parameter for variable '$n' in $restPath")

                //this could happen if bug in Swagger
                var fixed = false
                for (i in 0 until params.size) {
                    if (params[i] is QueryParam && params[i].name == n) {
                        params[i] = PathParam(params[i].name, CustomMutationRateGene("d_", params[i].gene, 1.0))
                        fixed = true
                        break
                    }
                }

                if (!fixed) {
                    //just create a string
                    val k = PathParam(n, CustomMutationRateGene("d_", StringGene(n), 1.0))
                    params.add(k)
                }
            }
        }
    }

    private fun handleBodyPayload(
            operation: Operation,
            verb: HttpVerb,
            restPath: RestPath,
            schemaHolder: RestSchema,
            currentSchema: SchemaOpenAPI,
            params: MutableList<Param>,
            options: Options,
            messages: MutableList<String>
    ) {

        // Return early if requestBody is missing
        val body = operation.requestBody ?: return

        if (operation.requestBody == null) {
            return
        }

        if (!listOf(HttpVerb.POST, HttpVerb.PATCH, HttpVerb.PUT).contains(verb)) {
            messages.add("Issue in $restPath: in OpenAPI, body payloads are not allowed for $verb," +
                    " although they are technically valid for HTTP (RFC 9110).")
            //https://swagger.io/docs/specification/describing-request-body/
            //https://www.rfc-editor.org/rfc/rfc9110.html#section-9.3.1-6
            if(verb == HttpVerb.GET){
                //currently cannot handle it due to bud in Jersey :(
                //TODO check once upgrading Jersey
                //TODO update AbstractRestFitness accordingly
                return
            }
        }

        // Handle dereferencing if requestBody is referenced
        val resolvedBody = if (body.`$ref` != null) {
            SchemaUtils.getReferenceRequestBody(schemaHolder,currentSchema, body.`$ref`, messages) ?: return
        } else {
            body
        }

        val name = "body"
        val description = operation.description ?: null

        val bodies = resolvedBody.content?.filter {
            /*
                If it is a reference, then it must be present.
                Had issue with SpringFox in Proxyprint generating wrong schemas
                when WebRequest and Principal are used
             */
            if (it.value.schema == null) {
                false
            } else {
                val reference = it.value.schema.`$ref`
                reference.isNullOrBlank()
                        || SchemaUtils.getReferenceSchema(schemaHolder,currentSchema, reference,messages) != null
            }
        } ?: emptyMap()

        if (bodies.isEmpty()) {
            messages.add("No valid body-payload for $verb:$restPath")
            /*
                This will/should be handled by Testability Transformations at runtime.
                So we just default to a string map
             */
            return
        }


        /*
            FIXME as of V3, different types might have different body definitions.
            This should refactored to enable possibility of different BodyParams
        */
        val obj: MediaType = bodies.values.first()
        val examples = if(options.probUseExamples > 0) exampleObjects(obj.example, obj.examples) else listOf()
        var gene = getGene("body", obj.schema, schemaHolder,currentSchema, referenceClassDef = null, options = options, messages = messages, examples = examples)


        if (resolvedBody.required != true && gene !is OptionalGene) {
            gene = OptionalGene(name, gene)
        }

        val contentTypeGene = EnumGene<String>("contentType", bodies.keys)
        val bodyParam = BodyParam(gene, contentTypeGene)

        if (!description.isNullOrEmpty()) {
            bodyParam.setDescription(description)
        }

        val ns = bodyParam.notSupportedContentTypes
        if(ns.isNotEmpty()){
            messages.add("Not supported content types for body payload in $verb:$restPath : ${ns.joinToString()}")
        }

        params.add(bodyParam)
    }

    private fun possiblyOptional(gene: Gene, required: Boolean?): Gene {

        if (required != true) {
            return OptionalGene(gene.name, gene).also { GeneUtils.preventCycles(it) }
        }

        return gene
    }

    private fun getGene(
            name: String,
            schema: Schema<*>,
            schemaHolder: RestSchema,
            currentSchema: SchemaOpenAPI,
            history: Deque<String> = ArrayDeque(),
            referenceClassDef: String?,
            options: Options,
            isInPath: Boolean = false,
            examples: List<Any> = listOf(),
            messages: MutableList<String>
    ): Gene {

        if (!schema.`$ref`.isNullOrBlank()) {
            return createObjectFromReference(name, schema.`$ref`, schemaHolder,currentSchema, history, options, examples, messages)
        }


        /*
            https://github.com/OAI/OpenAPI-Specification/blob/3.0.1/versions/3.0.1.md#dataTypeFormat

        Common Name	    type	format	Comments
        integer	        integer	int32	signed 32 bits
        long	        integer	int64	signed 64 bits
        float	        number	float
        double	        number	double
        string	        string
        byte	        string	byte	base64 encoded characters
        binary	        string	binary	any sequence of octets
        boolean	        boolean
        date	        string	date	As defined by full-date - RFC3339
        dateTime	    string	date-time	As defined by date-time - RFC3339
        password	    string	password	Used to hint UIs the input needs to be obscured.
         */

        val type = schema.type?:schema.types?.firstOrNull()
        val format = schema.format

        if (schema.enum?.isNotEmpty() == true) {

            when (type) {
                "string" -> {
                    val g = EnumGene(name, (schema.enum.map {
                        if (it !is String)
                            LoggingUtil.uniqueWarn(
                                log,
                                "an item of enum is not string (ie, ${it::class.java.simpleName}) for a property whose `type` is string and `name` is $name"
                            )
                        it.toString()
                    } as MutableList<String>).apply {
                        if (options.invalidData) {
                            //Besides the defined values, add one to test robustness
                            add("EVOMASTER")
                        }
                    })
                    if (!schema.description.isNullOrEmpty()) {
                        g.setDescription(schema.description)
                    }

                    return g
                }
                /*
                    Looks like a possible bug in the parser, where numeric enums can be read as strings... got this
                    issue in GitLab schemas, eg for visibility_level
                 */
                "integer" -> {
                    if (format == "int64") {
                        val data : MutableList<Long> = schema.enum
                                .map{ if(it is String) it.toLong() else it as Long}
                                .toMutableList()

                        return EnumGene(name, (data).apply { add(42L) })
                    }

                    val data : MutableList<Int> = schema.enum
                            .map{ if(it is String) it.toInt() else it as Int}
                            .toMutableList()
                    return EnumGene(name, data.apply { add(42) })
                }
                "number" -> {
                    //if (format == "double" || format == "float") {
                    //TODO: Is it always casted as Double even for Float??? Need test
                    val data : MutableList<Double> = schema.enum
                            .map{ if(it is String) it.toDouble() else it as Double}
                            .toMutableList()
                    return EnumGene(name, data.apply { add(42.0) })
                }
                else -> messages.add("Cannot handle enum of type: $type")
            }
        }


        //first check for "optional" format
        when (format?.lowercase()) {
            "char" -> return buildStringGeneForChar(name, isInPath)
            "int8","int16","int32" -> return createNonObjectGeneWithSchemaConstraints(schema, name, IntegerGene::class.java, options, null, isInPath, examples,format, messages)//IntegerGene(name)
            "int64" -> return createNonObjectGeneWithSchemaConstraints(schema, name, LongGene::class.java, options, null, isInPath, examples, messages = messages) //LongGene(name)
            "double" -> return createNonObjectGeneWithSchemaConstraints(schema, name, DoubleGene::class.java, options, null, isInPath, examples, messages = messages)//DoubleGene(name)
            "float" -> return createNonObjectGeneWithSchemaConstraints(schema, name, FloatGene::class.java, options, null, isInPath, examples, messages = messages)//FloatGene(name)
            "password" -> return createNonObjectGeneWithSchemaConstraints(schema, name, StringGene::class.java, options, null, isInPath, examples, messages = messages)//StringGene(name) //nothing special to do, it is just a hint
            "binary" -> return createNonObjectGeneWithSchemaConstraints(schema, name, StringGene::class.java, options, null, isInPath, examples, messages = messages)//StringGene(name) //does it need to be treated specially?
            "byte" -> return createNonObjectGeneWithSchemaConstraints(schema, name, Base64StringGene::class.java, options, null, isInPath, examples, messages = messages)//Base64StringGene(name)
            "date", "local-date" -> return DateGene(name, onlyValidDates = !options.invalidData)
            "date-time", "local-date-time" -> {
                val f = if(format?.lowercase() == "date-time"){
                    FormatForDatesAndTimes.RFC3339
                } else {
                    FormatForDatesAndTimes.ISO_LOCAL
                }
                return DateTimeGene(
                    name,
                    format = f,
                    date = DateGene("date", onlyValidDates = !options.invalidData, format = f),
                    time = TimeGene("time", onlyValidTimes = !options.invalidData, format = f)
                )
            }
            else -> if (format != null) {
                messages.add("Unhandled format '$format' for '$name'")
            }
        }

        /*
                If a format is not defined, the type should default to
                the JSON Schema definition
         */
        when (type?.lowercase()) {
            "integer" -> return createNonObjectGeneWithSchemaConstraints(schema, name, IntegerGene::class.java, options, null, isInPath, examples, messages = messages)//IntegerGene(name)
            "number" -> return createNonObjectGeneWithSchemaConstraints(schema, name, DoubleGene::class.java, options, null, isInPath, examples, messages = messages)//DoubleGene(name)
            "boolean" -> return BooleanGene(name)
            "string" -> {
                return if (schema.pattern == null) {
                    createNonObjectGeneWithSchemaConstraints(schema, name, StringGene::class.java, options, null, isInPath, examples, messages = messages) //StringGene(name)
                } else {
                    try {
                        createNonObjectGeneWithSchemaConstraints(schema, name, RegexGene::class.java, options, null, isInPath, examples, messages = messages)
                    } catch (e: Exception) {
                        /*
                            TODO: if the Regex is syntactically invalid, we should warn
                            the user. But, as we do not support 100% regex, might be an issue
                            with EvoMaster. Anyway, in such cases, instead of crashing EM, let's just
                            take it as a String.
                            When 100% support, then tell user that it is his/her fault
                         */
                        LoggingUtil.uniqueWarn(log, "Cannot handle regex: ${schema.pattern}")
                        createNonObjectGeneWithSchemaConstraints(schema, name, StringGene::class.java, options, null, isInPath, examples, messages = messages)//StringGene(name)
                    }
                }
            }
            "array" -> {
                if (schema is ArraySchema || schema is JsonSchema) {

                    val arrayType: Schema<*> = if (schema.items == null) {
                        LoggingUtil.uniqueWarn(log, "Array type '$name' is missing mandatory field 'items' to define its type." +
                                " Defaulting to 'string'")
                        Schema<Any>().also { it.type = "string" }
                    } else {
                        schema.items
                    }
                    val template = getGene(name + "_item", arrayType, schemaHolder,currentSchema, history, referenceClassDef = null, options = options, messages = messages)

                    //Could still have an empty []
//                    if (template is CycleObjectGene) {
//                        return CycleObjectGene("<array> ${template.name}")
//                    }
                    return createNonObjectGeneWithSchemaConstraints(schema, name, ArrayGene::class.java, options, template, isInPath, examples, messages = messages)//ArrayGene(name, template)
                } else {
                    LoggingUtil.uniqueWarn(log, "Invalid 'array' definition for '$name'")
                }
            }

            "object" -> {
                return createObjectGene(name, schema, schemaHolder,currentSchema, history, referenceClassDef, options, examples, messages)
            }
            //TODO file is a hack. I want to find a more elegant way of dealing with it (BMR)
            //FIXME is this even a standard type???
            "file" -> return createNonObjectGeneWithSchemaConstraints(schema, name, StringGene::class.java, options, null, isInPath, examples, messages = messages) //StringGene(name)
        }

        if ((name == "body" || referenceClassDef != null) && schema.properties?.isNotEmpty() == true) {
            /*
                name == "body": This could happen when parsing a body-payload as formData
                referenceClassDef != null : this could happen when parsing a reference of a constraint (eg, anyOf) of the additionalProperties
            */
            return createObjectGene(name, schema, schemaHolder,currentSchema, history, referenceClassDef, options, examples, messages)
        }

        if (type == null && format == null) {
            return createGeneWithUnderSpecificTypeAndSchemaConstraints(
                schema, name, schemaHolder,currentSchema, history, referenceClassDef,
                options, null, isInPath, examples, messages)
        //createNonObjectGeneWithSchemaConstraints(schema, name, StringGene::class.java, enableConstraintHandling) //StringGene(name)
        }

        throw IllegalArgumentException("Cannot handle combination $type/$format")
    }

    /**
     * @param referenceTypeName is the name of object type
     */
    private fun createObjectGene(name: String,
                                 schema: Schema<*>,
                                 schemaHolder: RestSchema,
                                 currentSchema: SchemaOpenAPI,
                                 history: Deque<String>,
                                 referenceTypeName: String?,
                                 options: Options,
                                 examples: List<Any>,
                                 messages: MutableList<String>
    ): Gene {

        val fields = schema.properties?.entries?.map {
            possiblyOptional(
                    getGene(it.key, it.value, schemaHolder,currentSchema, history, referenceClassDef = null, options = options, messages = messages),
                    schema.required?.contains(it.key)
            )
        } ?: listOf()


        /*
            additional properties could be

            from OpenAPI Specification v3.1.0 https://spec.openapis.org/oas/latest.html
            1 - A free-form query parameter, allowing undefined parameters of a specific type:
                eg, {
                      "in": "query",
                      "name": "freeForm",
                      "schema": {
                        "type": "object",
                        "additionalProperties": {
                          "type": "integer"
                        },
                      },
                      "style": "form"
                    }

            2 - Model with Map/Dictionary Properties
                eg, {
                      "type": "object",
                      "additionalProperties": {
                        "type": "string"
                      }
                    }

                    {
                      "type": "object",
                      "additionalProperties": {
                        "$ref": "#/components/schemas/ComplexModel"
                      }
                    }

             from https://json-schema.org/understanding-json-schema/reference/object.html
             3 - The additionalProperties keyword is used to control the handling of extra stuff,
             that is, properties whose names are not listed in the properties keyword
             or match any of the regular expressions in the patternProperties keyword.
             By default any additional properties are allowed.

             The value of the additionalProperties keyword is a schema that will be used to validate
             any properties in the instance that are not matched by properties or patternProperties.
             Setting the additionalProperties schema to false means no additional properties will be allowed.

             note that the latest version (ie, OpenAPI 3.1.0) does not support patternProperties yet
             see more with https://docs.readme.com/docs/openapi-compatibility-chart
         */

        var additionalFieldTemplate : PairGene<StringGene, Gene>? = null
        /*
            Can be either a boolean or a Schema
         */
        val additional = schema.additionalProperties

        if (additional is Boolean) {
            /*
                if 'false', no other fields besides the specified ones can be added.
                Default is 'true'.
              */
            //TODO could add extra fields for robustness testing
        }
        if (additional is Schema<*>) {

            /*
               support additionalProperties with schema
            */
            if (!additional.`$ref`.isNullOrBlank()) {
                val valueTemplate = createObjectFromReference(
                    "valueTemplate",
                    additional.`$ref`,
                    schemaHolder,
                    currentSchema,
                    history,
                    options = options,
                    examples = examples,
                    messages = messages)
                additionalFieldTemplate= PairGene(
                    "template",
                    StringGene("keyTemplate"),
                    valueTemplate.copy())
            }else if(!additional.type.isNullOrBlank() || additional.types?.isNotEmpty() == true){
                val valueTemplate = getGene(
                    "valueTemplate",
                    additional,
                    schemaHolder,
                    currentSchema,
                    history,
                    null,
                    options = options,
                    messages = messages)
                additionalFieldTemplate = PairGene("template", StringGene("keyTemplate"), valueTemplate.copy())
            }

            /*
               TODO could add extra fields for robustness testing,
               with and without following the given schema for their type
             */

            /*
                TODO proper handling.
                Using a map is just a temp solution
             */

//            if (fields.isEmpty()) {
//                if (additionalFieldTemplate != null)
//                    return FixedMapGene(name, additionalFieldTemplate)
//
//                // here, the first of pairgene should not be mutable
//                return FixedMapGene(name, PairGene.createStringPairGene(getGene(name + "_field", additional, swagger, history, null, enableConstraintHandling), isFixedFirst = true))
//            }
        }

        return assembleObjectGeneWithConstraints(
            name,
            schema,
            fields,
            additionalFieldTemplate,
            schemaHolder,
            currentSchema,
            history,
            referenceTypeName,
            options,
            examples,
            messages
        )

    }

    /**
     *
     * handled constraints include
     *      - allOf
     *      - anyOf
     *      - oneOf
     *      - not (OpenAPI not support this yet)
     */
    private fun assembleObjectGeneWithConstraints(
        name: String,
        schema: Schema<*>,
        fields: List<Gene>,
        additionalFieldTemplate: PairGene<StringGene, Gene>?,
        schemaHolder: RestSchema,
        currentSchema: SchemaOpenAPI,
        history: Deque<String>,
        referenceTypeName: String?,
        options: Options,
        examples: List<Any>,
        messages: MutableList<String>
    ) : Gene{
        /*
            TODO discriminator
            https://spec.openapis.org/oas/latest.html#discriminator-object
         */

        if (!options.enableConstraintHandling)
            return assembleObjectGene(name, options, schema, fields, additionalFieldTemplate, referenceTypeName, examples, messages)

        val allOf = schema.allOf?.map { s->
            //createObjectGene(name, s, swagger, history, null, enableConstraintHandling)
            getGene(name, s, schemaHolder,currentSchema, history, null, options, messages = messages, examples = examples)
        }

        val anyOf = schema.anyOf?.map { s->
            //createObjectGene(name, s, swagger, history, null, enableConstraintHandling)
            getGene(name, s, schemaHolder,currentSchema, history, null, options, messages = messages, examples = examples)
        }

        if (!allOf.isNullOrEmpty() && !anyOf.isNullOrEmpty()){
            messages.add("Cannot handle allOf and oneOf at same time for a schema with name $name")
            return assembleObjectGene(name, options, schema, fields, additionalFieldTemplate, referenceTypeName, examples, messages)
        }

        val oneOf = schema.oneOf?.map { s->
            //createObjectGene(name, s, swagger, history, null, enableConstraintHandling)
            getGene(name, s, schemaHolder,currentSchema, history, null, options = options, messages = messages)
        }

        if (!oneOf.isNullOrEmpty() && (!allOf.isNullOrEmpty() || !anyOf.isNullOrEmpty())){
            messages.add("cannot handle oneOf and allOf/oneOf at same time for a schema with name $name")
            return assembleObjectGene(name, options, schema, fields, additionalFieldTemplate, referenceTypeName, examples, messages)
        }

        if (!allOf.isNullOrEmpty()){
            val allFields = allOf.mapNotNull {
                when (it) {
                    is ObjectGene -> it.fields
                    else -> null
                }
            }.flatten()
            return assembleObjectGene(name, options, schema, allFields.plus(fields), additionalFieldTemplate, referenceTypeName, examples, messages)
        }

        if (!oneOf.isNullOrEmpty()){
            val choices = if (fields.isEmpty())
                oneOf
            else
                listOf(assembleObjectGene(name, options, schema, fields, additionalFieldTemplate, referenceTypeName, examples, messages)).plus(oneOf)

            return ChoiceGene(name, choices)
        }

        if (!anyOf.isNullOrEmpty()){
            val allFields = anyOf.mapNotNull {
                when (it) {
                    is ObjectGene -> it.fields
                    else -> null
                }
            }.flatten()
            /*
                currently, we handle anyOf as oneOf plus all combined one
             */
            return ChoiceGene(name, if (anyOf.size > 1) anyOf.plus(assembleObjectGene(name, options, schema, allFields.plus(fields), additionalFieldTemplate, referenceTypeName, examples, messages)) else anyOf)
//            /*
//                handle all combinations of anyOf
//                comment it out for the moment
//             */
//            return ChoiceGene(name, (1 until 2.0.pow(one.size * 1.0).toInt()).map { i->
//                assembleObjectGene(
//                        name,
//                        schema,
//                        Integer.toBinaryString(i).toCharArray().mapIndexed { index, c ->
//                            if (c == '1'){
//                                one[index].run {
//                                    when (this) {
//                                        is ObjectGene -> this.fields
//                                        is FlexibleObjectGene<*> -> this.fields
//                                        else -> null
//                                    }
//                                }
//                            }else null
//                        }.filterNotNull().flatten(),
//                        additionalFieldTemplate,
//                        referenceTypeName
//                )
//            })
        }

        return assembleObjectGene(name, options, schema, fields, additionalFieldTemplate, referenceTypeName, examples, messages)

        //TODO not
    }

    /**
     * assemble ObjectGene based on [fields] and [additionalFieldTemplate]
     */
    private fun assembleObjectGene(
        name: String,
        options: Options,
        schema: Schema<*>,
        fields: List<Gene>,
        additionalFieldTemplate: PairGene<StringGene, Gene>?,
        referenceTypeName: String?,
        otherExampleValues: List<Any>,
        messages: MutableList<String>
    ) : Gene{
        if (fields.isEmpty()) {
            if (additionalFieldTemplate != null)
                return FixedMapGene(name, additionalFieldTemplate)

            messages.add("No fields for object definition: $name")

            return if(schema.additionalProperties == null || (schema.additionalProperties is Boolean && schema.additionalProperties == true)) {
                //default is true
                TaintedMapGene(name, TaintInputName.getTaintName(StaticCounter.getAndIncrease()))
            } else {
                /*
                            If we get here, it is really something wrong with the schema...
                         */
                FixedMapGene(name, PairGene.createStringPairGene(StringGene(name + "_field"), isFixedFirst = true))
            }
        }

        val mainGene = if (additionalFieldTemplate!=null){
            ObjectGene(name, fields, if(schema is ObjectSchema) referenceTypeName?:schema.title else null, false, additionalFieldTemplate, mutableListOf())
        } else {
            ObjectGene(name, fields, if(schema is ObjectSchema) referenceTypeName?:schema.title else null)
        }

        val defaultValue = if(options.probUseDefault > 0) schema.default else null
        val exampleValue = if(options.probUseExamples > 0) schema.example else null
        val multiExampleValues = if(options.probUseExamples > 0) schema.examples else null

        val examples = mutableListOf<ObjectGene>()
        if(exampleValue != null){
            duplicateObjectWithExampleFields(name,mainGene, exampleValue)?.let {
                examples.add(it)
            }
        }
        if(multiExampleValues != null ){
            examples.addAll(multiExampleValues.mapNotNull { duplicateObjectWithExampleFields(name,mainGene, it) })
        }
        examples.addAll(otherExampleValues.mapNotNull { duplicateObjectWithExampleFields(name,mainGene, it) })

        val exampleGene = if(examples.isNotEmpty()){
            ChoiceGene(EXAMPLES_NAME, examples)
        } else null
        val defaultGene = if(defaultValue != null){
            duplicateObjectWithExampleFields("default", mainGene, defaultValue)
        } else null

        /*
            add refClass with title of SchemaObject
            Man: shall we pop history here?
         */
       return createGeneWithExampleAndDefault(exampleGene,defaultGene,mainGene,options,name)
    }

    private fun duplicateObjectWithExampleFields(name: String, mainGene: ObjectGene, exampleValue: Any): ObjectGene? {

        if(exampleValue !is ObjectNode){
            LoggingUtil.uniqueWarn(log, "When building object example, required an ObjectNode, but found a ${exampleValue.javaClass}")
            return null
        }

        val modified = mainGene.fields.map { f ->
            if(exampleValue.has(f.name)){
                val e = exampleValue.get(f.name)
                if(e.isTextual){
                    EnumGene<String>(f.name, listOf(asRawString(e.textValue())), 0, false)
                } else if(e.isObject) {
                    val nested = f.getWrappedGene(ObjectGene::class.java)
                    if(nested == null){
                        LoggingUtil.uniqueWarn(log, "When building object example, cannot handle nested object due to gene type: ${f.javaClass}")
                        f.copy()
                    } else {
                        duplicateObjectWithExampleFields(f.name, nested, e)
                            ?: f.copy()
                    }
                } else {
                    EnumGene<String>(f.name, listOf(""+e.toString()), 0, true)
                }
            } else {
                /*
                    TODO: if a parameter is optional, and was not specified in the example,
                    should it be rather skipped? maybe, maybe not... unsure
                 */
                f.copy()
            }
        }
        return ObjectGene(
            name,
            modified,
            mainGene.refType,
            mainGene.isFixed,
            mainGene.template?.copy() as PairGene<StringGene,Gene>?,
            mainGene.additionalFields?.map { it.copy() as PairGene<StringGene,Gene>}?.toMutableList()
            )
    }

    /**
     * handle constraints of schema object
     *
     * see more
     * https://spec.openapis.org/oas/v3.0.3#properties
     * https://spec.openapis.org/oas/latest.html#properties
     *
     * handled constraints include
     *      - minimum (handled by createNonObjectGeneWithSchemaConstraints)
     *      - maximum (handled by createNonObjectGeneWithSchemaConstraints)
     *      - exclusiveMaximum (handled by createNonObjectGeneWithSchemaConstraints)
     *      - exclusiveMinimum (handled by createNonObjectGeneWithSchemaConstraints)
     *      - maxLength (handled by createNonObjectGeneWithSchemaConstraints)
     *      - minLength (handled by createNonObjectGeneWithSchemaConstraints)
     *      - minItems (handled by createNonObjectGeneWithSchemaConstraints)
     *      - maxItems (handled by createNonObjectGeneWithSchemaConstraints)
     *      - uniqueItems (handled by createNonObjectGeneWithSchemaConstraints)
     *      - multipleOf (TODO)
     *      - allOf (handled by [assembleObjectGeneWithConstraints])
     *      - anyOf (handled by [assembleObjectGeneWithConstraints])
     *      - oneOf (handled by [assembleObjectGeneWithConstraints])
     *      - not (OpenAPI not support this yet)
     *
     *
     * TODO Man might handle example/default property as default later
     */
    private fun createGeneWithUnderSpecificTypeAndSchemaConstraints(
        schema: Schema<*>,
        name: String,
        schemaHolder: RestSchema,
        currentSchema: SchemaOpenAPI,
        history: Deque<String>,
        referenceTypeName: String?,
        options: Options,
        collectionTemplate: Gene?,
        isInPath: Boolean,
        examples: List<Any>,
        messages: MutableList<String>
    ) : Gene{

        val mightObject = schema.properties?.isNotEmpty() == true || referenceTypeName != null || containsAllAnyOneOfConstraints(schema)
        if (mightObject){
            try {
                return createObjectGene(name, schema, schemaHolder,currentSchema, history, referenceTypeName, options, examples,  messages)
            }catch (e: Exception){
                LoggingUtil.uniqueWarn(log, "fail to create ObjectGene for a schema whose `type` and `format` are under specified with error msg: ${e.message?:"no msg"}")
            }
        }

        LoggingUtil.uniqueWarn(log, "No type/format information provided for '$name'. Defaulting to 'string'")
        return createNonObjectGeneWithSchemaConstraints(schema, name, StringGene::class.java, options = options, collectionTemplate,isInPath, listOf(), messages = messages)
    }

    private fun containsAllAnyOneOfConstraints(schema: Schema<*>) = schema.oneOf != null || schema.anyOf != null || schema.allOf != null

    /**
     * handled constraints include
     *      - minimum
     *      - maximum
     *      - exclusiveMaximum
     *      - exclusiveMinimum
     *      - maxLength
     *      - minLength
     *      - minItems
     *      - maxItems
     *      - uniqueItems
     *
     */
    private fun createNonObjectGeneWithSchemaConstraints(
        schema: Schema<*>,
        name: String,
        geneClass: Class<*>,
        options: Options,
        collectionTemplate: Gene? = null,
        //might need to add extra constraints if in path
        isInPath: Boolean,
        exampleObjects: List<Any>,
        format: String? = null,
        messages: MutableList<String>
    ) : Gene{


        val maxInclusive =  if (options.enableConstraintHandling) !(schema.exclusiveMaximum?:false) else true
        val minInclusive = if (options.enableConstraintHandling) !(schema.exclusiveMinimum?:false) else true

        val mainGene = when(geneClass){
            // number gene
            IntegerGene::class.java ->
            {
                val minRange: Int
                val maxRange: Int
                if (format == "int8") {
                    minRange = Byte.MIN_VALUE.toInt()
                    maxRange = Byte.MAX_VALUE.toInt()
                } else if (format == "int16") {
                    minRange = Short.MIN_VALUE.toInt()
                    maxRange = Short.MAX_VALUE.toInt()
                } else {
                    minRange = Integer.MIN_VALUE
                    maxRange = Integer.MAX_VALUE
                }

                val minConstraint: Int?
                val maxConstraint: Int?
                if (options.enableConstraintHandling) {
                    minConstraint = schema.minimum?.intValueExact()
                    maxConstraint = schema.maximum?.intValueExact()
                } else {
                    minConstraint = null
                    maxConstraint = null
                }

                val minValue = if (minConstraint != null) maxOf(minConstraint, minRange) else minRange
                val maxValue = if (maxConstraint != null) minOf(maxConstraint, maxRange) else maxRange

                IntegerGene(
                    name,
                    min = minValue,
                    max = maxValue,
                    maxInclusive = maxInclusive,
                    minInclusive = minInclusive
                )
            }
            LongGene::class.java -> LongGene(
                    name,
                    min = if (options.enableConstraintHandling) schema.minimum?.longValueExact() else null,
                    max = if (options.enableConstraintHandling) schema.maximum?.longValueExact() else null,
                    maxInclusive = maxInclusive,
                    minInclusive = minInclusive
            )
            FloatGene::class.java -> FloatGene(
                    name,
                    min = if (options.enableConstraintHandling) schema.minimum?.toFloat() else null,
                    max = if (options.enableConstraintHandling) schema.maximum?.toFloat() else null,
                    maxInclusive = maxInclusive,
                    minInclusive = minInclusive
            )
            DoubleGene::class.java -> DoubleGene(
                    name,
                    min = if (options.enableConstraintHandling) schema.minimum?.toDouble() else null,
                    max = if (options.enableConstraintHandling) schema.maximum?.toDouble() else null,
                    maxInclusive = maxInclusive,
                    minInclusive = minInclusive
            )
            BigDecimalGene::class.java ->  BigDecimalGene(
                    name,
                    min = if (options.enableConstraintHandling) schema.minimum else null,
                    max = if (options.enableConstraintHandling) schema.maximum else null,
                    maxInclusive = maxInclusive,
                    minInclusive = minInclusive
            )
            BigIntegerGene::class.java -> BigIntegerGene(
                    name,
                    min = if (options.enableConstraintHandling) schema.minimum?.toBigIntegerExact() else null,
                    max = if (options.enableConstraintHandling) schema.maximum?.toBigIntegerExact() else null,
                    maxInclusive = maxInclusive,
                    minInclusive = minInclusive
            )
            // string, Base64StringGene and regex gene
            StringGene::class.java -> buildStringGene(name, options, schema, isInPath)
            Base64StringGene::class.java ->  Base64StringGene(name, buildStringGene(name, options, schema, isInPath))
            RegexGene::class.java -> {
                /*
                    TODO handle constraints for regex gene
                    eg,  min and max
                    also, isInPath
                 */
                 RegexHandler.createGeneForEcma262(schema.pattern).apply { this.name = name }
            }
            ArrayGene::class.java -> {
                if (collectionTemplate == null)
                    throw IllegalArgumentException("cannot create ArrayGene when collectionTemplate is null")
                ArrayGene(
                        name,
                        template = collectionTemplate,
                        uniqueElements = if (options.enableConstraintHandling) schema.uniqueItems?:false else false,
                        minSize = if (options.enableConstraintHandling) schema.minItems else null,
                        maxSize = if (options.enableConstraintHandling) schema.maxItems else null
                )
            }
            else -> throw IllegalStateException("cannot create gene with constraints for gene:${geneClass.name}")
        }

        if (!schema.description.isNullOrEmpty()) {
            mainGene.setDescription(schema.description)
        }

        /*
            See:
            https://swagger.io/docs/specification/adding-examples/
            https://swagger.io/specification/
            https://swagger.io/specification/#schema-object

            TODO This is not a full handling:
            - example/examples can be defined at same level of "schema" object, ie, in a Parameter Object.
              "example" behave the same, whereas "examples" is different (here inside "schema" as an array of values,
              whereas there in a Parameter Object as an array of object definitions).
            - note that the use of "example" inside a Schema Object is deprecated, and can lead to quite a few unexcepted and counter
              intuitive behavior. should be avoided.
            - technically there can be "x-example" as well (but that is mainly for older versions of the OpenAPI that
                did not support example/examples keywords as widely as now?)
         */

        val defaultValue = if(options.probUseDefault > 0) schema.default else null
        val exampleValue = if(options.probUseExamples > 0) schema.example else null
        val multiExampleValues = if(options.probUseExamples > 0) schema.examples else null

        val examples = mutableListOf<String>()
        if(exampleValue != null) {
            val raw = asRawString(exampleValue)
            examples.add(raw)
            val arrayM = if(raw.startsWith("[")) "If you are wrongly passing to it an array of values, " +
                    "the parser would read it as an array string or simply ignore it. "
            else ""
            messages.add("The use of 'example' inside a Schema Object is deprecated in OpenAPI. Rather use 'examples'." +
                     " ${arrayM}Read value: $raw")
            //TODO a problem here is that currently number arrays would be ignored, and so this message would not written.
            //however, would need to check if still the case in future in new versions of the parser
        }
        if(multiExampleValues != null && multiExampleValues.isNotEmpty()){
            //possibly bug in parser, but it was reading strings values double-quoted in this case
            examples.addAll(multiExampleValues.map { asRawString(it)})
        }
        examples.addAll( exampleObjects.map { asRawString(it) })


        val defaultGene = if(defaultValue != null){
            when{
                NumberGene::class.java.isAssignableFrom(geneClass)
                -> EnumGene("default", listOf(defaultValue.toString()),0,true)

                geneClass == StringGene::class.java
                        || geneClass == Base64StringGene::class.java
                        || geneClass == RegexGene::class.java
                -> EnumGene<String>("default", listOf(asRawString(defaultValue)),0,false)

                //TODO Arrays
                else -> {
                    messages.add("Unable to handle 'default': ${asRawString(defaultValue)}")
                    null
                }
            }
        } else null

        val exampleGene = if(examples.isNotEmpty()){
            when{
                NumberGene::class.java.isAssignableFrom(geneClass)
                -> EnumGene(EXAMPLES_NAME, examples,0,true)

                geneClass == StringGene::class.java
                        || geneClass == Base64StringGene::class.java
                        || geneClass == RegexGene::class.java
                -> EnumGene<String>(EXAMPLES_NAME, examples,0,false)

                //TODO Arrays
                else -> {
                    messages.add("Unable to handle 'examples': ${examples.joinToString(" , ")}")
                    null
                }
            }
        } else null

        return createGeneWithExampleAndDefault(exampleGene, defaultGene, mainGene, options, name)
    }

    private fun createGeneWithExampleAndDefault(
        exampleGene: Gene?,
        defaultGene: Gene?,
        mainGene: Gene,
        options: Options,
        name: String
    ): Gene {
        if (exampleGene == null && defaultGene == null) {
            //no special handling
            return mainGene
        }

        if (exampleGene != null && defaultGene != null) {
            val pd = options.probUseDefault
            val pe = options.probUseExamples
            val pm = 1 - pd - pe
            return ChoiceGene(name, listOf(defaultGene, exampleGene, mainGene), 0, listOf(pd, pe, pm))
        }

        if (exampleGene != null) {
            val pe = options.probUseExamples
            val pm = 1 - pe
            return ChoiceGene(name, listOf(exampleGene, mainGene), 0, listOf(pe, pm))
        }

        if (defaultGene != null) {
            val pd = options.probUseDefault
            val pm = 1 - pd
            return ChoiceGene(name, listOf(defaultGene, mainGene), 0, listOf(pd, pm))
        }

        throw IllegalStateException("BUG: logic error, this code should never be reached")
    }

    private fun asRawString(x : Any) : String {
        val s = x.toString()
        if(s.startsWith("\"") && s.endsWith("\""))
            return s.substring(1, s.length - 1)
        return s
    }

    /**
     * Buils a StringGene that represents a char value.
     * Char values are modelled as string of fixed size 1.
     */
    private fun buildStringGeneForChar(
        name: String,
        isInPath: Boolean
    ): StringGene {

        return StringGene(
            name,
            minLength = 1,
            maxLength = 1,
            invalidChars = if(isInPath) listOf('/','.') else listOf()
        )
    }

    private fun buildStringGene(
        name: String,
        options: Options,
        schema: Schema<*>,
        isInPath: Boolean
    ): StringGene {

        val defaultMin = if(isInPath) 1 else 0

        val g = StringGene(
            name,
            maxLength = if (options.enableConstraintHandling) schema.maxLength
                ?: EMConfig.stringLengthHardLimit else EMConfig.stringLengthHardLimit,
            minLength = max(defaultMin, if (options.enableConstraintHandling) schema.minLength ?: 0 else 0),
            invalidChars = if(isInPath) listOf('/','.') else listOf()
        )

        if (!schema.description.isNullOrEmpty()) {
            g.setDescription(schema.description)
        }

        return g
    }

    private fun createObjectFromReference(name: String,
                                          reference: String,
                                          schemaHolder: RestSchema,
                                          currentSchema: SchemaOpenAPI,
                                          history: Deque<String> = ArrayDeque(),
                                          options: Options,
                                          examples: List<Any>,
                                          messages: MutableList<String>
    ): Gene {

        /*
            The problem in caching objects is that their tree can depend on where they are mounted.
            For example, assume A->B  will not work (ie cycle) if mounted under another object that has
            B as ancestor, eg, D->C->B->X->A.
            An easy case in which this cannot happen is when the target object is a root, ie used directly
            in a parameter and not inside other objects. In such cases, we can cache it.
         */
        val isRoot = history.isEmpty()

        /*
            We need to avoid cycles like A.B.A...
            From root to leaves, how many repeated object should appear on a path?
            TODO Maybe this should be config to experiment with.
            Anyway, it is a problem in scout-api
         */
        val cycleDepth = 1

        if (history.count { it == reference } >= cycleDepth) {
            return CycleObjectGene("Cycle for: $reference")
        }

        if (isRoot && refCache.containsKey(reference)) {
            return refCache[reference]!!.copy()
        }

        /*
            TODO This could be customized in EMConfig
         */
        val depthLimit = 5
        if(history.size == depthLimit){
            return LimitObjectGene("Object-depth limit reached for: $reference")
        }

        try {
            //FIXME should not usi URI. see SchemaUtils
            URI(reference)
        } catch (e: URISyntaxException) {
            LoggingUtil.uniqueWarn(log, "Object reference is not a valid URI: $reference")
        }

        val schema = SchemaUtils.getReferenceSchema(schemaHolder,currentSchema, reference,messages)

        if (schema == null) {
            //token after last /
            val classDef = getClassDef(reference)

            LoggingUtil.uniqueWarn(log, "No $classDef among the object definitions in the OpenApi file")

            return ObjectGene(name, listOf(), classDef)
        }

        history.push(reference)

        val gene = getGene(name, schema, schemaHolder, currentSchema, history, getClassDef(reference), options,  examples = examples, messages = messages)

        if(isRoot) {
            GeneUtils.preventCycles(gene)
            GeneUtils.preventLimit(gene)
            refCache[reference] = gene
        }

        history.pop()

        return gene
    }

    private fun getClassDef(reference: String) = reference.substring(reference.lastIndexOf("/") + 1)


    private fun removeDuplicatedParams(
        schemaHolder: RestSchema,
        currentSchema: SchemaOpenAPI,
        operation: Operation,
        messages: MutableList<String>
    ): List<Parameter> {

        /*
            Duplicates are not allowed, based on combination of "name" and "location".
            https://github.com/OAI/OpenAPI-Specification/blob/3.0.1/versions/3.0.1.md#operationObject
         */

        if (operation.parameters == null) {
            return listOf()
        }

        val selection = mutableListOf<Parameter>()
        val seen = mutableSetOf<String>()
        val duplicates = mutableSetOf<String>()

       operation.parameters.forEach {

            val p = if(it.`$ref` != null)
                SchemaUtils.getReferenceParameter(schemaHolder,currentSchema, it.`$ref`, messages = messages)
           else
               it
           if(p != null) {
               val key = p.`in` + "_" + p.name
               if (!seen.contains(key)) {
                   seen.add(key)
                   selection.add(p)
               } else {
                   duplicates.add(key)
               }
           }
        }

        if (duplicates.isNotEmpty()) {
            messages.add("Operation ${operation.operationId} has ${duplicates.size} repeated parameters: ${duplicates.joinToString()}")
        }

        return selection
    }


    @Deprecated("should be removed, no longer used")
    fun getModelsFromSwagger(swagger: OpenAPI,
                             modelCluster: MutableMap<String, ObjectGene>,
                            options: Options
    ) {
//        modelCluster.clear()
//
//        /*
//            needs to check whether there exist some side-effects
//            if do not clean those, some testDeterminism might fail due to inconsistent warning log.
//         */
//        refCache.clear()
//        dtoCache.clear()
//
//        if (swagger.components?.schemas != null) {
//            swagger.components.schemas
//                    .forEach {
//                        val model = createObjectFromReference(it.key,
//                                it.component1(),
//                                schemaHolder,
//                                currentSchema,
//                                options = options,
//                                examples = listOf(),
//                                messages = mutableListOf()
//                        )
//                        when (model) {
//                            //BMR: the modelCluster expects an ObjectGene. If the result is not that, it is wrapped in one.
//                            is ObjectGene -> modelCluster[it.component1()] = model
//                            //is MapGene<*, *> -> modelCluster.put(it.component1(), ObjectGene(it.component1(), listOf(model)))
//                            //Andrea: this was wrong, as generating invalid genes where writing expectations.
//                            // this is a tmp fix
//                            is FixedMapGene<*, *> -> modelCluster[it.component1()] = ObjectGene(it.component1(), listOf())
//                        }
//
//                    }
//        }
    }

    fun getBasePathFromURL(swagger: OpenAPI): String {
        /*
            TODO would need more general approach, as different HTTP servers could
            have different base paths
         */
        val serverUrl = swagger.servers[0].url
        val basePath: String = try {
            URI(serverUrl).path.trim()
        } catch (e: URISyntaxException) {
            LoggingUtil.uniqueWarn(log, "Invalid URI used in schema to define servers: $serverUrl")
            ""
        }
        return basePath
    }

    /**
     * build a rest action based on the given [url]
     */
    fun buildActionBasedOnUrl(baseUrl: String, id : String, verb: HttpVerb, url: String, skipOracleChecks : Boolean) : RestCallAction?{

        // if the url does not start with baseUrl (i.e., not from SUT), then there might be no point to execute this rest action
        if (!url.startsWith(baseUrl)) return null

        // fragments # are ignored when making HTTP calls
        val uri = URI(url.replaceAfter("#","").removeSuffix("#"))
//        Lazy.assert { "${uri.scheme}://${uri.host}:${uri.port}" == baseUrl }

        val path = RestPath("${uri.scheme}://${uri.host}:${uri.port}${uri.path}".removePrefix(baseUrl.removeSuffix("/")))
        val query : MutableList<Param> = uri.query?.split("&")?.map { q->
            val keyValue = q.split("=")
            if (keyValue.size == 2 && keyValue[0].isNotBlank())
                QueryParam(keyValue[0], StringGene(keyValue[0], keyValue[1]))
            else {
                /*
                    key-value pair is not restricted for query
                    eg, /v2/api-docs?foo is considered as valid
                    see https://datatracker.ietf.org/doc/html/rfc3986#section-3.4
                 */
                log.warn("Currently not supporting a GET RestAction with the url '$url' ," +
                        " as all query parameters should be in the form key=value")
                return null
            }
        }?.toMutableList()?: mutableListOf()
        return RestCallAction(id, verb, path, query, skipOracleChecks= skipOracleChecks)
    }

    private fun getMapStringFromSchemas(schemas: String) : Map<String, String>{
        val objs = mapper.readTree(schemas)
        val maps = mutableMapOf<String, String>()
        objs.fields().forEach { f->
            maps[f.key] = f.value.toString()
        }

        return maps
    }

}<|MERGE_RESOLUTION|>--- conflicted
+++ resolved
@@ -30,7 +30,6 @@
 import org.evomaster.core.problem.rest.schema.SchemaOpenAPI
 import org.evomaster.core.problem.rest.schema.SchemaUtils
 import org.evomaster.core.problem.util.ActionBuilderUtil
-import org.evomaster.core.problem.util.SecurityUtil
 import org.evomaster.core.search.action.Action
 import org.evomaster.core.search.gene.*
 import org.evomaster.core.search.gene.collection.*
@@ -450,17 +449,8 @@
                     }
                 } ?: listOf()
 
-<<<<<<< HEAD
-
-            // Extract descriptions from the OpenAPI schema
-            val parameterDescriptions: SchemaDescription = SecurityUtil.extractDescriptionFromSchema(swagger)
-
-            val action = RestCallAction(actionId, verb, restPath, params, produces = produces,
-                operationId = operation.operationId, links = links, schemaDescriptions = parameterDescriptions
-=======
             val action = RestCallAction(actionId, verb, restPath, params, produces = produces,
                 operationId = operation.operationId, links = links
->>>>>>> 08e765af
             )
 
             //TODO update for new parser
