--- conflicted
+++ resolved
@@ -559,16 +559,15 @@
             }
         }
 
-        //TODO allOf, anyOf, oneOf and not
+        // TODO allOf, anyOf, oneOf and not
 
         if (fields.isEmpty()) {
             log.warn("No fields for object definition: $name")
-<<<<<<< HEAD
-            return MapGene(name, StringGene(name + "_field", minLength = schema.minLength, maxLength = schema.maxLength))
-=======
-            // here, the first of pairgene should not be mutable
-            return MapGene(name, PairGene.createStringPairGene(StringGene(name + "_field"), isFixedFirst = true))
->>>>>>> 39e41664
+            // here, the first of pair gene should not be mutable
+            return MapGene(name,
+                PairGene.createStringPairGene(
+                    StringGene(name + "_field", minLength = schema.minLength, maxLength = schema.maxLength),
+                    isFixedFirst = true))
         }
 
         /*
