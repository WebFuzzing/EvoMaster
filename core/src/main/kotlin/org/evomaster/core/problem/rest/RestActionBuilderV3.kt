--- conflicted
+++ resolved
@@ -571,16 +571,12 @@
                         if (it !is String)
                             LoggingUtil.uniqueWarn(log, "an item of enum is not string (ie, ${it::class.java.simpleName}) for a property whose `type` is string and `name` is $name")
                         it.toString()
-<<<<<<< HEAD
-                    } as MutableList<String>).apply {})
-=======
                     } as MutableList<String>).apply {
                         if(options.invalidData) {
                             //Besides the defined values, add one to test robustness
                             add("EVOMASTER")
                         }
                     })
->>>>>>> 87f4b143
                 /*
                     Looks like a possible bug in the parser, where numeric enums can be read as strings... got this
                     issue in GitLab schemas, eg for visibility_level
@@ -618,16 +614,6 @@
 
         //first check for "optional" format
         when (format?.lowercase()) {
-<<<<<<< HEAD
-            "int32" -> return createNonObjectGeneWithSchemaConstraints(schema, name, IntegerGene::class.java, enableConstraintHandling)//IntegerGene(name)
-            "int64" -> return createNonObjectGeneWithSchemaConstraints(schema, name, LongGene::class.java, enableConstraintHandling) //LongGene(name)
-            "double" -> return createNonObjectGeneWithSchemaConstraints(schema, name, DoubleGene::class.java, enableConstraintHandling)//DoubleGene(name)
-            "float" -> return createNonObjectGeneWithSchemaConstraints(schema, name, FloatGene::class.java, enableConstraintHandling)//FloatGene(name)
-            "password" -> return createNonObjectGeneWithSchemaConstraints(schema, name, StringGene::class.java, enableConstraintHandling)//StringGene(name) //nothing special to do, it is just a hint
-            "binary" -> return createNonObjectGeneWithSchemaConstraints(schema, name, StringGene::class.java, enableConstraintHandling)//StringGene(name) //does it need to be treated specially?
-            "byte" -> return createNonObjectGeneWithSchemaConstraints(schema, name, Base64StringGene::class.java, enableConstraintHandling)//Base64StringGene(name)
-            "date" -> return DateGene(name, onlyValidDates = true)
-=======
             "int32" -> return createNonObjectGeneWithSchemaConstraints(schema, name, IntegerGene::class.java, options)//IntegerGene(name)
             "int64" -> return createNonObjectGeneWithSchemaConstraints(schema, name, LongGene::class.java, options) //LongGene(name)
             "double" -> return createNonObjectGeneWithSchemaConstraints(schema, name, DoubleGene::class.java, options)//DoubleGene(name)
@@ -636,7 +622,6 @@
             "binary" -> return createNonObjectGeneWithSchemaConstraints(schema, name, StringGene::class.java, options)//StringGene(name) //does it need to be treated specially?
             "byte" -> return createNonObjectGeneWithSchemaConstraints(schema, name, Base64StringGene::class.java, options)//Base64StringGene(name)
             "date" -> return DateGene(name, onlyValidDates = !options.invalidData)
->>>>>>> 87f4b143
             "date-time" -> return DateTimeGene(name)
             else -> if (format != null) {
                 LoggingUtil.uniqueWarn(log, "Unhandled format '$format'")
