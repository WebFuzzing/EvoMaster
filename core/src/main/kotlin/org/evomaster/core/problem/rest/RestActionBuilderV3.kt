package org.evomaster.core.problem.rest

import com.fasterxml.jackson.databind.ObjectMapper
import io.swagger.parser.OpenAPIParser
import io.swagger.v3.oas.models.OpenAPI
import io.swagger.v3.oas.models.Operation
import io.swagger.v3.oas.models.media.ArraySchema
import io.swagger.v3.oas.models.media.MediaType
import io.swagger.v3.oas.models.media.ObjectSchema
import io.swagger.v3.oas.models.media.Schema
import io.swagger.v3.oas.models.parameters.Parameter
import org.evomaster.client.java.instrumentation.shared.ClassToSchemaUtils.OPENAPI_COMPONENT_NAME
import org.evomaster.client.java.instrumentation.shared.ClassToSchemaUtils.OPENAPI_SCHEMA_NAME
import org.evomaster.core.EMConfig
import org.evomaster.core.Lazy
import org.evomaster.core.logging.LoggingUtil
import org.evomaster.core.parser.RegexHandler
import org.evomaster.core.problem.api.param.Param
import org.evomaster.core.problem.rest.param.*
import org.evomaster.core.remote.SutProblemException
import org.evomaster.core.search.Action
import org.evomaster.core.search.gene.*
import org.evomaster.core.search.gene.collection.ArrayGene
import org.evomaster.core.search.gene.collection.EnumGene
import org.evomaster.core.search.gene.collection.FixedMapGene
import org.evomaster.core.search.gene.collection.PairGene
import org.evomaster.core.search.gene.datetime.DateGene
import org.evomaster.core.search.gene.datetime.DateTimeGene
import org.evomaster.core.search.gene.numeric.*
import org.evomaster.core.search.gene.optional.ChoiceGene
import org.evomaster.core.search.gene.optional.CustomMutationRateGene
import org.evomaster.core.search.gene.optional.OptionalGene
import org.evomaster.core.search.gene.placeholder.CycleObjectGene
import org.evomaster.core.search.gene.placeholder.LimitObjectGene
import org.evomaster.core.search.gene.regex.RegexGene
import org.evomaster.core.search.gene.string.Base64StringGene
import org.evomaster.core.search.gene.string.StringGene
import org.evomaster.core.search.gene.utils.GeneUtils
import org.slf4j.Logger
import org.slf4j.LoggerFactory
import java.net.URI
import java.net.URISyntaxException
import java.util.*
import java.util.concurrent.atomic.AtomicInteger
import kotlin.math.pow

/**
 * https://github.com/OAI/OpenAPI-Specification/blob/3.0.1/versions/3.0.1.md
 *
 *  Create actions from a OpenApi/Swagger schema.
 *  Must support both V2 and V3 specs.
 *
 */
object RestActionBuilderV3 {

    private val log: Logger = LoggerFactory.getLogger(RestActionBuilderV3::class.java)
    private val idGenerator = AtomicInteger()

    private val refCache = mutableMapOf<String, Gene>()

    /**
     * Key -> schema in the form "name: {...}"
     * Value -> object gene for it
     */
    private val dtoCache = mutableMapOf<String, Gene>()

    private val mapper = ObjectMapper()

    /**
     * clean cache in order to avoid different dto schema with different configurations, eg, enableConstraintHandling
     */
    fun cleanCache(){
        refCache.clear()
        dtoCache.clear()
    }

    /**
     * @param doParseDescription presents whether apply name/text analysis on description and summary of rest action
     */
    fun addActionsFromSwagger(swagger: OpenAPI,
                              actionCluster: MutableMap<String, Action>,
                              endpointsToSkip: List<String> = listOf(),
                              doParseDescription: Boolean = false,
                              enableConstraintHandling: Boolean
    ) {

        actionCluster.clear()
        refCache.clear()
        dtoCache.clear()

        val skipped = mutableListOf<String>()
        val errorEndpoints = mutableListOf<String>()

        val basePath = getBasePathFromURL(swagger)

        swagger.paths
                .filter { e ->
                    if (endpointsToSkip.contains(e.key)) {
                        skipped.add(e.key)
                        false
                    } else {
                        true
                    }
                }
                .forEach { e ->

                    /*
                        In V2 there that a "host" and "basePath".
                        In V3, this was replaced by a "servers" list of URLs.
                        The "paths" are then appended to such URLs, which works
                        like a "host+basePath"
                     */

                    val restPath = RestPath(if (basePath == "/") e.key else (basePath + e.key))

                    if (e.value.`$ref` != null) {
                        //TODO
                        log.warn("Currently cannot handle \$ref: ${e.value.`$ref`}")
                    }

                    if (e.value.parameters != null && e.value.parameters.isNotEmpty()) {
                        //TODO
                        log.warn("Currently cannot handle 'path-scope' parameters")
                    }

                    if (!e.value.description.isNullOrBlank()) {
                        //TODO should we do something with it for doParseDescription?
                    }

                    if (e.value.get != null) handleOperation(actionCluster, HttpVerb.GET, restPath, e.value.get, swagger, doParseDescription, enableConstraintHandling,errorEndpoints)
                    if (e.value.post != null) handleOperation(actionCluster, HttpVerb.POST, restPath, e.value.post, swagger, doParseDescription, enableConstraintHandling, errorEndpoints)
                    if (e.value.put != null) handleOperation(actionCluster, HttpVerb.PUT, restPath, e.value.put, swagger, doParseDescription, enableConstraintHandling, errorEndpoints)
                    if (e.value.patch != null) handleOperation(actionCluster, HttpVerb.PATCH, restPath, e.value.patch, swagger, doParseDescription, enableConstraintHandling, errorEndpoints)
                    if (e.value.options != null) handleOperation(actionCluster, HttpVerb.OPTIONS, restPath, e.value.options, swagger, doParseDescription, enableConstraintHandling, errorEndpoints)
                    if (e.value.delete != null) handleOperation(actionCluster, HttpVerb.DELETE, restPath, e.value.delete, swagger, doParseDescription, enableConstraintHandling, errorEndpoints)
                    if (e.value.trace != null) handleOperation(actionCluster, HttpVerb.TRACE, restPath, e.value.trace, swagger, doParseDescription, enableConstraintHandling, errorEndpoints)
                    if (e.value.head != null) handleOperation(actionCluster, HttpVerb.HEAD, restPath, e.value.head, swagger, doParseDescription, enableConstraintHandling, errorEndpoints)
                }

        checkSkipped(skipped, endpointsToSkip, actionCluster, errorEndpoints)
    }

    /**
     * @param name of the Dto to parse
     * @param allSchemas contains all schemas of dto and its ref classes in the form
     *      "name: { "type name": "schema", "ref name": "schema", .... }"
     * @return a gene of the dto
     */
    fun createObjectGenesForDTOs(name: String,
                                 allSchemas: String,
                                 enableConstraintHandling: Boolean) : Gene{
        if(!allSchemas.startsWith("\"$name\"")){
            throw IllegalArgumentException("Invalid name $name for schema $allSchemas")
        }

        val allSchemasValue = allSchemas.substring(1 + name.length + 2)

        val schemas = getMapStringFromSchemas(allSchemasValue)
        val dtoSchema = schemas[name] ?: throw IllegalStateException("cannot find the schema with $name from $allSchemas")

        if(dtoCache.containsKey(dtoSchema)){
            return dtoCache[dtoSchema]!!.copy()
        }

        val schema = """
            {
                "openapi": "3.0.0",
                "$OPENAPI_COMPONENT_NAME": {
                    "$OPENAPI_SCHEMA_NAME": $allSchemasValue
                }
            }          
        """.trimIndent()

        val swagger = OpenAPIParser().readContents(schema,null,null).openAPI


        schemas.forEach { (t, u) ->
            val gene = createObjectGene(t, swagger.components.schemas[t]!!,swagger, ArrayDeque(), t, enableConstraintHandling = enableConstraintHandling)
            dtoCache[u] = gene
        }

        return dtoCache[dtoSchema]!!.copy()
    }

    /**
     *
     */
    fun createObjectGeneForDTO(name: String,
                               dtoSchema: String,
                               referenceTypeName: String?,
                               enableConstraintHandling: Boolean) : Gene{

        if(! dtoSchema.startsWith("\"$name\"")){
            throw IllegalArgumentException("Invalid name $name for schema $dtoSchema")
        }

        if(dtoCache.containsKey(dtoSchema)){
            return dtoCache[dtoSchema]!!.copy()
        }

        //Note to simplify code, we just create a whole OpenAPI schema
        val schema = """
            {
                "openapi": "3.0.0",
                "$OPENAPI_COMPONENT_NAME": {
                    "$OPENAPI_SCHEMA_NAME": {
                        $dtoSchema
                    }
                }
            }          
        """.trimIndent()

        val swagger = OpenAPIParser().readContents(schema,null,null).openAPI
        val gene = createObjectGene(name, swagger.components.schemas[name]!!,swagger, ArrayDeque(), referenceTypeName, enableConstraintHandling)
        dtoCache[dtoSchema] = gene
        return gene.copy()
    }

    fun createObjectGeneForDTOs(names: List<String>,
                                dtoSchemas: List<String>,
                                referenceTypeNames: List<String?>,
                                enableConstraintHandling: Boolean) : List<Gene>{
        Lazy.assert { names.size == dtoSchemas.size }

        dtoSchemas.forEachIndexed { index, s ->
            if(! s.startsWith("\"${names[index]}\"")){
                throw IllegalArgumentException("Invalid name ${names[index]} for schema $s")
            }
        }


        val unidentified = dtoSchemas.mapIndexed { index, s -> index to s  }.filter{ !dtoCache.containsKey(it.second) }

        //Note to simplify code, we just create a whole OpenAPI schema
        val schema = """
            {
                "openapi": "3.0.0",
                "$OPENAPI_COMPONENT_NAME": {
                    "$OPENAPI_SCHEMA_NAME": {
                        ${unidentified.joinToString(",") { it.second }}
                    }
                }
            }          
        """.trimIndent()

        val swagger = OpenAPIParser().readContents(schema,null,null).openAPI
        unidentified.forEach {s->
            val gene = getGene(names[s.first], swagger.components.schemas[names[s.first]]!!,swagger, ArrayDeque(), referenceTypeNames[s.first], enableConstraintHandling)
            if (!dtoCache.containsKey(s.second))
                dtoCache[s.second] = gene
        }

        return dtoSchemas.map { dtoCache[it]!!.copy() }
    }


    private fun handleOperation(
            actionCluster: MutableMap<String, Action>,
            verb: HttpVerb,
            restPath: RestPath,
            operation: Operation,
            swagger: OpenAPI,
            doParseDescription: Boolean,
            enableConstraintHandling: Boolean,
            errorEndpoints : MutableList<String> = mutableListOf()
    ) {

        try{
            val params = extractParams(verb, restPath, operation, swagger, enableConstraintHandling)
            repairParams(params, restPath)

            val produces = operation.responses?.values //different response objects based on HTTP code
                ?.filter { it.content != null && it.content.isNotEmpty() }
                //each response can have different media-types
                ?.flatMap { it.content.keys }
                ?.toSet() // remove duplicates
                ?.toList()
                ?: listOf()

            val actionId = "$verb$restPath${idGenerator.incrementAndGet()}"
            val action = RestCallAction(actionId, verb, restPath, params, produces = produces)

            //TODO update for new parser
//                        /*This section collects information regarding the types of data that are
//                        used in the response of an action (if such data references are provided in the
//                        swagger definition
//                        */
//                        val responses = o.value.responses.filter { it.value.responseSchema != null }
//
//                        if (responses.isNotEmpty()) {
//                            responses.filter { it.value.responseSchema is RefModel }.forEach { (k, v) ->
//                                action.addRef(k, (v.responseSchema as RefModel).simpleRef)
//                            }
//                        }

            if (doParseDescription) {
                var info = operation.description
                if (!info.isNullOrBlank() && !info.endsWith(".")) info += "."
                if (!operation.summary.isNullOrBlank()) info = if (info == null) operation.summary else (info + " " + operation.summary)
                if (!info.isNullOrBlank() && !info.endsWith(".")) info += "."
                action.initTokens(info)
            }

            actionCluster[action.getName()] = action
        }catch (e: Exception){
            log.warn("Fail to parse endpoint $verb$restPath due to "+e.message)
            errorEndpoints.add("$verb$restPath")
        }

    }


    private fun extractParams(
            verb: HttpVerb,
            restPath: RestPath,
            operation: Operation,
            swagger: OpenAPI,
            enableConstraintHandling: Boolean
    ): MutableList<Param> {

        val params = mutableListOf<Param>()

        removeDuplicatedParams(operation)
                .forEach { p ->

                    if(p.`$ref` != null){
                        val param = getLocalParameter(swagger, p.`$ref`, enableConstraintHandling)
                        if(param == null){
                            log.warn("Failed to handle: ${p.`$ref`}")
                        } else {
                            handleParam(param, swagger, params, enableConstraintHandling)
                        }
                    } else {
                        handleParam(p, swagger, params, enableConstraintHandling)
                    }
                }

        handleBodyPayload(operation, verb, restPath, swagger, params, enableConstraintHandling)

        return params
    }

    private fun handleParam(p: Parameter,
                            swagger: OpenAPI,
                            params: MutableList<Param>,
                            enableConstraintHandling: Boolean) {
        val name = p.name ?: "undefined"

        if(p.schema == null){
            log.warn("No schema definition for parameter $name")
            return
        }

        var gene = getGene(name, p.schema, swagger, referenceClassDef = null, enableConstraintHandling = enableConstraintHandling)

        if (p.`in` == "path" && gene is StringGene) {
            /*
                            We want to avoid empty paths, and special chars like / which
                            would lead to 2 variables, or any other char that does affect the
                            structure of the URL, like '.'
                         */
            gene = StringGene(gene.name, gene.value, 1, gene.maxLength, listOf('/', '.'))
        }

        if (p.required != true && p.`in` != "path" && gene !is OptionalGene) {
            // As of V3, "path" parameters must be required
            gene = OptionalGene(name, gene)
        }

        //TODO could exploit "x-example" if available in OpenApi

        when (p.`in`) {

            "query" -> {
                params.add(QueryParam(name, gene, p.explode ?: true, p.style ?: Parameter.StyleEnum.FORM))
            }
            /*
                a path is inside a Disruptive Gene, because there are cases in which we want to prevent
                mutation. Note that 1.0 means can always be mutated
             */
            "path" -> params.add(PathParam(name, CustomMutationRateGene("d_", gene, 1.0)))
            "header" -> params.add(HeaderParam(name, gene))
            "cookie" -> params // do nothing?
            //TODO "cookie" does it need any special treatment? as anyway handled in auth configs
            else -> throw IllegalStateException("Unrecognized: ${p.getIn()}")
        }
    }

    /**
     * Have seen some cases of (old?) Swagger wrongly marking path params as query params
     */
    private fun repairParams(params: MutableList<Param>, restPath: RestPath) {

        restPath.getVariableNames().forEach { n ->

            val p = params.find { p -> p is PathParam && p.name == n }
            if (p == null) {
                log.warn("No path parameter for variable '$n' in $restPath")

                //this could happen if bug in Swagger
                var fixed = false
                for (i in 0 until params.size) {
                    if (params[i] is QueryParam && params[i].name == n) {
                        params[i] = PathParam(params[i].name, CustomMutationRateGene("d_", params[i].gene, 1.0))
                        fixed = true
                        break
                    }
                }

                if (!fixed) {
                    //just create a string
                    val k = PathParam(n, CustomMutationRateGene("d_", StringGene(n), 1.0))
                    params.add(k)
                }
            }
        }
    }

    private fun handleBodyPayload(
            operation: Operation,
            verb: HttpVerb,
            restPath: RestPath,
            swagger: OpenAPI,
            params: MutableList<Param>,
            enableConstraintHandling: Boolean) {

        if (operation.requestBody == null) {
            return
        }

        if (!listOf(HttpVerb.POST, HttpVerb.PATCH, HttpVerb.PUT).contains(verb)) {
            log.warn("In HTTP, body payloads are undefined for $verb")
            return
        }

        val body = operation.requestBody!!

        val name = "body"

        val bodies = body.content.filter {
            /*
                If it is a reference, then it must be present.
                Had issue with SpringFox in Proxyprint generating wrong schemas
                when WebRequest and Principal are used
             */
            if (it.value.schema == null) {
                false
            } else {
                val reference = it.value.schema.`$ref`
                reference.isNullOrBlank() || getLocalObjectSchema(swagger, reference) != null
            }
        }

        if (bodies.isEmpty()) {
            log.warn("No valid body-payload for $verb:$restPath")
            /*
                This will/should be handled by Testability Transformations at runtime.
                So we just default to a string map
             */
            return
        }


        /*
            FIXME as of V3, different types might have different body definitions.
            This should refactored to enable possibility of different BodyParams
        */
        val obj: MediaType = bodies.values.first()
        var gene = getGene("body", obj.schema, swagger, referenceClassDef = null, enableConstraintHandling = enableConstraintHandling)


        if (body.required != true && gene !is OptionalGene) {
            gene = OptionalGene(name, gene)
        }

        val contentTypeGene = EnumGene<String>("contentType", bodies.keys)

        params.add(BodyParam(gene, contentTypeGene))
    }

    private fun possiblyOptional(gene: Gene, required: Boolean?): Gene {

        if (required != true) {
            return OptionalGene(gene.name, gene).also { GeneUtils.preventCycles(it) }
        }

        return gene
    }

    private fun getGene(
            name: String,
            schema: Schema<*>,
            swagger: OpenAPI,
<<<<<<< HEAD
            history: Deque<String> = ArrayDeque<String>(),
            referenceClassDef: String?,
            enableConstraintHandling: Boolean
=======
            history: Deque<String> = ArrayDeque(),
            referenceClassDef: String?
>>>>>>> d524df66
    ): Gene {

        if (!schema.`$ref`.isNullOrBlank()) {
            return createObjectFromReference(name, schema.`$ref`, swagger, history, enableConstraintHandling)
        }


        /*
            https://github.com/OAI/OpenAPI-Specification/blob/3.0.1/versions/3.0.1.md#dataTypeFormat

        Common Name	    type	format	Comments
        integer	        integer	int32	signed 32 bits
        long	        integer	int64	signed 64 bits
        float	        number	float
        double	        number	double
        string	        string
        byte	        string	byte	base64 encoded characters
        binary	        string	binary	any sequence of octets
        boolean	        boolean
        date	        string	date	As defined by full-date - RFC3339
        dateTime	    string	date-time	As defined by date-time - RFC3339
        password	    string	password	Used to hint UIs the input needs to be obscured.
         */

        val type = schema.type?:schema.types?.firstOrNull()
        val format = schema.format

        if (schema.enum?.isNotEmpty() == true) {

            //Besides the defined values, add one to test robustness
            when (type) {
                "string" ->
                    return EnumGene(name, (schema.enum as MutableList<String>).apply { add("EVOMASTER") })
                /*
                    Looks like a possible bug in the parser, where numeric enums can be read as strings... got this
                    issue in GitLab schemas, eg for visibility_level
                 */
                "integer" -> {
                    if (format == "int64") {
                        val data : MutableList<Long> = schema.enum
                                .map{ if(it is String) it.toLong() else it as Long}
                                .toMutableList()

                        return EnumGene(name, (data).apply { add(42L) })
                    }

                    val data : MutableList<Int> = schema.enum
                            .map{ if(it is String) it.toInt() else it as Int}
                            .toMutableList()
                    return EnumGene(name, data.apply { add(42) })
                }
                "number" -> {
                    //if (format == "double" || format == "float") {
                    //TODO: Is it always casted as Double even for Float??? Need test
                    val data : MutableList<Double> = schema.enum
                            .map{ if(it is String) it.toDouble() else it as Double}
                            .toMutableList()
                    return EnumGene(name, data.apply { add(42.0) })
                }
                else -> log.warn("Cannot handle enum of type: $type")
            }
        }

        /*
            TODO constraints like min/max
         */


        //first check for "optional" format
        when (format?.lowercase()) {
            "int32" -> return createGeneWithSchemaConstraints(schema, name, IntegerGene::class.java, enableConstraintHandling)//IntegerGene(name)
            "int64" -> return createGeneWithSchemaConstraints(schema, name, LongGene::class.java, enableConstraintHandling) //LongGene(name)
            "double" -> return createGeneWithSchemaConstraints(schema, name, DoubleGene::class.java, enableConstraintHandling)//DoubleGene(name)
            "float" -> return createGeneWithSchemaConstraints(schema, name, FloatGene::class.java, enableConstraintHandling)//FloatGene(name)
            "password" -> return createGeneWithSchemaConstraints(schema, name, StringGene::class.java, enableConstraintHandling)//StringGene(name) //nothing special to do, it is just a hint
            "binary" -> return createGeneWithSchemaConstraints(schema, name, StringGene::class.java, enableConstraintHandling)//StringGene(name) //does it need to be treated specially?
            "byte" -> return createGeneWithSchemaConstraints(schema, name, Base64StringGene::class.java, enableConstraintHandling)//Base64StringGene(name)
            "date" -> return DateGene(name)
            "date-time" -> return DateTimeGene(name)
            else -> if (format != null) {
                LoggingUtil.uniqueWarn(log, "Unhandled format '$format'")
            }
        }

        /*
                If a format is not defined, the type should default to
                the JSON Schema definition
         */
        when (type?.lowercase()) {
            "integer" -> return createGeneWithSchemaConstraints(schema, name, IntegerGene::class.java, enableConstraintHandling)//IntegerGene(name)
            "number" -> return createGeneWithSchemaConstraints(schema, name, DoubleGene::class.java, enableConstraintHandling)//DoubleGene(name)
            "boolean" -> return BooleanGene(name)
            "string" -> {
                return if (schema.pattern == null) {
                    createGeneWithSchemaConstraints(schema, name, StringGene::class.java, enableConstraintHandling) //StringGene(name)
                } else {
                    try {
                        createGeneWithSchemaConstraints(schema, name, RegexGene::class.java, enableConstraintHandling)
                    } catch (e: Exception) {
                        /*
                            TODO: if the Regex is syntactically invalid, we should warn
                            the user. But, as we do not support 100% regex, might be an issue
                            with EvoMaster. Anyway, in such cases, instead of crashing EM, let's just
                            take it as a String.
                            When 100% support, then tell user that it is his/her fault
                         */
                        LoggingUtil.uniqueWarn(log, "Cannot handle regex: ${schema.pattern}")
                        createGeneWithSchemaConstraints(schema, name, StringGene::class.java, enableConstraintHandling)//StringGene(name)
                    }
                }
            }
            "array" -> {
                if (schema is ArraySchema) {

                    val arrayType: Schema<*> = if (schema.items == null) {
                        LoggingUtil.uniqueWarn(log, "Array type '$name' is missing mandatory field 'items' to define its type." +
                                " Defaulting to 'string'")
                        Schema<Any>().also { it.type = "string" }
                    } else {
                        schema.items
                    }
                    val template = getGene(name + "_item", arrayType, swagger, history, referenceClassDef = null, enableConstraintHandling = enableConstraintHandling)

                    //Could still have an empty []
//                    if (template is CycleObjectGene) {
//                        return CycleObjectGene("<array> ${template.name}")
//                    }
                    return createGeneWithSchemaConstraints(schema, name, ArrayGene::class.java, enableConstraintHandling, template)//ArrayGene(name, template)
                } else {
                    LoggingUtil.uniqueWarn(log, "Invalid 'array' definition for '$name'")
                }
            }

            "object" -> {
                return createObjectGene(name, schema, swagger, history, referenceClassDef, enableConstraintHandling)
            }

            "file" -> return createGeneWithSchemaConstraints(schema, name, StringGene::class.java, enableConstraintHandling) //StringGene(name) //TODO file is a hack. I want to find a more elegant way of dealing with it (BMR)
        }

        if (name == "body" && schema.properties?.isNotEmpty() == true) {
            /*
                This could happen when parsing a body-payload as formData
            */
            return createObjectGene(name, schema, swagger, history, referenceClassDef, enableConstraintHandling)
        }

        if (type == null && format == null) {
            LoggingUtil.uniqueWarn(log, "No type/format information provided for '$name'. Defaulting to 'string'")
            return createGeneWithSchemaConstraints(schema, name, StringGene::class.java, enableConstraintHandling) //StringGene(name)
        }

        throw IllegalArgumentException("Cannot handle combination $type/$format")
    }

    /**
     * @param referenceTypeName is the name of object type
     */
    private fun createObjectGene(name: String,
                                 schema: Schema<*>,
                                 swagger: OpenAPI,
                                 history: Deque<String>,
                                 referenceTypeName: String?,
                                 enableConstraintHandling: Boolean): Gene {

        val fields = schema.properties?.entries?.map {
            possiblyOptional(
                    getGene(it.key, it.value, swagger, history, referenceClassDef = null, enableConstraintHandling = enableConstraintHandling),
                    schema.required?.contains(it.key)
            )
        } ?: listOf()


        /*
            additional properties could be

            from OpenAPI Specification v3.1.0 https://spec.openapis.org/oas/latest.html
            1 - A free-form query parameter, allowing undefined parameters of a specific type:
                eg, {
                      "in": "query",
                      "name": "freeForm",
                      "schema": {
                        "type": "object",
                        "additionalProperties": {
                          "type": "integer"
                        },
                      },
                      "style": "form"
                    }

            2 - Model with Map/Dictionary Properties
                eg, {
                      "type": "object",
                      "additionalProperties": {
                        "type": "string"
                      }
                    }

                    {
                      "type": "object",
                      "additionalProperties": {
                        "$ref": "#/components/schemas/ComplexModel"
                      }
                    }

             from https://json-schema.org/understanding-json-schema/reference/object.html
             3 - The additionalProperties keyword is used to control the handling of extra stuff,
             that is, properties whose names are not listed in the properties keyword
             or match any of the regular expressions in the patternProperties keyword.
             By default any additional properties are allowed.

             The value of the additionalProperties keyword is a schema that will be used to validate
             any properties in the instance that are not matched by properties or patternProperties.
             Setting the additionalProperties schema to false means no additional properties will be allowed.

             note that the latest version (ie, OpenAPI 3.1.0) does not support patternProperties yet
             see more with https://docs.readme.com/docs/openapi-compatibility-chart
         */

<<<<<<< HEAD
        var additionalFieldTemplate : PairGene<StringGene, *>? = null
=======
        var additionalFieldTemplate : PairGene<StringGene, Gene>? = null
>>>>>>> d524df66
        /*
            Can be either a boolean or a Schema
         */
        val additional = schema.additionalProperties

        if (additional is Boolean) {
            /*
                if 'false', no other fields besides the specified ones can be added.
                Default is 'true'.
              */
            //TODO could add extra fields for robustness testing
        }
        if (additional is Schema<*>) {

            /*
               support additionalProperties with schema
            */
            if (!additional.`$ref`.isNullOrBlank()) {
<<<<<<< HEAD
                val valueTemplate = createObjectFromReference("valueTemplate", additional.`$ref`, swagger, history, enableConstraintHandling)
                additionalFieldTemplate= PairGene("template", StringGene("keyTemplate"), valueTemplate.copy())
            }else if(!additional.type.isNullOrBlank() || additional.types?.isNotEmpty() == true){
                val valueTemplate = getGene("valueTemplate", additional, swagger, history, null, enableConstraintHandling)
=======
                val valueTemplate = createObjectFromReference("valueTemplate", additional.`$ref`, swagger, history)
                additionalFieldTemplate= PairGene("template", StringGene("keyTemplate"), valueTemplate.copy())
            }else if(!additional.type.isNullOrBlank()){
                val valueTemplate = getGene("valueTemplate", additional, swagger, history, null)
>>>>>>> d524df66
                additionalFieldTemplate = PairGene("template", StringGene("keyTemplate"), valueTemplate.copy())
            }
            // TODO additional schema is defined with allOf, anyOf, oneOf, then template requires to be specified with FlexibleGene


            /*
               TODO could add extra fields for robustness testing,
               with and without following the given schema for their type
             */

            /*
                TODO proper handling.
                Using a map is just a temp solution
             */

<<<<<<< HEAD
//            if (fields.isEmpty()) {
//                if (additionalFieldTemplate != null)
//                    return FixedMapGene(name, additionalFieldTemplate)
//
//                // here, the first of pairgene should not be mutable
//                return FixedMapGene(name, PairGene.createStringPairGene(getGene(name + "_field", additional, swagger, history, null, enableConstraintHandling), isFixedFirst = true))
//            }
        }

        return assembleObjectGeneWithConstraints(name, schema, fields, additionalFieldTemplate, swagger, history, referenceTypeName, enableConstraintHandling)

    }

    private fun assembleObjectGeneWithConstraints(name: String, schema: Schema<*>, fields: List<Gene>, additionalFieldTemplate: PairGene<StringGene, *>?, swagger: OpenAPI, history: Deque<String>, referenceTypeName: String?, enableConstraintHandling: Boolean) : Gene{
        if (!enableConstraintHandling)
            return assembleObjectGene(name, schema, fields, additionalFieldTemplate, referenceTypeName)

        val allOf = schema.allOf?.map { s->
            createObjectGene(name, s, swagger, history, null, enableConstraintHandling)
        }

        val anyOf = schema.anyOf?.map { s->
            createObjectGene(name, s, swagger, history, null, enableConstraintHandling)
        }

        if (!allOf.isNullOrEmpty() && !anyOf.isNullOrEmpty()){
            log.warn("cannot handle allOf and oneOf at same time for a schema with name $name")
            return assembleObjectGene(name, schema, fields, additionalFieldTemplate, referenceTypeName)
        }

        val oneOf = schema.oneOf?.map { s->
            createObjectGene(name, s, swagger, history, null, enableConstraintHandling)
        }

        if (!oneOf.isNullOrEmpty() && (!allOf.isNullOrEmpty() || !anyOf.isNullOrEmpty())){
            log.warn("cannot handle oneOf and allOf/oneOf at same time for a schema with name $name")
            return assembleObjectGene(name, schema, fields, additionalFieldTemplate, referenceTypeName)
        }

        if (!allOf.isNullOrEmpty()){
            val allFields = allOf.mapNotNull {
                when (it) {
                    is ObjectGene -> it.fields
                    is FlexibleObjectGene<*> -> it.fields
                    else -> null
                }
            }.flatten()
            return assembleObjectGene(name, schema, allFields.plus(fields), additionalFieldTemplate, referenceTypeName)
        }
=======
            if (fields.isEmpty()) {
                if (additionalFieldTemplate != null)
                    return FixedMapGene(name, additionalFieldTemplate)
>>>>>>> d524df66

        if (!oneOf.isNullOrEmpty()){
            return ChoiceGene(name, listOf(assembleObjectGene(name, schema, fields, additionalFieldTemplate, referenceTypeName)).plus(oneOf))
        }

        if (!anyOf.isNullOrEmpty()){
            val allFields = anyOf.mapNotNull {
                when (it) {
                    is ObjectGene -> it.fields
                    is FlexibleObjectGene<*> -> it.fields
                    else -> null
                }
            }.flatten()
            /*
                currently, we handle anyOf as oneOf plus all combined one
             */
            return ChoiceGene(name, if (anyOf.size > 1) anyOf.plus(assembleObjectGene(name, schema, allFields.plus(fields), additionalFieldTemplate, referenceTypeName)) else anyOf)

//            return ChoiceGene(name, (1 until 2.0.pow(one.size * 1.0).toInt()).map { i->
//                assembleObjectGene(
//                        name,
//                        schema,
//                        Integer.toBinaryString(i).toCharArray().mapIndexed { index, c ->
//                            if (c == '1'){
//                                one[index].run {
//                                    when (this) {
//                                        is ObjectGene -> this.fields
//                                        is FlexibleObjectGene<*> -> this.fields
//                                        else -> null
//                                    }
//                                }
//                            }else null
//                        }.filterNotNull().flatten(),
//                        additionalFieldTemplate,
//                        referenceTypeName
//                )
//            })
        }

        return assembleObjectGene(name, schema, fields, additionalFieldTemplate, referenceTypeName)

        //TODO not
    }

    private fun assembleObjectGene(name: String, schema: Schema<*>, fields: List<Gene>, additionalFieldTemplate: PairGene<StringGene, *>?, referenceTypeName: String?) : Gene{
        if (fields.isEmpty()) {
            if (additionalFieldTemplate != null)
                return FixedMapGene(name, additionalFieldTemplate)

            LoggingUtil.uniqueWarn(log,"No fields for object definition: $name")
            // here, the first of pairgene should not be mutable
            return FixedMapGene(name, PairGene.createStringPairGene(StringGene(name + "_field"), isFixedFirst = true))
        }

<<<<<<< HEAD

        if (additionalFieldTemplate!=null){
            return FlexibleObjectGene(name, fields, additionalFieldTemplate)
=======
        if (additionalFieldTemplate!=null){
            return ObjectGene(name, fields, if(schema is ObjectSchema) referenceTypeName?:schema.title else null, false, additionalFieldTemplate, mutableListOf())
>>>>>>> d524df66
        }

        /*
            add refClass with title of SchemaObject
            Man: shall we pop history here?
         */
        return ObjectGene(name, fields, if(schema is ObjectSchema) referenceTypeName?:schema.title else null)
    }

        /**
     * handle constraints of schema object
     *
     * see more
     * https://spec.openapis.org/oas/v3.0.3#properties
     * https://spec.openapis.org/oas/latest.html#properties
     *
     * handled constraints include
     *      - minimum
     *      - maximum
     *      - exclusiveMaximum
     *      - exclusiveMinimum
     *      - maxLength
     *      - minLength
     *      - minItems
     *      - maxItems
     *      - uniqueItems
     *      - allOf (TODO)
     *      - anyOf (TODO)
     *      - oneOf (TODO)
     *      - multipleOf (TODO)
     *      - not (OpenAPI not support this yet)
     *
     *
     * TODO might handle example/default property as default later
     */
    private fun createGeneWithSchemaConstraints(schema: Schema<*>, name: String, geneClass: Class<*>, enableConstraintHandling: Boolean, collectionTemplate: Gene? = null) : Gene{
        when(geneClass){
            // number gene
            IntegerGene::class.java -> return IntegerGene(
                    name,
                    min = if (enableConstraintHandling) schema.minimum?.intValueExact() else null,
                    max = if (enableConstraintHandling) schema.maximum?.intValueExact() else null,
                    maxInclusive = if (enableConstraintHandling) !(schema.exclusiveMaximum?:false) else true,
                    minInclusive = if (enableConstraintHandling) !(schema.exclusiveMinimum?:false) else true
            )
            LongGene::class.java -> return LongGene(
                    name,
                    min = if (enableConstraintHandling) schema.minimum?.longValueExact() else null,
                    max = if (enableConstraintHandling) schema.maximum?.longValueExact() else null,
                    maxInclusive = if (enableConstraintHandling) !(schema.exclusiveMaximum?:false) else true,
                    minInclusive = if (enableConstraintHandling) !(schema.exclusiveMinimum?:false) else true
            )
            FloatGene::class.java -> return FloatGene(
                    name,
                    min = if (enableConstraintHandling) schema.minimum?.toFloat() else null,
                    max = if (enableConstraintHandling) schema.maximum?.toFloat() else null,
                    maxInclusive = if (enableConstraintHandling) !(schema.exclusiveMaximum?:false) else true,
                    minInclusive = if (enableConstraintHandling) !(schema.exclusiveMinimum?:false) else true
            )
            DoubleGene::class.java -> return DoubleGene(
                    name,
                    min = if (enableConstraintHandling) schema.minimum?.toDouble() else null,
                    max = if (enableConstraintHandling) schema.maximum?.toDouble() else null,
                    maxInclusive = if (enableConstraintHandling) !(schema.exclusiveMaximum?:false) else true,
                    minInclusive = if (enableConstraintHandling) !(schema.exclusiveMinimum?:false) else true
            )
            BigDecimalGene::class.java -> return BigDecimalGene(
                    name,
                    min = if (enableConstraintHandling) schema.minimum else null,
                    max = if (enableConstraintHandling) schema.maximum else null,
                    maxInclusive = if (enableConstraintHandling) !(schema.exclusiveMaximum?:false) else true,
                    minInclusive = if (enableConstraintHandling) !(schema.exclusiveMinimum?:false) else true
            )
            BigIntegerGene::class.java -> return BigIntegerGene(
                    name,
                    min = if (enableConstraintHandling) schema.minimum?.toBigIntegerExact() else null,
                    max = if (enableConstraintHandling) schema.maximum?.toBigIntegerExact() else null,
                    maxInclusive = if (enableConstraintHandling) !(schema.exclusiveMaximum?:false) else true,
                    minInclusive = if (enableConstraintHandling) !(schema.exclusiveMinimum?:false) else true
            )
            // string, Base64StringGene and regex gene
            StringGene::class.java -> return StringGene(
                    name,
                    maxLength = if (enableConstraintHandling) schema.maxLength?: EMConfig.stringLengthHardLimit else EMConfig.stringLengthHardLimit,
                    minLength = if (enableConstraintHandling) schema.minLength?: 0 else 0
            )
            Base64StringGene::class.java -> return Base64StringGene(
                    name,
                    StringGene(
                            name,
                            maxLength = if (enableConstraintHandling) schema.maxLength?: EMConfig.stringLengthHardLimit else EMConfig.stringLengthHardLimit,
                            minLength = if (enableConstraintHandling) schema.minLength?: 0 else 0
                    )
            )
            RegexGene::class.java -> {
                /*
                    TODO handle constraints for regex gene
                    eg,  min and max
                 */
                return RegexHandler.createGeneForEcma262(schema.pattern).apply { this.name = name }
            }
            ArrayGene::class.java -> {
                if (collectionTemplate == null)
                    throw IllegalArgumentException("cannot create ArrayGene when collectionTemplate is null")
                return ArrayGene(
                        name,
                        template = collectionTemplate,
                        uniqueElements = if (enableConstraintHandling) schema.uniqueItems?:false else false,
                        minSize = if (enableConstraintHandling) schema.minItems else null,
                        maxSize = if (enableConstraintHandling) schema.maxItems else null
                )
            }

            else -> throw IllegalStateException("cannot create gene with constraints for gene:${geneClass.name}")
        }
    }


    private fun createObjectFromReference(name: String,
                                          reference: String,
                                          swagger: OpenAPI,
                                          history: Deque<String> = ArrayDeque(),
                                          enableConstraintHandling: Boolean
    ): Gene {

        /*
            The problem in caching objects is that their tree can depend on where they are mounted.
            For example, assume A->B  will not work (ie cycle) if mounted under another object that has
            B as ancestor, eg, D->C->B->X->A.
            An easy case in which this cannot happen is when the target object is a root, ie used directly
            in a parameter and not inside other objects. In such cases, we can cache it.
         */
        val isRoot = history.isEmpty()

        /*
            We need to avoid cycles like A.B.A...
            From root to leaves, how many repeated object should appear on a path?
            TODO Maybe this should be config to experiment with.
            Anyway, it is a problem in scout-api
         */
        val cycleDepth = 1

        if (history.count { it == reference } >= cycleDepth) {
            return CycleObjectGene("Cycle for: $reference")
        }

        if (isRoot && refCache.containsKey(reference)) {
            return refCache[reference]!!.copy()
        }

        /*
            TODO This could be customized in EMConfig
         */
        val depthLimit = 5
        if(history.size == depthLimit){
            return LimitObjectGene("Object-depth limit reached for: $reference")
        }

        try {
            URI(reference)
        } catch (e: URISyntaxException) {
            LoggingUtil.uniqueWarn(log, "Object reference is not a valid URI: $reference")
        }

        val schema = getLocalObjectSchema(swagger, reference)

        if (schema == null) {
            //token after last /
            val classDef = getClassDef(reference)

            LoggingUtil.uniqueWarn(log, "No $classDef among the object definitions in the OpenApi file")

            return ObjectGene(name, listOf(), classDef)
        }

        history.push(reference)

        val gene = getGene(name, schema, swagger, history, getClassDef(reference), enableConstraintHandling)

        if(isRoot) {
            GeneUtils.preventCycles(gene)
            GeneUtils.preventLimit(gene)
            refCache[reference] = gene
        }

        history.pop()

        return gene
    }

    private fun getClassDef(reference: String) = reference.substring(reference.lastIndexOf("/") + 1)

    private fun getLocalParameter(swagger: OpenAPI,
                                  reference: String,
                                  enableConstraintHandling: Boolean) : Parameter?{
        val name = extractReferenceName(reference)

        return swagger.components.parameters[name]
    }

    private fun getLocalObjectSchema(swagger: OpenAPI, reference: String): Schema<*>? {

        val classDef = extractReferenceName(reference)

        return swagger.components.schemas[classDef]
    }

    private fun extractReferenceName(reference: String): String {
        try {
            URI(reference)
        } catch (e: URISyntaxException) {
            LoggingUtil.uniqueWarn(log, "Object reference is not a valid URI: $reference")
        }

        //token after last /
        return reference.substring(reference.lastIndexOf("/") + 1)
    }

    private fun removeDuplicatedParams(operation: Operation): List<Parameter> {

        /*
            Duplicates are not allowed, based on combination of "name" and "location".
            https://github.com/OAI/OpenAPI-Specification/blob/3.0.1/versions/3.0.1.md#operationObject
         */

        if (operation.parameters == null) {
            return listOf()
        }

        val selection = mutableListOf<Parameter>()
        val seen = mutableSetOf<String>()

        for (p in operation.parameters) {

            val key = p.`in` + "_" + p.name
            if (!seen.contains(key)) {
                seen.add(key)
                selection.add(p)
            }
        }

        val diff = operation.parameters.size - selection.size
        if (diff > 0) {
            log.warn("Operation ${operation.operationId} has $diff repeated parameters")
        }

        return selection
    }


    private fun checkSkipped(
        skipped: List<String>,
        endpointsToSkip: List<String>,
        actionCluster: Map<String, Action>,
        errorEndpoints: List<String>
    ) {
        if(endpointsToSkip.toSet().size != endpointsToSkip.size){
            throw SutProblemException("There are repeated, non-unique endpoint-to-skip declarations")
        }

        if (skipped.size != endpointsToSkip.size) {
            val msg = "${endpointsToSkip.size} were set to be skipped, but only ${skipped.size}" +
                    " were found in the schema"
            LoggingUtil.getInfoLogger().error(msg)
            endpointsToSkip.filter { !skipped.contains(it) }
                    .forEach { LoggingUtil.getInfoLogger().warn("Missing endpoint: $it") }
            throw SutProblemException(msg)
        }

        LoggingUtil.getInfoLogger().apply {
            if (skipped.isNotEmpty()) {
                info("Skipped ${skipped.size} path endpoints from the schema configuration")
            }

            val n = actionCluster.size
            when (n) {
                0 -> warn("There is _NO_ usable RESTful API endpoint defined in the schema configuration")
                1 -> info("There is only one usable RESTful API endpoint defined in the schema configuration")
                else -> info("There are $n usable RESTful API endpoints defined in the schema configuration")
            }

            if (errorEndpoints.isNotEmpty()){
                warn("There are ${errorEndpoints.size} endpoints which might have errors and would not be handled in the generation")
            }
        }
    }

    fun getModelsFromSwagger(swagger: OpenAPI,
                             modelCluster: MutableMap<String, ObjectGene>,
                             enableConstraintHandling: Boolean) {
        modelCluster.clear()

        /*
            needs to check whether there exist some side-effects
            if do not clean those, some testDeterminism might fail due to inconsistent warning log.
         */
        refCache.clear()
        dtoCache.clear()

        if (swagger.components?.schemas != null) {
            swagger.components.schemas
                    .forEach {
                        val model = createObjectFromReference(it.key,
                                it.component1(),
                                swagger,
                                enableConstraintHandling = enableConstraintHandling
                        )
                        when (model) {
                            //BMR: the modelCluster expects an ObjectGene. If the result is not that, it is wrapped in one.
                            is ObjectGene -> modelCluster.put(it.component1(), model)
                            //is MapGene<*, *> -> modelCluster.put(it.component1(), ObjectGene(it.component1(), listOf(model)))
                            //Andrea: this was wrong, as generating invalid genes where writing expectations.
                            // this is a tmp fix
                            is FixedMapGene<*, *> -> modelCluster.put(it.component1(), ObjectGene(it.component1(), listOf()))
                        }

                    }
        }
    }

    fun getBasePathFromURL(swagger: OpenAPI): String {
        /*
            TODO would need more general approach, as different HTTP servers could
            have different base paths
         */
        val serverUrl = swagger.servers[0].url
        val basePath: String = try {
            URI(serverUrl).path.trim()
        } catch (e: URISyntaxException) {
            LoggingUtil.uniqueWarn(log, "Invalid URI used in schema to define servers: $serverUrl")
            ""
        }
        return basePath
    }

    /**
     * build a rest action based on the given [url]
     */
    fun buildActionBasedOnUrl(baseUrl: String, id : String, verb: HttpVerb, url: String, skipOracleChecks : Boolean) : RestCallAction?{

        // if the url does not start with baseUrl (i.e., not from SUT), then there might be no point to execute this rest action
        if (!url.startsWith(baseUrl)) return null

        // fragments # are ignored when making HTTP calls
        val uri = URI(url.replaceAfter("#","").removeSuffix("#"))
//        Lazy.assert { "${uri.scheme}://${uri.host}:${uri.port}" == baseUrl }

        val path = RestPath("${uri.scheme}://${uri.host}:${uri.port}${uri.path}".removePrefix(baseUrl.removeSuffix("/")))
        val query : MutableList<Param> = uri.query?.split("&")?.map { q->
            val keyValue = q.split("=")
            if (keyValue.size == 2 && keyValue[0].isNotBlank())
                QueryParam(keyValue[0], StringGene(keyValue[0], keyValue[1]))
            else {
                /*
                    key-value pair is not restricted for query
                    eg, /v2/api-docs?foo is considered as valid
                    see https://datatracker.ietf.org/doc/html/rfc3986#section-3.4
                 */
                log.warn("Currently not supporting a GET RestAction with the url '$url' ," +
                        " as all query parameters should be in the form key=value")
                return null
            }
        }?.toMutableList()?: mutableListOf()
        return RestCallAction(id, verb, path, query, skipOracleChecks= skipOracleChecks)
    }

    private fun getMapStringFromSchemas(schemas: String) : Map<String, String>{
        val objs = mapper.readTree(schemas)
        val maps = mutableMapOf<String, String>()
        objs.fields().forEach { f->
            maps[f.key] = f.value.toString()
        }

        return maps
    }

}<|MERGE_RESOLUTION|>--- conflicted
+++ resolved
@@ -491,14 +491,9 @@
             name: String,
             schema: Schema<*>,
             swagger: OpenAPI,
-<<<<<<< HEAD
-            history: Deque<String> = ArrayDeque<String>(),
+            history: Deque<String> = ArrayDeque(),
             referenceClassDef: String?,
             enableConstraintHandling: Boolean
-=======
-            history: Deque<String> = ArrayDeque(),
-            referenceClassDef: String?
->>>>>>> d524df66
     ): Gene {
 
         if (!schema.`$ref`.isNullOrBlank()) {
@@ -718,11 +713,7 @@
              see more with https://docs.readme.com/docs/openapi-compatibility-chart
          */
 
-<<<<<<< HEAD
-        var additionalFieldTemplate : PairGene<StringGene, *>? = null
-=======
         var additionalFieldTemplate : PairGene<StringGene, Gene>? = null
->>>>>>> d524df66
         /*
             Can be either a boolean or a Schema
          */
@@ -741,17 +732,10 @@
                support additionalProperties with schema
             */
             if (!additional.`$ref`.isNullOrBlank()) {
-<<<<<<< HEAD
                 val valueTemplate = createObjectFromReference("valueTemplate", additional.`$ref`, swagger, history, enableConstraintHandling)
                 additionalFieldTemplate= PairGene("template", StringGene("keyTemplate"), valueTemplate.copy())
             }else if(!additional.type.isNullOrBlank() || additional.types?.isNotEmpty() == true){
                 val valueTemplate = getGene("valueTemplate", additional, swagger, history, null, enableConstraintHandling)
-=======
-                val valueTemplate = createObjectFromReference("valueTemplate", additional.`$ref`, swagger, history)
-                additionalFieldTemplate= PairGene("template", StringGene("keyTemplate"), valueTemplate.copy())
-            }else if(!additional.type.isNullOrBlank()){
-                val valueTemplate = getGene("valueTemplate", additional, swagger, history, null)
->>>>>>> d524df66
                 additionalFieldTemplate = PairGene("template", StringGene("keyTemplate"), valueTemplate.copy())
             }
             // TODO additional schema is defined with allOf, anyOf, oneOf, then template requires to be specified with FlexibleGene
@@ -767,7 +751,6 @@
                 Using a map is just a temp solution
              */
 
-<<<<<<< HEAD
 //            if (fields.isEmpty()) {
 //                if (additionalFieldTemplate != null)
 //                    return FixedMapGene(name, additionalFieldTemplate)
@@ -817,11 +800,6 @@
             }.flatten()
             return assembleObjectGene(name, schema, allFields.plus(fields), additionalFieldTemplate, referenceTypeName)
         }
-=======
-            if (fields.isEmpty()) {
-                if (additionalFieldTemplate != null)
-                    return FixedMapGene(name, additionalFieldTemplate)
->>>>>>> d524df66
 
         if (!oneOf.isNullOrEmpty()){
             return ChoiceGene(name, listOf(assembleObjectGene(name, schema, fields, additionalFieldTemplate, referenceTypeName)).plus(oneOf))
@@ -876,14 +854,9 @@
             return FixedMapGene(name, PairGene.createStringPairGene(StringGene(name + "_field"), isFixedFirst = true))
         }
 
-<<<<<<< HEAD
-
-        if (additionalFieldTemplate!=null){
-            return FlexibleObjectGene(name, fields, additionalFieldTemplate)
-=======
+
         if (additionalFieldTemplate!=null){
             return ObjectGene(name, fields, if(schema is ObjectSchema) referenceTypeName?:schema.title else null, false, additionalFieldTemplate, mutableListOf())
->>>>>>> d524df66
         }
 
         /*
