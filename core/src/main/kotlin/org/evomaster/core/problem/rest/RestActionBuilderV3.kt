--- conflicted
+++ resolved
@@ -728,13 +728,8 @@
                         )
                         when (model) {
                             //BMR: the modelCluster expects an ObjectGene. If the result is not that, it is wrapped in one.
-<<<<<<< HEAD
-                            is ObjectGene -> modelCluster.put(it.component1(), (model as ObjectGene))
+                            is ObjectGene -> modelCluster.put(it.component1(), model)
                             is MapGene<*, *> -> modelCluster.put(it.component1(), ObjectGene(it.component1(), listOf(model)))
-=======
-                            is ObjectGene -> modelCluster.put(it.component1(), model)
-                            is MapGene<*> -> modelCluster.put(it.component1(), ObjectGene(it.component1(), listOf(model)))
->>>>>>> 30b4d7a8
                         }
 
                     }
