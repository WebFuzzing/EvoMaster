package org.evomaster.core.search.service

import com.google.inject.Inject
import org.evomaster.core.EMConfig
import org.evomaster.core.EMConfig.FeedbackDirectedSampling.FOCUSED_QUICKEST
import org.evomaster.core.EMConfig.FeedbackDirectedSampling.LAST
import org.evomaster.core.Lazy
import org.evomaster.core.output.Termination
import org.evomaster.core.problem.rest.RestCallResult
import org.evomaster.core.search.EvaluatedIndividual
import org.evomaster.core.search.FitnessValue
import org.evomaster.core.search.Individual
import org.evomaster.core.search.Solution
import org.evomaster.core.search.impact.impactInfoCollection.ImpactsOfIndividual
import org.evomaster.core.search.service.monitor.SearchProcessMonitor
import org.evomaster.core.search.tracer.ArchiveMutationTrackService

<<<<<<< HEAD
import java.lang.Integer.min
import java.nio.file.Files
import java.nio.file.Paths
import java.nio.file.StandardOpenOption

=======
>>>>>>> 2825e2fe

class Archive<T> where T : Individual {

    @Inject
    private lateinit var randomness: Randomness

    @Inject
    private lateinit var config: EMConfig

    @Inject
    private lateinit var dpc: AdaptiveParameterControl

    @Inject
    private lateinit var idMapper: IdMapper

    @Inject
    private lateinit var time: SearchTimeController

    @Inject
    private lateinit var processMonitor: SearchProcessMonitor

    @Inject
    private lateinit var tracker : ArchiveMutationTrackService
    /**
     * Key -> id of the target
     *
     * Value -> sorted list of best individuals for that target
     */
    private val populations = mutableMapOf<Int, MutableList<EvaluatedIndividual<T>>>()

    /**
     * Key -> id of the target
     *
     * Value -> how often we sampled from the buffer for that target since
     *          last fitness improvement.
     *          Note: such counter will be reset when a fitness improvement
     *          is obtained for that target is obtained.
     *          This means that an infeasible / hard target will not get
     *          its counter reset once the final local optima is reached
     */
    private val samplingCounter = mutableMapOf<Int, Int>()


    /**
     * Key -> id of the target
     *
     * Value -> keep track of how long (in number of sampled individuals)
     *          it took last time there was an improvement for this target.
     */
    private val lastImprovement = mutableMapOf<Int, Int>()


    /**
     * Key -> id of the target
     *
     * Value -> latest evaluated individual there was an improvement for this target.
     */
    //private val latestImprovement = mutableMapOf<Int, Int>()

    /**
     * Id of last target used for sampling
     */
    private var lastChosen: Int? = null


    fun extractSolution(): Solution<T> {

        /*
            Note: no equals() is defined, so Set is based
            on refs to the heap.
            This is not an issue, as each individual is copied
            when sampled.
            Here, as an individual can go to many populations,
            we want to avoiding it counting it several times.
         */
        val uniques = mutableSetOf<EvaluatedIndividual<T>>()

        populations.entries.forEach { e ->
            if (isCovered(e.key)) {
                val ind = e.value[0]
                uniques.add(ind)
            }
        }

        return Solution(uniques.toMutableList(), config.testSuiteFileName, Termination.NONE)
    }


    fun isEmpty() = populations.isEmpty()

    /**
     * Get a copy of an individual in the archive.
     * Different kinds of heuristics are used to choose
     * the best "candidate" most useful for the search
     */
    fun sampleIndividual(): EvaluatedIndividual<T> {

        if (isEmpty()) {
            throw IllegalStateException("Empty archive")
        }

        var toChooseFrom = notCoveredTargets()
        if (toChooseFrom.isEmpty()) {
            //this means all current targets are covered
            toChooseFrom = populations.keys.toSet()
        }


        val chosenTarget = chooseTarget(toChooseFrom)
        lastChosen = chosenTarget

        val candidates = populations[chosenTarget] ?:
                //should never happen, unless of bug
                throw IllegalStateException("Target $chosenTarget has no candidate individual")


        incrementCounter(chosenTarget)

        sortAndShrinkIfNeeded(candidates, chosenTarget)

        val notTimedout = candidates.filter {
            !it.results.any { res -> res is RestCallResult && res.getTimedout() }
        }

        /*
            If possible avoid sampling tests that did timeout
         */
        val chosen = if (!notTimedout.isEmpty()) {
            randomness.choose(notTimedout)
        } else {
            randomness.choose(candidates)
        }

        return chosen.copy(tracker.getCopyFilterForEvalInd(chosen))
    }

    private fun chooseTarget(toChooseFrom: Set<Int>): Int {

        return when (config.feedbackDirectedSampling) {
            LAST -> toChooseFrom.minBy {
                samplingCounter.getOrDefault(it, 0)
            }!!
            FOCUSED_QUICKEST ->
                handleFocusedQuickest(toChooseFrom)
            else ->
                randomness.choose(toChooseFrom)
        }
    }

    private fun handleFocusedQuickest(toChooseFrom: Set<Int>): Int {

        val lc = lastChosen

        if (lc != null
                && toChooseFrom.contains(lc)
                /*
                    the X can happen if there was never an improvement.
                    so we still want to try 2X times before going to another
                    one
                 */
                && (samplingCounter[lc] ?: 0) < (lastImprovement[lc] ?: 10) * 2
                ) {
            return lc
        }

        /*
        We can't reuse the previous target. Need to pick up
        a new one
        */

        val index = toChooseFrom
                .filter {
                    val previous = lastImprovement[it]
                    previous != null &&
                            samplingCounter[it]!! < previous * 2
                }
                .minBy { lastImprovement[it]!! }

        return index ?: toChooseFrom.minBy {
            samplingCounter.getOrDefault(it, 0)
        }!!
    }

    /**
     * update counter by 1
     */
    private fun incrementCounter(target: Int) {
        samplingCounter.putIfAbsent(target, 0)
        val counter = samplingCounter[target]!!
        samplingCounter.put(target, counter + 1)
    }

    private fun reportImprovement(target: Int) {

        val counter = samplingCounter.getOrDefault(target, 0)
        lastImprovement.put(target, counter)
        samplingCounter.put(target, 0)

        //latestImprovement[target] = time.evaluatedIndividuals
    }

    /**
     * Useful for debugging
     */
    fun encounteredTargetDescriptions(): List<String> {

        return populations.entries
                .map { e -> "key ${e.key}: ${idMapper.getDescriptiveId(e.key)} , size=${e.value.size}" }
                .sorted()
    }

    /**
     * Useful for debugging
     */
    fun reachedTargetHeuristics(): List<String> {

        return populations.entries
                .map { e -> "key ${e.key} -> best heuristics=${e.value.map { it.fitness.computeFitnessScore() }.max()}" }
                .sorted()
    }

    fun numberOfCoveredTargets(): Int {
        return populations.keys.stream().filter { isCovered(it) }.count().toInt()
    }

    fun numberOfReachedButNotCoveredTargets(): Int {
        return populations.keys.stream().filter { ! isCovered(it) }.count().toInt()
    }

    fun numberOfReachedTargets() : Int = populations.size

    fun averageTestSizeForReachedButNotCovered() : Double {
        return populations.entries
                .filter { ! isCovered(it.key) }
                .flatMap { it.value }
                .map { it.individual.size() }
                .average()
    }

    /**
     * Get all known targets that are not fully covered
     *
     * @return a list of ids
     */
    fun notCoveredTargets(): Set<Int> {

        /*
            FIXME: performance, use cache for non-covered.
            As we can have 10s of thousands of covered targets,
            iterating over them is expensive
         */

        return populations.keys.filter { !isCovered(it) }.toSet()
    }


    fun wouldReachNewTarget(ei: EvaluatedIndividual<T>): Boolean {

        return ei.fitness.getViewOfData()
                .filter { it.value.distance > 0.0 }
                .map { it.key }
                .any { populations[it]?.isEmpty() ?: true }
    }

    fun wouldReachNewTarget(ei: EvaluatedIndividual<T>, targetInfo: MutableMap<Int, Int>) {

        ei.fitness.getViewOfData()
                .filter { it.value.distance > 0.0 }
                .map { it.key }
                .filter { populations[it]?.isEmpty() ?: true }.forEach { t->
                    targetInfo.merge(t, 1){ _, _ -> 1}
                }
    }

    /**
     * @return true if the new individual was added to the archive
     */
    fun addIfNeeded(ei: EvaluatedIndividual<T>): Boolean {

        val copy = ei.copy(tracker.getCopyFilterForEvalInd(ei))
        var added = false
        var anyBetter = false

        for ((k, v) in ei.fitness.getViewOfData()) {

            if (v.distance == 0.0) {
                /*
                    No point adding an individual with no impact
                    on a given target
                 */
                continue
            }

            val current = populations.getOrPut(k, { mutableListOf() })

            //ind does reach a new target?
            if (current.isEmpty()) {
                current.add(copy)
                added = true
                time.newActionImprovement()
                reportImprovement(k)

                if (isCovered(k)) {
                    time.newCoveredTarget()
                }

                continue
            }

            val maxed = FitnessValue.isMaxValue(v.distance)

            if (isCovered(k) && maxed) {
                /*
                    Target is already covered. But could it
                    be that new individual covers it as well,
                    and it is better?

                    Recall: during the search, the fitness score could be
                    partial, so this check on collateral coverage likely
                    will not be so effective
                 */
                Lazy.assert{current.size == 1} //if covered, should keep only one solution in buffer

                val shorter = copy.individual.size() < current[0].individual.size()
                val sameLengthButBetterScore = (copy.individual.size() == current[0].individual.size())
                        && (copy.fitness.computeFitnessScore() > current[0].fitness.computeFitnessScore())

                /*
                 * Once a target is covered, we check if can cover it with a new test that is shorter.
                 * Given two tests covering the same target, both with same length, then we prefer
                 * the one that has most collateral coverage
                 */
                if (shorter || sameLengthButBetterScore) {
                    current[0] = copy
                    added = true
                    time.newActionImprovement()
                    reportImprovement(k)
                }
                continue
            }

            if (maxed) {
                current.clear() //remove all existing non-optimal solutions
                current.add(copy)
                added = true
                time.newActionImprovement()
                reportImprovement(k)
                time.newCoveredTarget()
                continue
            }


            //handle regular case.
            sortAndShrinkIfNeeded(current, k)

            /*
                as the population are internally sorted by fitness, the individual
                at position [0] would be the worst
             */

            val curr = current[0]
            Lazy.assert {
                curr.fitness.size == curr.individual.size().toDouble()
                copy.fitness.size == copy.individual.size().toDouble()
            }

            /*
              config.minimumSizeControl = 2 is to
                avoid reducing tests to size 1 if extra was better.
                With at least 2 actions, we can have a WRITE followed by a READ
            */
            val better = copy.fitness.betterThan(k, curr.fitness, config.secondaryObjectiveStrategy, config.bloatControlForSecondaryObjective, config.minimumSizeControl)
            anyBetter = anyBetter || better

            if (better) {
                time.newActionImprovement()
                reportImprovement(k)
            }

            val limit = dpc.getArchiveTargetLimit()

            /*
             individual can be added only if the target k is not covered.
             If a target is covered and a 'better'(e.g., shorter) individual appears,
             it would be handled as replacement.
             */
            if (!isCovered(k) && current.size < limit) {
                //we have space in the buffer, regardless of fitness
                current.add(copy)
                added = true

                continue
            }

            val equivalent = copy.fitness.equivalent(k, curr.fitness, config.secondaryObjectiveStrategy)

            if (better || equivalent) {
                /*
                    replace worst element, if copy is not worse than it (but not necessarily better).
                 */
                current[0] = copy
                added = true
            }
        }
        processMonitor.record(added, anyBetter, ei)

        ei.hasImprovement = anyBetter
        return added
    }

    /*
       Ascending sort based on heuristics and, if same value, on negation of size.
       Worst element will be the first, best the last.
       Resize the list if needed
     */
    private fun sortAndShrinkIfNeeded(list: MutableList<EvaluatedIndividual<T>>, target: Int) {

        /*
            First look at heuristics for the target.
            That is most important value.
            In case of same, then look at the extra heuristics.
            If all the same, then do prefer shorter tests.
         */

        list.sortWith(compareBy<EvaluatedIndividual<T>>
        { it.fitness.getHeuristic(target) }
                .thenComparator { a, b -> a.fitness.compareExtraToMinimize(target, b.fitness, config.secondaryObjectiveStrategy) }
                .thenBy { -it.individual.size() })

        val limit = dpc.getArchiveTargetLimit()
        while (list.size > limit) {
            //remove worst, ie the one with lowest heuristic value
            list.removeAt(0)
        }
    }

    fun isCovered(target: Int): Boolean {

        val current = populations[target] ?: return false

        if (current.size != 1) {
            return false
        }

        return current[0].fitness.doesCover(target)
    }

    /**
     * useful for debugging
     */
    fun getReachedTargetHeuristics(target: Int) : Double?{
        return populations[target]?.map { v-> v.fitness.getHeuristic(target) }?.max()
    }

    /**
     * @return current population
     */
    fun getSnapshotOfBestIndividuals(): Map<Int, MutableList<EvaluatedIndividual<T>>>{
        return populations
    }

    /**
     * @return current samplingCounter
     */
    fun getSnapshotOfSamplingCounter() : Map<Int, Int>{
        return samplingCounter
    }

    /**
     * @return a list of pairs which is composed of target id (first) and corresponding tests (second)
     */
    fun exportCoveredTargetsAsPair(solution: Solution<*>) : List<Pair<String, List<Int>>>{

        return populations.keys
                .asSequence()
                .filter { isCovered(it) }
                .map { t->
                    Pair(idMapper.getDescriptiveId(t), solution.individuals.mapIndexed { index, f-> if (f.fitness.doesCover(t)) index else -1 }.filter { it != -1 })
                }.toList()
    }

<<<<<<< HEAD
    /**
     * @return an existing ImpactsOfIndividual which includes same action with [other]
     */
    fun findImpactInfo(other: Individual) : ImpactsOfIndividual?{
        return populations.values.find {
            it.any { i-> i.individual.sameActions(other) }
        }.run {
            if (this == null || this.isEmpty())
                null
            else
                find{i -> i.individual.sameActions(other)}!!.impactInfo?.clone()
        }
    }


    fun saveSnapshot(){
        if (config.saveArchiveAfterMutationFile.isBlank()) return

        val index = time.evaluatedIndividuals
        val archiveContent = notCoveredTargets().filter { it >= 0 }.map { "$index,${it to getReachedTargetHeuristics(it)},${idMapper.getDescriptiveId(it)}" }

        val apath = Paths.get(config.saveArchiveAfterMutationFile)
        if (apath.parent != null) Files.createDirectories(apath.parent)
        if (Files.notExists(apath)) Files.createFile(apath)

        if (archiveContent.isNotEmpty()) Files.write(apath, archiveContent, StandardOpenOption.APPEND)
    }
=======
//    fun chooseLatestImprovedTargets(size : Int) : Set<Int>{
//        return latestImprovement.asSequence().sortedByDescending { it.value }.toList().subList(0, min(size, latestImprovement.size)).map { it.key }.toSet()
//    }
//
//    fun chooseImproveTargetsAfter(index : Int) : Set<Int> = latestImprovement.filterValues { it >= index }.keys

>>>>>>> 2825e2fe
}<|MERGE_RESOLUTION|>--- conflicted
+++ resolved
@@ -13,16 +13,14 @@
 import org.evomaster.core.search.Solution
 import org.evomaster.core.search.impact.impactInfoCollection.ImpactsOfIndividual
 import org.evomaster.core.search.service.monitor.SearchProcessMonitor
+import org.evomaster.core.search.service.mutator.EvaluatedMutation
 import org.evomaster.core.search.tracer.ArchiveMutationTrackService
 
-<<<<<<< HEAD
 import java.lang.Integer.min
 import java.nio.file.Files
 import java.nio.file.Paths
 import java.nio.file.StandardOpenOption
 
-=======
->>>>>>> 2825e2fe
 
 class Archive<T> where T : Individual {
 
@@ -287,13 +285,12 @@
                 .any { populations[it]?.isEmpty() ?: true }
     }
 
-    fun wouldReachNewTarget(ei: EvaluatedIndividual<T>, targetInfo: MutableMap<Int, Int>) {
+    fun identifyNewTargets(ei: EvaluatedIndividual<T>, targetInfo: MutableMap<Int, EvaluatedMutation>) {
 
         ei.fitness.getViewOfData()
-                .filter { it.value.distance > 0.0 }
-                .map { it.key }
-                .filter { populations[it]?.isEmpty() ?: true }.forEach { t->
-                    targetInfo.merge(t, 1){ _, _ -> 1}
+                .filter { it.value.distance > 0.0 && populations[it.key]?.isEmpty() ?: true}
+                .forEach { t->
+                    targetInfo[t.key] = EvaluatedMutation.BETTER_THAN
                 }
     }
 
@@ -504,7 +501,6 @@
                 }.toList()
     }
 
-<<<<<<< HEAD
     /**
      * @return an existing ImpactsOfIndividual which includes same action with [other]
      */
@@ -532,12 +528,11 @@
 
         if (archiveContent.isNotEmpty()) Files.write(apath, archiveContent, StandardOpenOption.APPEND)
     }
-=======
+
 //    fun chooseLatestImprovedTargets(size : Int) : Set<Int>{
 //        return latestImprovement.asSequence().sortedByDescending { it.value }.toList().subList(0, min(size, latestImprovement.size)).map { it.key }.toSet()
 //    }
 //
 //    fun chooseImproveTargetsAfter(index : Int) : Set<Int> = latestImprovement.filterValues { it >= index }.keys
 
->>>>>>> 2825e2fe
 }