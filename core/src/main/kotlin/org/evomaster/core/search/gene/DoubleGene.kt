package org.evomaster.core.search.gene

import org.evomaster.core.logging.LoggingUtil
import org.evomaster.core.output.OutputFormat
<<<<<<< HEAD
import org.evomaster.core.search.gene.NumberMutatorUtils.getFormattedValue
=======
import org.evomaster.core.search.gene.NumberMutatorUtils.handleMinMaxInConstructor
>>>>>>> 8035b25b
import org.evomaster.core.search.gene.sql.SqlPrimaryKeyGene
import org.evomaster.core.search.service.AdaptiveParameterControl
import org.evomaster.core.search.service.Randomness
import org.evomaster.core.search.service.mutator.MutationWeightControl
import org.evomaster.core.search.service.mutator.genemutation.AdditionalGeneMutationInfo
import org.evomaster.core.search.service.mutator.genemutation.SubsetGeneSelectionStrategy
import org.evomaster.core.utils.NumberCalculationUtil
import org.slf4j.Logger
import org.slf4j.LoggerFactory


class DoubleGene(name: String,
                 value: Double? = null,
                 min: Double? = null,
                 max: Double? = null,
                 minInclusive : Boolean = true,
                 maxInclusive : Boolean = true,
                 /**
                  * specified precision
                  */
                 precision: Int? = null,
                 /**
                  * specified scale
                  */
                 scale: Int? = null
) : FloatingPointNumberGene<Double>(name, value,
<<<<<<< HEAD
    min = (if (precision != null && scale != null) (-NumberCalculationUtil.upperBound(precision, scale)).toDouble().run { if (min== null || this > min) this else min } else min)?.run { getFormattedValue(this, scale) },
    max = (if (precision != null && scale != null) NumberCalculationUtil.upperBound(precision, scale).toDouble().run { if (max == null || this < max) this else max } else max)?.run { getFormattedValue(this, scale) },
    minInclusive = minInclusive, maxInclusive = maxInclusive, precision = precision, scale = scale) {
=======
        min = handleMinMaxInConstructor(value = min, isMin = true, precision = precision, scale = scale, example = 0.0),
        max = handleMinMaxInConstructor(value = max, isMin = false, precision = precision, scale = scale, example = 0.0),
        minInclusive = minInclusive, maxInclusive = maxInclusive, precision = precision, scale = scale) {
>>>>>>> 8035b25b

    companion object{
        private val log : Logger = LoggerFactory.getLogger(DoubleGene::class.java)
    }

    override fun copyContent() = DoubleGene(name, value, min, max, minInclusive, maxInclusive, precision, scale)

    override fun randomize(randomness: Randomness, tryToForceNewValue: Boolean, allGenes: List<Gene>) {
        value = NumberMutatorUtils.randomizeDouble(getMinimum(), getMaximum(), scale, randomness)
    }

    override fun shallowMutate(randomness: Randomness, apc: AdaptiveParameterControl, mwc: MutationWeightControl, allGenes: List<Gene>, selectionStrategy: SubsetGeneSelectionStrategy, enableAdaptiveGeneMutation: Boolean, additionalGeneMutationInfo: AdditionalGeneMutationInfo?) : Boolean{

        val mutated = super.shallowMutate(randomness, apc, mwc, allGenes, selectionStrategy, enableAdaptiveGeneMutation, additionalGeneMutationInfo)
        if (mutated) return true

        value = mutateFloatingPointNumber(randomness, apc)

        return true
    }

    override fun getValueAsPrintableString(previousGenes: List<Gene>, mode: GeneUtils.EscapeMode?, targetFormat: OutputFormat?, extraCheck: Boolean): String {
        return getFormattedValue().toString()
    }

    override fun copyValueFrom(other: Gene) {
        if (other !is DoubleGene) {
            throw IllegalArgumentException("Invalid gene type ${other.javaClass}")
        }
        this.value = other.value
    }

    override fun containsSameValueAs(other: Gene): Boolean {
        if (other !is DoubleGene) {
            throw IllegalArgumentException("Invalid gene type ${other.javaClass}")
        }
        return this.value == other.value
    }


    override fun bindValueBasedOn(gene: Gene) : Boolean{
        when(gene){
            is DoubleGene -> value = gene.value
            is FloatGene -> value = gene.value.toDouble()
            is IntegerGene -> value = gene.value.toDouble()
            is LongGene -> value = gene.value.toDouble()
            is BigDecimalGene -> value = try { gene.value.toDouble() } catch (e: Exception) { return false }
            is BigIntegerGene -> value = try { gene.value.toDouble() } catch (e: Exception) { return false }
            is StringGene -> {
                value = gene.value.toDoubleOrNull() ?: return false
            }
            is Base64StringGene ->{
                value = gene.data.value.toDoubleOrNull() ?: return false
            }
            is ImmutableDataHolderGene -> {
                value = gene.value.toDoubleOrNull() ?: return false
            }
            is SqlPrimaryKeyGene ->{
                value = gene.uniqueId.toDouble()
            }
            is SeededGene<*> ->{
                return this.bindValueBasedOn(gene.getPhenotype() as Gene)
            }
            is NumericStringGene ->{
                return this.bindValueBasedOn(gene.number)
            }
            else -> {
                LoggingUtil.uniqueWarn(log, "Do not support to bind double gene with the type: ${gene::class.java.simpleName}")
                return false
            }
        }
        return true
    }

    override fun getMinimum(): Double {
        if (minInclusive) return min?: -Double.MAX_VALUE
        val lowerBounder = if (min != null && min > -Double.MAX_VALUE) min + getMinimalDelta() else -NumberMutatorUtils.MAX_DOUBLE_EXCLUSIVE
        return getFormattedValue(lowerBounder)
    }

    override fun getMaximum(): Double {
        if (maxInclusive) return max?: Double.MAX_VALUE
        val upperBounder = if (max != null && max < Double.MAX_VALUE) max - getMinimalDelta() else NumberMutatorUtils.MAX_DOUBLE_EXCLUSIVE
        return getFormattedValue(upperBounder)
    }

    override fun compareTo(other: ComparableGene): Int {
        if (other !is DoubleGene) {
            throw RuntimeException("Expected DoubleGene. Cannot compare to ${other::javaClass} instance")
        }
        return this.toDouble().compareTo(other.toDouble())
    }

    override fun getDefaultValue(): Double {
        val df = super.getDefaultValue()
        if (df <= getMaximum() && df >= getMinimum())
            return df
        return NumberCalculationUtil.getMiddle(getMinimum(), getMaximum(), scale).toDouble()
    }

    override fun getZero(): Double = 0.0
}<|MERGE_RESOLUTION|>--- conflicted
+++ resolved
@@ -2,11 +2,7 @@
 
 import org.evomaster.core.logging.LoggingUtil
 import org.evomaster.core.output.OutputFormat
-<<<<<<< HEAD
-import org.evomaster.core.search.gene.NumberMutatorUtils.getFormattedValue
-=======
 import org.evomaster.core.search.gene.NumberMutatorUtils.handleMinMaxInConstructor
->>>>>>> 8035b25b
 import org.evomaster.core.search.gene.sql.SqlPrimaryKeyGene
 import org.evomaster.core.search.service.AdaptiveParameterControl
 import org.evomaster.core.search.service.Randomness
@@ -33,15 +29,9 @@
                   */
                  scale: Int? = null
 ) : FloatingPointNumberGene<Double>(name, value,
-<<<<<<< HEAD
-    min = (if (precision != null && scale != null) (-NumberCalculationUtil.upperBound(precision, scale)).toDouble().run { if (min== null || this > min) this else min } else min)?.run { getFormattedValue(this, scale) },
-    max = (if (precision != null && scale != null) NumberCalculationUtil.upperBound(precision, scale).toDouble().run { if (max == null || this < max) this else max } else max)?.run { getFormattedValue(this, scale) },
-    minInclusive = minInclusive, maxInclusive = maxInclusive, precision = precision, scale = scale) {
-=======
         min = handleMinMaxInConstructor(value = min, isMin = true, precision = precision, scale = scale, example = 0.0),
         max = handleMinMaxInConstructor(value = max, isMin = false, precision = precision, scale = scale, example = 0.0),
         minInclusive = minInclusive, maxInclusive = maxInclusive, precision = precision, scale = scale) {
->>>>>>> 8035b25b
 
     companion object{
         private val log : Logger = LoggerFactory.getLogger(DoubleGene::class.java)
