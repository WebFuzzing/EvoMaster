package org.evomaster.core.search.gene

import org.evomaster.core.output.OutputFormat
import org.evomaster.core.search.impact.value.collection.ArrayGeneImpact
import org.evomaster.core.search.service.AdaptiveParameterControl
import org.evomaster.core.search.service.Randomness
import org.evomaster.core.search.service.mutator.MutationWeightControl
import org.evomaster.core.search.service.mutator.geneMutation.AdditionalGeneSelectionInfo
import org.evomaster.core.search.service.mutator.geneMutation.ArchiveMutator
import org.evomaster.core.search.service.mutator.geneMutation.SubsetGeneSelectionStrategy
import org.slf4j.Logger
import org.slf4j.LoggerFactory
import java.lang.IllegalStateException


class ArrayGene<T>(
        name: String,
        val template: T,
        var maxSize: Int = 5,
        var elements: MutableList<T> = mutableListOf()
) : Gene(name)
        where T : Gene {

    init {
        if(template is CycleObjectGene){
            maxSize = 0
            elements.clear()
        }

        if (elements.size > maxSize) {
            throw IllegalArgumentException(
                    "More elements (${elements.size}) than allowed ($maxSize)")
        }

        for(e in elements){
            e.parent = this
        }
    }

    companion object{
        val log : Logger = LoggerFactory.getLogger(ArrayGene::class.java)

        private const val MODIFY_SIZE = 0.1
    }


    fun forceToOnlyEmpty(){
        maxSize = 0
        elements.clear()
    }

    override fun copy(): Gene {
        return ArrayGene<T>(name,
                template.copy() as T,
                maxSize,
                elements.map { e -> e.copy() as T }.toMutableList()
        )
    }

    override fun copyValueFrom(other: Gene) {
        if (other !is ArrayGene<*>) {
            throw IllegalArgumentException("Invalid gene type ${other.javaClass}")
        }
        this.elements = other.elements.map { e -> e.copy() as T }.toMutableList()
    }

    override fun containsSameValueAs(other: Gene): Boolean {
        if (other !is ArrayGene<*>) {
            throw IllegalArgumentException("Invalid gene type ${other.javaClass}")
        }
        return this.elements.zip(other.elements) { thisElem, otherElem ->
            thisElem.containsSameValueAs(otherElem)
        }.all { it }
    }


    override fun isMutable(): Boolean {
        /*
            if maxSize is 0, then array cannot be mutated, as it will always be empty.
            If it is greater than 0, it can always be mutated, regardless of whether the
            elements can be mutated: we can mutate between empty and 1-element arrays
         */
        return maxSize > 0
    }

    override fun randomize(randomness: Randomness, forceNewValue: Boolean, allGenes: List<Gene>) {

        if(maxSize == 0){
            //nothing to do
            return
        }

        //maybe not so important here to complicate code to enable forceNewValue

        elements.clear()
        log.trace("Randomizing ArrayGene")
        val n = randomness.nextInt(maxSize)
        (0 until n).forEach {
            val gene = template.copy() as T
            gene.parent = this
            gene.randomize(randomness, false)
            elements.add(gene)
        }
    }

    override fun candidatesInternalGenes(randomness: Randomness, apc: AdaptiveParameterControl, allGenes: List<Gene>, selectionStrategy: SubsetGeneSelectionStrategy, enableAdaptiveGeneMutation: Boolean, additionalGeneMutationInfo: AdditionalGeneSelectionInfo?): List<Gene> {
        if(!isMutable()){
            throw IllegalStateException("Cannot mutate a immutable array")
        }
        if ( elements.isEmpty() || elements.size > maxSize){
            return listOf()
        }
        val p = when(selectionStrategy){
            SubsetGeneSelectionStrategy.ADAPTIVE_WEIGHT -> {
                if(additionalGeneMutationInfo?.impact != null
                        && additionalGeneMutationInfo.impact is ArrayGeneImpact
                        && additionalGeneMutationInfo.impact.sizeImpact.noImprovement.any { it.value < 2 } //if there is recent improvement by manipulating size
                ){
                    0.3 // increase probability to mutate size
                }else MODIFY_SIZE
            }
            else ->{
                MODIFY_SIZE

            }
        }
        return if (randomness.nextBoolean(p)) listOf() else elements
    }

    /**
     * leaf mutation for arrayGene is size mutation, i.e., 'remove' or 'add'
     */
    override fun mutate(randomness: Randomness, apc: AdaptiveParameterControl, mwc: MutationWeightControl, allGenes: List<Gene>, selectionStrategy: SubsetGeneSelectionStrategy, enableAdaptiveGeneMutation: Boolean, additionalGeneMutationInfo: AdditionalGeneSelectionInfo?) : Boolean{

        if(elements.isEmpty() || (elements.size < maxSize && randomness.nextBoolean())){
            val gene = template.copy() as T
            gene.parent = this
            gene.randomize(randomness, false)
            elements.add(gene)
        }else{
            log.trace("Remvoving gene in mutation")
            elements.removeAt(randomness.nextInt(elements.size))
        }
        return true
    }

<<<<<<< HEAD
    override fun archiveMutation(
            randomness: Randomness,
            allGenes: List<Gene>,
            apc: AdaptiveParameterControl,
            selection: GeneMutationSelectionMethod,
            impact: GeneImpact?,
            geneReference: String,
            archiveMutator: ArchiveMutator,
            evi: EvaluatedIndividual<*>,
            targets: Set<Int>
    ) {

        if(!isMutable()){
            throw IllegalStateException("Cannot mutate a immutable array")
        }

        if (!archiveMutator.enableArchiveMutation() || archiveMutator.disableArchiveSelectionForGene()){
            standardMutation(randomness, apc, allGenes)
            return
        }
        //FIXME
        //value mutation
        if(elements.isEmpty() || (elements.size < maxSize && randomness.nextBoolean(MODIFY_SIZE))){
            val gene = template.copy() as T
            gene.randomize(randomness, false)
            elements.add(gene)
        } else if(elements.size > 0 && randomness.nextBoolean(MODIFY_SIZE)){
            elements.removeAt(randomness.nextInt(elements.size))
        } else {
            val gene = randomness.choose(elements)
            gene.archiveMutation(randomness, allGenes, apc, selection, null, geneReference, archiveMutator, evi, targets)
        }

        //structure mutation
//        var add = elements.isEmpty()
//        var delete = elements.size == maxSize
//
//        val fmodifySize =
//                if (add || delete) false
//                else if (archiveMutator.applyArchiveSelection()
//                        && impact != null
//                        && impact is ArrayGeneImpact
//                        && impact.sizeImpact.getNoImpactsFromImpactCounter().values.any { it < 2 } //if there is recent improvement by manipulating size
//                ){
//                    randomness.nextBoolean(0.3)
//                }else {
//                    randomness.nextBoolean(MODIFY_SIZE)
//                }
//
//        if (fmodifySize){
//            val p = randomness.nextBoolean()
//            add = add || p
//            delete = delete || !p
//        }
//
//        if (add && add == delete)
//            log.warn("add and delete an element cannot happen in a mutation, and size of elements: {} and maxSize: {}", elements.size, maxSize)
//
//        when{
//            add ->{
//                val gene = template.copy() as T
//                gene.randomize(randomness, false)
//                elements.add(gene)
//            }
//            delete ->{
//                log.trace("Removing gene")
//                elements.removeAt(randomness.nextInt(elements.size))
//            }
//            else -> {
//                val gene = randomness.choose(elements)
//                gene.archiveMutation(randomness, allGenes, apc, selection, null, geneReference, archiveMutator, evi, targets)
//            }
//        }
    }
=======
>>>>>>> d09c1f65

    override fun archiveMutationUpdate(original: Gene, mutated: Gene, doesCurrentBetter: Boolean, archiveMutator: ArchiveMutator) {
        if (archiveMutator.enableArchiveGeneMutation()){
            if (original !is ArrayGene<*>){
                log.warn("original ({}) should be ArrayGene", original::class.java.simpleName)
                return
            }
            if (mutated !is ArrayGene<*>){
                log.warn("mutated ({}) should be ArrayGene", mutated::class.java.simpleName)
                return
            }
            if (original.elements.size != mutated.elements.size) return
            val mutatedElements = mutated.elements.filterIndexed { index, gene ->
                !gene.containsSameValueAs(original.elements[index])
            }
            if (mutatedElements.size > 1){
                log.warn("size of mutated elements is more than 1, i.e.,{}", mutatedElements.size)
                return
            }
            val index = mutated.elements.indexOf(mutatedElements.first())
            if (index > elements.size - 1){
                log.warn("cannot find element at index {}", index)
                return
            }
            elements[index].archiveMutationUpdate(original.elements[index], mutated.elements[index], doesCurrentBetter, archiveMutator)
        }
    }

    override fun getValueAsPrintableString(previousGenes: List<Gene>, mode: GeneUtils.EscapeMode?, targetFormat: OutputFormat?): String {
        return "[" +
                elements.map { g -> g.getValueAsPrintableString(previousGenes, mode, targetFormat) }.joinToString(", ") +
                "]"
    }


    override fun flatView(excludePredicate: (Gene) -> Boolean): List<Gene>{
        return if (excludePredicate(this)) listOf(this) else
            listOf(this).plus(elements.flatMap { g -> g.flatView(excludePredicate) })
    }


    /**
     * 1 is for 'remove' or 'add' element
     */
    override fun mutationWeight(): Double {
        return 1.0 + elements.map { it.mutationWeight() }.sum()
    }
}<|MERGE_RESOLUTION|>--- conflicted
+++ resolved
@@ -144,83 +144,6 @@
         return true
     }
 
-<<<<<<< HEAD
-    override fun archiveMutation(
-            randomness: Randomness,
-            allGenes: List<Gene>,
-            apc: AdaptiveParameterControl,
-            selection: GeneMutationSelectionMethod,
-            impact: GeneImpact?,
-            geneReference: String,
-            archiveMutator: ArchiveMutator,
-            evi: EvaluatedIndividual<*>,
-            targets: Set<Int>
-    ) {
-
-        if(!isMutable()){
-            throw IllegalStateException("Cannot mutate a immutable array")
-        }
-
-        if (!archiveMutator.enableArchiveMutation() || archiveMutator.disableArchiveSelectionForGene()){
-            standardMutation(randomness, apc, allGenes)
-            return
-        }
-        //FIXME
-        //value mutation
-        if(elements.isEmpty() || (elements.size < maxSize && randomness.nextBoolean(MODIFY_SIZE))){
-            val gene = template.copy() as T
-            gene.randomize(randomness, false)
-            elements.add(gene)
-        } else if(elements.size > 0 && randomness.nextBoolean(MODIFY_SIZE)){
-            elements.removeAt(randomness.nextInt(elements.size))
-        } else {
-            val gene = randomness.choose(elements)
-            gene.archiveMutation(randomness, allGenes, apc, selection, null, geneReference, archiveMutator, evi, targets)
-        }
-
-        //structure mutation
-//        var add = elements.isEmpty()
-//        var delete = elements.size == maxSize
-//
-//        val fmodifySize =
-//                if (add || delete) false
-//                else if (archiveMutator.applyArchiveSelection()
-//                        && impact != null
-//                        && impact is ArrayGeneImpact
-//                        && impact.sizeImpact.getNoImpactsFromImpactCounter().values.any { it < 2 } //if there is recent improvement by manipulating size
-//                ){
-//                    randomness.nextBoolean(0.3)
-//                }else {
-//                    randomness.nextBoolean(MODIFY_SIZE)
-//                }
-//
-//        if (fmodifySize){
-//            val p = randomness.nextBoolean()
-//            add = add || p
-//            delete = delete || !p
-//        }
-//
-//        if (add && add == delete)
-//            log.warn("add and delete an element cannot happen in a mutation, and size of elements: {} and maxSize: {}", elements.size, maxSize)
-//
-//        when{
-//            add ->{
-//                val gene = template.copy() as T
-//                gene.randomize(randomness, false)
-//                elements.add(gene)
-//            }
-//            delete ->{
-//                log.trace("Removing gene")
-//                elements.removeAt(randomness.nextInt(elements.size))
-//            }
-//            else -> {
-//                val gene = randomness.choose(elements)
-//                gene.archiveMutation(randomness, allGenes, apc, selection, null, geneReference, archiveMutator, evi, targets)
-//            }
-//        }
-    }
-=======
->>>>>>> d09c1f65
 
     override fun archiveMutationUpdate(original: Gene, mutated: Gene, doesCurrentBetter: Boolean, archiveMutator: ArchiveMutator) {
         if (archiveMutator.enableArchiveGeneMutation()){
