--- conflicted
+++ resolved
@@ -3,6 +3,7 @@
 import org.evomaster.core.output.OutputFormat
 import org.evomaster.core.search.gene.Gene
 import org.evomaster.core.search.service.Randomness
+import java.lang.IllegalArgumentException
 
 /**
  * A gene representing a regular expression (regex).
@@ -20,43 +21,26 @@
         disjunctions.randomize(randomness, forceNewValue, allGenes)
     }
 
-    override fun getValueAsRawString(): String {
-        return disjunctions.getValueAsPrintableString(targetFormat = null)
-    }
-
     override fun getValueAsPrintableString(previousGenes: List<Gene>, mode: String?, targetFormat: OutputFormat?): String {
-        val rawValue = getValueAsRawString()
-        when {
-            (targetFormat == null) -> return "\"$rawValue\""
-            targetFormat.isKotlin() -> return "\"$rawValue\""
-                    .replace("\\", "\\\\")
-                    .replace("$", "\\$")
-            else -> return "\"$rawValue\""
-                    .replace("\\", "\\\\")
-        }
+        return disjunctions.getValueAsPrintableString(previousGenes, mode, targetFormat)
     }
 
     override fun copyValueFrom(other: Gene) {
-        if (other !is RegexGene) {
+        if(other !is RegexGene){
             throw IllegalArgumentException("Invalid gene type ${other.javaClass}")
         }
         this.disjunctions.copyValueFrom(other.disjunctions)
     }
 
     override fun containsSameValueAs(other: Gene): Boolean {
-        if (other !is RegexGene) {
+        if(other !is RegexGene){
             throw IllegalArgumentException("Invalid gene type ${other.javaClass}")
         }
         return this.disjunctions.containsSameValueAs(other.disjunctions)
     }
 
     override fun flatView(excludePredicate: (Gene) -> Boolean): List<Gene> {
-<<<<<<< HEAD
-        return if (excludePredicate(this)) listOf() else
-            listOf(this).plus(disjunctions.flatView(excludePredicate))
-=======
         return if (excludePredicate(this)) listOf(this)
         else listOf(this).plus(disjunctions.flatView(excludePredicate))
->>>>>>> 96769321
     }
 }