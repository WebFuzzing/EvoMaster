package org.evomaster.core.search.gene.sql.geometric

import org.evomaster.client.java.controller.api.dto.database.schema.DatabaseType
import org.evomaster.core.search.gene.*
import org.evomaster.core.logging.LoggingUtil
import org.evomaster.core.output.OutputFormat
import org.evomaster.core.search.service.AdaptiveParameterControl
import org.evomaster.core.search.service.Randomness
import org.evomaster.core.search.service.mutator.genemutation.AdditionalGeneMutationInfo
import org.evomaster.core.search.service.mutator.genemutation.SubsetGeneSelectionStrategy
import org.slf4j.Logger
import org.slf4j.LoggerFactory

class SqlPointGene(
    name: String,
    val x: FloatGene = FloatGene(name = "x"),
<<<<<<< HEAD
    val y: FloatGene = FloatGene(name = "y")
) : CompositeFixedGene(name, mutableListOf(x, y)) {
=======
    val y: FloatGene = FloatGene(name = "y"),
    val databaseType: DatabaseType = DatabaseType.POSTGRES
) : Gene(name, mutableListOf(x, y)) {
>>>>>>> 787657a5

    companion object {
        val log: Logger = LoggerFactory.getLogger(SqlPointGene::class.java)
    }


    override fun copyContent(): Gene = SqlPointGene(
        name,
<<<<<<< HEAD
        x.copy() as FloatGene,
        y.copy() as FloatGene
=======
        x.copyContent(),
        y.copyContent(),
        databaseType = databaseType
>>>>>>> 787657a5
    )

    override fun randomize(randomness: Randomness, tryToForceNewValue: Boolean, allGenes: List<Gene>) {
        x.randomize(randomness, tryToForceNewValue, allGenes)
        y.randomize(randomness, tryToForceNewValue, allGenes)
    }

    override fun candidatesInternalGenes(
        randomness: Randomness,
        apc: AdaptiveParameterControl,
        allGenes: List<Gene>,
        selectionStrategy: SubsetGeneSelectionStrategy,
        enableAdaptiveGeneMutation: Boolean,
        additionalGeneMutationInfo: AdditionalGeneMutationInfo?
    ): List<Gene> {
        return listOf(x, y)
    }

    override fun getValueAsPrintableString(
        previousGenes: List<Gene>,
        mode: GeneUtils.EscapeMode?,
        targetFormat: OutputFormat?,
        extraCheck: Boolean
    ): String {
        return when (databaseType)  {
            DatabaseType.MYSQL -> "POINT(${x.getValueAsPrintableString()},${y.getValueAsPrintableString()})"
            DatabaseType.POSTGRES -> "\" (${x.getValueAsRawString()} , ${y.getValueAsRawString()}) \""
            else -> throw IllegalArgumentException("SqlPointGene.getValueAsPrintableString is not supported for databasetype: ${databaseType}")}
    }

    override fun getValueAsRawString(): String {
        return "(${x.getValueAsRawString()} , ${y.getValueAsRawString()})"
    }

    override fun copyValueFrom(other: Gene) {
        if (other !is SqlPointGene) {
            throw IllegalArgumentException("Invalid gene type ${other.javaClass}")
        }
        this.x.copyValueFrom(other.x)
        this.y.copyValueFrom(other.y)
    }

    override fun containsSameValueAs(other: Gene): Boolean {
        if (other !is SqlPointGene) {
            throw IllegalArgumentException("Invalid gene type ${other.javaClass}")
        }
        return this.x.containsSameValueAs(other.x)
                && this.y.containsSameValueAs(other.y)
    }



    override fun innerGene(): List<Gene> = listOf(x, y)

    override fun bindValueBasedOn(gene: Gene): Boolean {
        return when {
            gene is SqlPointGene -> {
                x.bindValueBasedOn(gene.x) &&
                        y.bindValueBasedOn(gene.y)
            }
            else -> {
                LoggingUtil.uniqueWarn(log, "cannot bind PointGene with ${gene::class.java.simpleName}")
                false
            }
        }
    }


}<|MERGE_RESOLUTION|>--- conflicted
+++ resolved
@@ -1,5 +1,6 @@
 package org.evomaster.core.search.gene.sql.geometric
 
+import org.evomaster.client.java.controller.api.dto.database.schema.DatabaseType
 import org.evomaster.client.java.controller.api.dto.database.schema.DatabaseType
 import org.evomaster.core.search.gene.*
 import org.evomaster.core.logging.LoggingUtil
@@ -14,14 +15,9 @@
 class SqlPointGene(
     name: String,
     val x: FloatGene = FloatGene(name = "x"),
-<<<<<<< HEAD
-    val y: FloatGene = FloatGene(name = "y")
-) : CompositeFixedGene(name, mutableListOf(x, y)) {
-=======
     val y: FloatGene = FloatGene(name = "y"),
     val databaseType: DatabaseType = DatabaseType.POSTGRES
-) : Gene(name, mutableListOf(x, y)) {
->>>>>>> 787657a5
+) : CompositeFixedGene(name, mutableListOf(x, y)) {
 
     companion object {
         val log: Logger = LoggerFactory.getLogger(SqlPointGene::class.java)
@@ -30,14 +26,9 @@
 
     override fun copyContent(): Gene = SqlPointGene(
         name,
-<<<<<<< HEAD
         x.copy() as FloatGene,
-        y.copy() as FloatGene
-=======
-        x.copyContent(),
-        y.copyContent(),
+        y.copy() as FloatGene,
         databaseType = databaseType
->>>>>>> 787657a5
     )
 
     override fun randomize(randomness: Randomness, tryToForceNewValue: Boolean, allGenes: List<Gene>) {
