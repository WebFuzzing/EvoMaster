package org.evomaster.core.search.gene

import org.evomaster.core.search.impact.impactinfocollection.CollectionImpact
import org.evomaster.core.search.impact.impactinfocollection.Impact
import org.evomaster.core.search.service.mutator.genemutation.SubsetGeneSelectionStrategy
import kotlin.math.min

/**
 * created by manzh on 2020-06-06
 */
interface CollectionGene {

    /**
     * default probability of modifying size of the gene
     */
    fun defaultProbabilityToModifySize() : Double =  0.1

    /**
     * a impact-based probability fo modifying size of the gene
     */
    fun probabilityToModifySize(selectionStrategy: SubsetGeneSelectionStrategy, impact: Impact?) : Double {
        if (selectionStrategy != SubsetGeneSelectionStrategy.ADAPTIVE_WEIGHT) return defaultProbabilityToModifySize()
        impact?:return  defaultProbabilityToModifySize()
        if (impact !is CollectionImpact) return  defaultProbabilityToModifySize()

        return if (impact.recentImprovementOnSize()) defaultProbabilityToModifySize() * timesProbToModifySize() else defaultProbabilityToModifySize()
    }

    private fun timesProbToModifySize() : Int = 3

    /**
     * clear all elements
     */
    fun clearElements()

    /**
     * @return if [this] collection is empty, ie, elements is empty
     */
    fun isEmpty() : Boolean

<<<<<<< HEAD
    /**
     *
     * a max size could be huge by default in the schema, eg, 2147483647
     * https://javaee.github.io/javaee-spec/javadocs/javax/validation/constraints/Size.html#max--
     * to avoid such huge number of elements in collection used in further mutation or randomization
     * @return a max size used in randomizing size
     */
    fun getMaxSizeUsedInRandomize() : Int {
        return min(getDefaultMaxSize(), getMaxSizeOrDefault())
    }

    /**
     * @return the max size configured in the schema or the default one in evomaster
     */
    fun getMaxSizeOrDefault() : Int

    /**
     * @return the min size configured in the schema or the default one in evomaster
=======

    /**
     * @return max size of elements referred in the collection gene
     */
    fun getMaxSizeOrDefault() : Int

    /**
     * @return max size of elements allowed in the collection gene
     */
    fun getSpecifiedMaxSize() : Int?

    /**
     * @return min size of elements referred in the collection gene
>>>>>>> 01ad8b79
     */
    fun getMinSizeOrDefault() : Int

    /**
<<<<<<< HEAD
     * the default MaxSize here is set in evomaster
     * for handling mutation and randomizing values (avoid handling huge amount elements)
     *
     * but the default maxsize might be modified based on the specified minSize
     */
    fun getDefaultMaxSize() : Int
=======
     * @return min size of elements should exist in the collection gene
     */
    fun getSpecifiedMinSize() : Int?

    /**
     * @param filterMutable represents if only consider mutable genes
     * @return a size of elements existing in the collection gene
     */
    fun getSizeOfElements(filterMutable: Boolean) : Int

    fun getGeneName() : String

    fun checkConstraintsForAdd(){
        if (getSpecifiedMaxSize() == getSizeOfElements(false))
            throw IllegalStateException("maxSize is ${getMaxSizeOrDefault()} and minSize is ${getMinSizeOrDefault()} and sizeOfElements is ${getSizeOfElements(false)} (${getSizeOfElements(true)}), cannot add more elements for the gene ${getGeneName()}")
    }

    fun checkConstraintsForRemoval(){
        if (getSpecifiedMinSize() == getSizeOfElements(false))
            throw IllegalStateException("maxSize is ${getMaxSizeOrDefault()} and minSize is ${getMinSizeOrDefault()} and sizeOfElements is ${getSizeOfElements(false)} (${getSizeOfElements(true)}), cannot remove any element for the gene ${getGeneName()}")
    }

    fun checkConstraintsForValueMutation(){
        if (getSizeOfElements(true) == 0)
            throw IllegalStateException("${getSizeOfElements(true)} is 0, cannot mutate any element in the gene ${getGeneName()}")
    }
>>>>>>> 01ad8b79

}<|MERGE_RESOLUTION|>--- conflicted
+++ resolved
@@ -38,26 +38,6 @@
      */
     fun isEmpty() : Boolean
 
-<<<<<<< HEAD
-    /**
-     *
-     * a max size could be huge by default in the schema, eg, 2147483647
-     * https://javaee.github.io/javaee-spec/javadocs/javax/validation/constraints/Size.html#max--
-     * to avoid such huge number of elements in collection used in further mutation or randomization
-     * @return a max size used in randomizing size
-     */
-    fun getMaxSizeUsedInRandomize() : Int {
-        return min(getDefaultMaxSize(), getMaxSizeOrDefault())
-    }
-
-    /**
-     * @return the max size configured in the schema or the default one in evomaster
-     */
-    fun getMaxSizeOrDefault() : Int
-
-    /**
-     * @return the min size configured in the schema or the default one in evomaster
-=======
 
     /**
      * @return max size of elements referred in the collection gene
@@ -71,19 +51,10 @@
 
     /**
      * @return min size of elements referred in the collection gene
->>>>>>> 01ad8b79
      */
     fun getMinSizeOrDefault() : Int
 
     /**
-<<<<<<< HEAD
-     * the default MaxSize here is set in evomaster
-     * for handling mutation and randomizing values (avoid handling huge amount elements)
-     *
-     * but the default maxsize might be modified based on the specified minSize
-     */
-    fun getDefaultMaxSize() : Int
-=======
      * @return min size of elements should exist in the collection gene
      */
     fun getSpecifiedMinSize() : Int?
@@ -110,6 +81,24 @@
         if (getSizeOfElements(true) == 0)
             throw IllegalStateException("${getSizeOfElements(true)} is 0, cannot mutate any element in the gene ${getGeneName()}")
     }
->>>>>>> 01ad8b79
+
+    /**
+     *
+     * a max size could be huge by default in the schema, eg, 2147483647
+     * https://javaee.github.io/javaee-spec/javadocs/javax/validation/constraints/Size.html#max--
+     * to avoid such huge number of elements in collection used in further mutation or randomization
+     * @return a max size used in randomizing size
+     */
+    fun getMaxSizeUsedInRandomize() : Int {
+        return min(getDefaultMaxSize(), getMaxSizeOrDefault())
+    }
+
+    /**
+     * the default MaxSize here is set in evomaster
+     * for handling mutation and randomizing values (avoid handling huge amount elements)
+     *
+     * but the default maxsize might be modified based on the specified minSize
+     */
+    fun getDefaultMaxSize() : Int
 
 }