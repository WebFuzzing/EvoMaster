--- conflicted
+++ resolved
@@ -158,7 +158,7 @@
 
     fun reportNumberOfEvaluatedDocumentsForMongoHeuristic(numberOfEvaluatedDocuments: Int) {
         mongoDocumentsAverageCalculator.addValue(numberOfEvaluatedDocuments)
-<<<<<<< HEAD
+        mongoDocumentsAverageCalculator.addValue(numberOfEvaluatedDocuments)
     }
 
     fun reportSqlParsingFailures(numberOfParsingFailures: Int) {
@@ -166,8 +166,6 @@
             throw IllegalArgumentException("Invalid number of parsing failures: $numberOfParsingFailures")
         }
         sqlParsingFailureCount++;
-=======
->>>>>>> 83317808
     }
 
     fun reportSqlHeuristicEvaluationSuccess() {
