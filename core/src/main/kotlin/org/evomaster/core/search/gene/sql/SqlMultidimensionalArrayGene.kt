package org.evomaster.core.search.gene.sql

import org.evomaster.core.output.OutputFormat
import org.evomaster.core.search.gene.*
import org.evomaster.core.search.impact.impactinfocollection.ImpactUtils
import org.evomaster.core.search.service.AdaptiveParameterControl
import org.evomaster.core.search.service.Randomness
import org.evomaster.core.search.service.mutator.MutationWeightControl
import org.evomaster.core.search.service.mutator.genemutation.AdditionalGeneMutationInfo
import org.evomaster.core.search.service.mutator.genemutation.SubsetGeneSelectionStrategy
import org.slf4j.Logger
import org.slf4j.LoggerFactory

/**
 * https://www.postgresql.org/docs/14/arrays.html
 * A multidimensional array representation.
 * When created, all dimensions have length 0
 */
class SqlMultidimensionalArrayGene<T>(
        /**
         * The name of this gene
         */
        name: String,
        /**
         * The type for this array. Every time we create a new element to add, it has to be based
         * on this template
         */
        val template: T,
        /**
         * Fixed number of dimensions for this multidimensional array.
         * Once created, the number of dimensions do not change.
         */
        val numberOfDimensions: Int,
        /**
         *  How many elements each dimension can have.
         */
        private val maxDimensionSize: Int = ArrayGene.MAX_SIZE
<<<<<<< HEAD

        /*
         * The multidimensional array is internally represented
         * as nested lists of genes. For example, a mutidimensional
         * array with only one dimension (i.e. an array) is a
         * list of genes:
         * { g1, g2, g3 }
         * On the other hand, a matrix is a list of lists of genes.
         * Each list of the same size:
         * { {g1,g2,g3} , {g4, g5, g6} }
         * Similarly, a three-dimensional array is a list of lists of lists of
         * genes:
         * { { {g1,g2,g3} , {g4, g5, g6} }, { {g7,g8,g9} , {g10, g11, g12} } }.
         *
         * Multidimensional arrays are initialized with no elements (i.e.
         * the length of each dimension is 0).
         */
        // private val nestedListOfElements: MutableList<Any> = mutableListOf()
        //val flattenedArrays : MutableList<ArrayGene<T>> = mutableListOf()
) :  CompositeGene(name, mutableListOf()) where T : Gene {
=======
) : CompositeGene(name, mutableListOf()) where T : Gene {

    /**
     * Stores what is the size of each dimension.
     * It is used to check that the multidimensional array
     * is valid.
     */
    private var dimensionSizes: List<Int> = listOf()
>>>>>>> 8035b25b

    init {
        if (numberOfDimensions < 1)
            throw IllegalArgumentException("Invalid number of dimensions $numberOfDimensions")
    }

    /*
        FIXME
        only one direct child
        override children modifications to rather work on internal array genes.

        but, before that, need to refactor/look-into CollectionGene
     */
<<<<<<< HEAD

    companion object {
=======
>>>>>>> 8035b25b

    companion object {

        val log: Logger = LoggerFactory.getLogger(SqlMultidimensionalArrayGene::class.java)

        /**
         * Checks if the given index is within range.
         * Otherwise an IndexOutOfBounds exception is thrown.
         */
        private fun checkIndexWithinRange(index: Int, indices: IntRange) {
            if (index !in indices) {
                throw IndexOutOfBoundsException("Cannot access index $index in a dimension of size $indices")
            }
        }

<<<<<<< HEAD
        /**
         * Returns a list with all the genes contained in the
         * internal representation of the multidimensional array.
         */
//        private fun getAllGenes(nestedListOfElements: List<Any>): List<Gene> {
//            val result = mutableListOf<Gene>()
//            nestedListOfElements.forEach {
//                when (it) {
//                    is Gene -> result.add(it)
//                    is List<*> -> result.addAll(getAllGenes(it as List<Any>))
//                }
//            }
//            return result
//        }
=======
>>>>>>> 8035b25b

        /**
         * Recursively creates the internal representation
         * of the multidimensional array. The argument is
         * a list of the size for each dimension.
         */
        private fun <T : Gene> buildNewElements(
                dimensionSizes: List<Int>,
<<<<<<< HEAD
                template: T
        ): ArrayGene<*> {

            if (dimensionSizes.size == 1) {
                val s = dimensionSizes[0]
                return ArrayGene("[$s]", template.copy(), maxSize = s, minSize = s)
            }

            val currentDimensionSize = dimensionSizes.first()
            val nextDimensionSizes = dimensionSizes.drop(1)
            val array = buildNewElements(nextDimensionSizes, template)

            return ArrayGene("[$currentDimensionSize]${array.name}", array,
                    maxSize = currentDimensionSize, minSize = currentDimensionSize)
        }


//            val nestedListOfNewElements: MutableList<Any> = mutableListOf()
//            if (dimensionSizes.isNotEmpty()) {
//                val currentDimensionSize = dimensionSizes.first()
//                val nextDimensionSizes = dimensionSizes.drop(1)
//                repeat(currentDimensionSize) {
//                    val element = if (nextDimensionSizes.isEmpty()) {
//                        template.copy()
//                    } else {
//                        buildNewElements(nextDimensionSizes, template)
//                    }
//                    nestedListOfNewElements.add(element)
//                }
//            }
//            return nestedListOfNewElements
 //       }

//        private fun containsSameValueAs(nestedListOfElements: List<Any>, otherNestedListOfElements: List<Any>): Boolean {
//            if (nestedListOfElements.size != otherNestedListOfElements.size)
//                return false
//
//            return nestedListOfElements.zip(otherNestedListOfElements) { a, b ->
//                when (a) {
//                    is Gene -> a.containsSameValueAs(b as Gene)
//                    is List<*> -> containsSameValueAs(a as List<Any>, b as List<Any>)
//                    else -> throw IllegalArgumentException("Unsupported class type ${a.javaClass}")
//                }
//            }.all { it }
//        }

//        private fun copyValueFrom(otherNestedListOfElements: List<Any>): List<Any> {
//            return otherNestedListOfElements.map { e ->
//                when (e) {
//                    is Gene -> e.copyContent()
//                    is List<*> -> copyValueFrom(e as List<Any>)
//                    else -> throw IllegalArgumentException("Unsupported class type ${e.javaClass}")
//                }
//            }.toMutableList()
//        }

//        private fun getValueAsPrintableString(
//                nestedListOfElements: List<Any>,
//                previousGenes: List<Gene>,
//                mode: GeneUtils.EscapeMode?,
//                targetFormat: OutputFormat?,
//                extraCheck: Boolean
//        ): String {
//            return nestedListOfElements.joinToString(",") { e ->
//                when (e) {
//                    is Gene ->
//                        e.getValueAsPrintableString(previousGenes, mode = GeneUtils.EscapeMode.TEXT, targetFormat = OutputFormat.DEFAULT, extraCheck)
//                    is List<*> -> "{${
//                        getValueAsPrintableString(
//                                e as List<Any>,
//                                previousGenes,
//                                mode,
//                                targetFormat,
//                                extraCheck
//                        )
//                    }}"
//                    else -> throw IllegalArgumentException("Unsupported class type ${e.javaClass}")
//                }
//            }
//        }


=======
                elementTemplate: T
        ): ArrayGene<*> {
            val s = dimensionSizes[0]
            return if (dimensionSizes.size == 1) {
                // leaf ArrayGene case
                ArrayGene("[$s]", elementTemplate.copy(), maxSize = s, minSize = s, openingTag = "{", closingTag = "}", separatorTag = ",")
            } else {
                // nested/inner ArrayGene case
                val currentDimensionSize = dimensionSizes.first()
                val nextDimensionSizes = dimensionSizes.drop(1)
                val arrayTemplate = buildNewElements(nextDimensionSizes, elementTemplate)

                ArrayGene("[$currentDimensionSize]${arrayTemplate.name}", arrayTemplate,
                        maxSize = currentDimensionSize, minSize = currentDimensionSize, openingTag = "{", closingTag = "}", separatorTag = ",")
            }
        }
>>>>>>> 8035b25b
    }

    /**
     * Returns the element by using a list of indices for
     * each dimension. The number of indices must be equal
     * to the number of dimensions of the multidimensional array.
     * Additionally, each index must be within range.
     *
     * For example, given the following multidimensional array.
     *  { {g1,g2,g3} , {g4, g5, g6} }
     * getElement({0,0}) returns g1.
     * getElement({2,2}) returns g6
     */
    fun getElement(dimensionIndexes: List<Int>): T {
<<<<<<< HEAD
=======
        if (!initialized) {
            throw IllegalStateException("Cannot get element from an unitialized multidimensional array")
        }

>>>>>>> 8035b25b
        if (dimensionIndexes.size != numberOfDimensions) {
            throw IllegalArgumentException("Incorrect number of indices to get an element of an array of $numberOfDimensions dimensions")
        }

<<<<<<< HEAD
        var current = children[0] as ArrayGene<*>
        ((0..(dimensionIndexes.size - 2))).forEach {
            checkIndexWithinRange(dimensionIndexes[it], current.elements.indices)
            current = current.elements[dimensionIndexes[it]] as ArrayGene<*>
        }
        checkIndexWithinRange(dimensionIndexes.last(), current.elements.indices)
        return current.elements[dimensionIndexes.last()]  as T


//        var currentNestedListOfElements = nestedListOfElements
//        ((0..(dimensionIndexes.size - 2))).forEach {
//            checkIndexWithinRange(dimensionIndexes[it], currentNestedListOfElements.indices)
//            currentNestedListOfElements = currentNestedListOfElements[dimensionIndexes[it]] as MutableList<Any>
//        }
//        checkIndexWithinRange(dimensionIndexes.last(), currentNestedListOfElements.indices)
//        return currentNestedListOfElements[dimensionIndexes.last()] as Gene
=======
        var current = getArray()
        ((0..(dimensionIndexes.size - 2))).forEach {
            checkIndexWithinRange(dimensionIndexes[it], current.elements.indices)
            current = current.elements[dimensionIndexes[it]] as ArrayGene<*>
        }
        checkIndexWithinRange(dimensionIndexes.last(), current.elements.indices)
        return current.elements[dimensionIndexes.last()] as T
    }

    private fun isValid(currentArrayGene: ArrayGene<*>, currentDimensionIndex: Int): Boolean {
        return if (!currentArrayGene.isValid())
            false
        else if (currentArrayGene.getViewOfChildren().size != this.dimensionSizes[currentDimensionIndex]) {
            false
        } else if (currentDimensionIndex == numberOfDimensions - 1) {
            // case of leaf ArrayGene
            currentArrayGene.getViewOfChildren().all { it::class.java.isAssignableFrom(template::class.java) }
        } else {
            // case of inner, nested ArrayGene
            currentArrayGene.getViewOfChildren().all { isValid(it as ArrayGene<*>, currentDimensionIndex + 1) }
        }
    }

    /**
     * Check that the nested arraygenes equal the number of dimensions, check that each
     * dimension length is preserved.
     */
    override fun isValid(): Boolean {
        return if (this.children.size != 1) {
            false
        } else {
            isValid(this.children[0] as ArrayGene<*>, 0)
        }
    }

    /**
     *  Requires the multidimensional array to be initialized
     */
    private fun getArray(): ArrayGene<*> {
        assert(initialized)
        return children[0] as ArrayGene<*>
>>>>>>> 8035b25b
    }

    /**
     * Returns the dimension size for the required dimension
     * For example, given the following multidimensional array.
     *  { {g1,g2,g3} , {g4, g5, g6} }
     * getDimensionSize(0) returns 2.
     * getDimensionSize(1) returns 3
     */
    fun getDimensionSize(dimensionIndex: Int): Int {
<<<<<<< HEAD
        var current = children[0] as ArrayGene<*>
=======
        if (!initialized) {
            throw IllegalStateException("Cannot get element from an unitialized multidimensional array")
        }

        if (dimensionIndex >= this.numberOfDimensions) {
            throw IndexOutOfBoundsException("Cannot get dimension size of dimension ${dimensionIndex} for an array of ${numberOfDimensions} dimensions")
        }

        var current = getArray()
>>>>>>> 8035b25b
        if (current.elements.isEmpty()) {
            checkIndexWithinRange(dimensionIndex, IntRange(0, numberOfDimensions - 1))
            return 0
        }

        repeat(dimensionIndex) {
            current = current.elements[0] as ArrayGene<*>
        }
        return current.elements.size
    }


    /**
     * Randomizes the whole multidimensional array by removing all dimensions, and then
     * creating new sizes for each dimension, and new gene elements from the template.
     */
    override fun randomize(randomness: Randomness, tryToForceNewValue: Boolean, allGenes: List<Gene>) {
<<<<<<< HEAD
        // get the size of each dimension
        val dimensionSizes: MutableList<Int> = buildNewDimensionSizes(randomness)
        killAllChildren()
        val child = buildNewElements(dimensionSizes, template.copy())
        addChild(child)
        child.randomize(randomness, tryToForceNewValue, allGenes)

//        replaceElements(dimensionSizes)
        // randomize fresh elements
//        getAllGenes(nestedListOfElements).forEach { it.randomize(randomness, forceNewValue, allGenes) }
=======
        val newDimensionSizes: List<Int> = buildNewDimensionSizes(randomness)
        val newChild = buildNewElements(newDimensionSizes, template.copy())

        killAllChildren()
        addChild(newChild)
        this.dimensionSizes = newDimensionSizes
        newChild.randomize(randomness, tryToForceNewValue, allGenes)
>>>>>>> 8035b25b
    }

    /**
     * Creates a new list of randomized dimension sizes.
     * The total number of dimensions is equal to numberOfDimensions, and
     * no dimension is greater than maxDimensionSize.
     * If the array is unidimensional, the dimensionSize could be 0, otherwise
     * is always greater than 0.
     */
    private fun buildNewDimensionSizes(randomness: Randomness): List<Int> {
        if (numberOfDimensions == 1) {
            val dimensionSize = randomness.nextInt(0, maxDimensionSize)
            return mutableListOf(dimensionSize)
        } else {
            val dimensionSizes: MutableList<Int> = mutableListOf()
            repeat(numberOfDimensions) {
                val dimensionSize = randomness.nextInt(1, maxDimensionSize)
                dimensionSizes.add(dimensionSize)
            }
            return dimensionSizes.toList()
        }
<<<<<<< HEAD
        return dimensionSizes
=======
>>>>>>> 8035b25b
    }


    /**
     * Returns true if the other gene is another multidimensional array,
     * with the same number of dimensions, size of each dimension,
     * and containsSameValueAs the other genes.
     */
    override fun containsSameValueAs(other: Gene): Boolean {
        if (!initialized) {
            throw IllegalStateException("Cannot call to containsSameValueAs using an unitialized multidimensional array")
        }
        if (other !is SqlMultidimensionalArrayGene<*>) {
            throw IllegalArgumentException("Invalid gene type ${other.javaClass}")
        }
        if (this.numberOfDimensions != other.numberOfDimensions) {
            return false
        }
        if (this.dimensionSizes != other.dimensionSizes) {
            return false
<<<<<<< HEAD

        return this.children[0].containsSameValueAs(other.getViewOfChildren()[0])

        //return containsSameValueAs(this.nestedListOfElements, other.nestedListOfElements)
    }

    override fun innerGene(): List<Gene> {
        TODO("Not yet implemented")
    }

//    override fun innerGene(): List<Gene> {
//        return getAllGenes(nestedListOfElements)
//    }

    override fun bindValueBasedOn(gene: Gene): Boolean {

        //TODO

//        if ((gene !is SqlMultidimensionalArrayGene<*>)
//                || (gene.template::class.java.simpleName != template::class.java.simpleName)
//        ) {
//            LoggingUtil.uniqueWarn(
//                    log,
//                    "cannot bind SqlMultidimensionalArrayGene with the template (${template::class.java.simpleName}) with ${gene::class.java.simpleName}"
//            )
//            return false
//        }
//
//        if (numberOfDimensions != gene.numberOfDimensions) {
//            LoggingUtil.uniqueWarn(
//                    log,
//                    "cannot bind SqlMultidimensionalArrayGene of ${numberOfDimensions} dimensions to gene of ${gene.numberOfDimensions}"
//            )
//            return false
//        }
//        this.copyValueFrom(gene)
        return true
    }

//    override fun getChildren(): List<out StructuralElement> {
//        return getAllGenes(nestedListOfElements)
//        //TODO discuss
//    }

=======
        }
        return this.getViewOfChildren()[0].containsSameValueAs(other.getViewOfChildren()[0])
    }

    override fun innerGene(): List<Gene> {
        return listOf(getArray())
    }

    /**
     * A multidimensional array gene can only bind to other multidimensional array genes
     * with the same template and number of dimensions.
     */
    override fun bindValueBasedOn(gene: Gene): Boolean {
        if (gene !is SqlMultidimensionalArrayGene<*>) {
            LoggingUtil.uniqueWarn(ArrayGene.log, "cannot bind SqlMultidimensionalArrayGene to ${gene::class.java.simpleName}")
            return false
        }
        if (gene.template::class.java.simpleName != template::class.java.simpleName) {
            LoggingUtil.uniqueWarn(ArrayGene.log, "cannot bind SqlMultidimensionalArrayGene with the template (${template::class.java.simpleName}) with ${gene::class.java.simpleName}")
            return false
        }
        if (numberOfDimensions != gene.numberOfDimensions) {
            LoggingUtil.uniqueWarn(ArrayGene.log, "cannot bind SqlMultidimensionalArrayGene of ${numberOfDimensions} dimensions to another multidimensional array gene of ${gene.numberOfDimensions}")
            return false
        }
        killAllChildren()
        val elements = gene.getViewOfChildren().mapNotNull { it.copy() as? T }.toMutableList()
        addChildren(elements)
        this.dimensionSizes = gene.dimensionSizes
        return true
    }

>>>>>>> 8035b25b
    override fun getValueAsPrintableString(
            previousGenes: List<Gene>,
            mode: GeneUtils.EscapeMode?,
            targetFormat: OutputFormat?,
            extraCheck: Boolean
    ): String {
<<<<<<< HEAD
        return "\"{${this.children[0].getValueAsPrintableString( previousGenes, mode, targetFormat, extraCheck)}}\""
=======
        if (!initialized) {
            throw IllegalStateException("Cannot call to getValueAsPrintableString() using an unitialized multidimensional array")
        }
        return "\"${this.children[0].getValueAsPrintableString(previousGenes, mode, targetFormat, extraCheck)}\""
>>>>>>> 8035b25b
    }

    override fun copyValueFrom(other: Gene) {
        if (other !is SqlMultidimensionalArrayGene<*>) {
            throw IllegalArgumentException("Invalid gene type ${other.javaClass}")
        }

        if (numberOfDimensions != other.numberOfDimensions) {
            throw IllegalArgumentException("Cannot copy value to array of  $numberOfDimensions dimensions from array of ${other.numberOfDimensions} dimensions")
        }
<<<<<<< HEAD

        // clear elements (remove from its binding genes if needed)
        //clearElements()
        //addAllElements(copyValueFrom(other.nestedListOfElements))
        this.children[0].copyValueFrom(other.getViewOfChildren()[0])
    }

    fun replaceElements(
            dimensionSizes: List<Int>
    ) {
        // check the number of dimensions is correct
        if (dimensionSizes.size != this.numberOfDimensions) {
            throw IllegalArgumentException("Cannot create an multidimensional array of ${numberOfDimensions} with a list of ${dimensionSizes.size}")
        }
        // check each dimension size is greater or equal to 0
        if (dimensionSizes.any { it < 0 })
            throw IllegalArgumentException(
                    "Cannot create a dimension of size ${
                        dimensionSizes.first { it < 0 }
                    }"
            )

        // remove old elements (remove from its binding genes if needed)
        killAllChildren()
        // build new elements using template with the internal representation
        val newElements = buildNewElements(dimensionSizes, template)
        // store new freshly created elements
        //addAllElements(newElements)
        addChild(newElements)
    }

    /**
//     * Add all elements (adding them to the structured gene)
//     */
//    private fun addAllElements(newElements: List<Any>) {
//        nestedListOfElements.addAll(newElements)
//        addChildren(getAllGenes(nestedListOfElements))
//    }
//
//    /**
//     * Remove all elements (and clear genes from its binding genes if needed)
//     */



=======
        getViewOfChildren()[0].copyValueFrom(other.getViewOfChildren()[0])
        this.dimensionSizes = other.dimensionSizes
    }

>>>>>>> 8035b25b

    /**
     * 1 is for 'remove' or 'add' element.
     * The mutationWeight is computed on all elements in the same way
     * as ArrayGene.mutationWeight()
     */
    override fun mutationWeight(): Double {
        return 1.0 //TODO
<<<<<<< HEAD
    //return 1.0 + getAllGenes(this.nestedListOfElements).sumOf { it.mutationWeight() }
=======
        //return 1.0 + getAllGenes(this.nestedListOfElements).sumOf { it.mutationWeight() }
>>>>>>> 8035b25b
    }

    /**
     * The function adaptiveSelectSubset() behaves as ArrayGene.adaptiveSelectSubset()
     */
    override fun adaptiveSelectSubset(randomness: Randomness,
                                      internalGenes: List<Gene>,
                                      mwc: MutationWeightControl,
                                      additionalGeneMutationInfo: AdditionalGeneMutationInfo
    ): List<Pair<Gene, AdditionalGeneMutationInfo?>> {
        /*
            element is dynamically modified, then we do not collect impacts for it now.
            thus for the internal genes, adaptive gene selection for mutation is not applicable
        */
        val s = randomness.choose(internalGenes)
        /*
            TODO impact for an element in ArrayGene
         */
        val geneImpact = ImpactUtils.createGeneImpact(s, s.name)
        return listOf(s to additionalGeneMutationInfo.copyFoInnerGene(geneImpact, s))
    }


    override fun candidatesInternalGenes(randomness: Randomness,
                                         apc: AdaptiveParameterControl,
                                         allGenes: List<Gene>,
                                         selectionStrategy: SubsetGeneSelectionStrategy,
                                         enableAdaptiveGeneMutation: Boolean,
                                         additionalGeneMutationInfo: AdditionalGeneMutationInfo?
    ): List<Gene> {
<<<<<<< HEAD

        //TODO
        return listOf()

//        if (!isMutable()) {
//            throw IllegalStateException("Cannot mutate a immutable multidimensional array")
//        }
//        val mutableGenes = getAllGenes(nestedListOfElements).filter { it.isMutable() }
//        // if min == max, the size is not mutable
//        if (getMinSizeOrDefault() == getMaxSizeOrDefault() && nestedListOfElements.size == getMinSizeOrDefault())
//            return mutableGenes
//        // if mutable is empty, modify size
//        if (mutableGenes.isEmpty()) return listOf()
//
//        val p = probabilityToModifySize(selectionStrategy, additionalGeneMutationInfo?.impact)
//        return if (randomness.nextBoolean(p)) listOf() else mutableGenes
    }



    /**
     * Same value as ArrayGene.timesProbToModifySize()
     */
    private fun timesProbToModifySize(): Int = 3

    override fun copyContent() : Gene{

        val copy =   SqlMultidimensionalArrayGene(name = name,
                template = template.copy(),
                numberOfDimensions = numberOfDimensions,
                maxDimensionSize = maxDimensionSize,
                //TODO
                //        nestedListOfElements = copyValueFrom(nestedListOfElements).toMutableList()
        )

        if(children.isNotEmpty()){
            copy.addChild(this.children[0].copy())
        }

        return copy
    }
=======
        //TODO
        return listOf()
    }


    override fun copyContent(): Gene {
        /*
            TODO Not sure about this. Even if we want to put this constraint, then should be in Gene
         */
//        if (!initialized) {
//            throw IllegalStateException("Cannot call to copyContent() from an uninitialized multidimensional array")
//        }

        val copy = SqlMultidimensionalArrayGene(
                name = name,
                template = template.copy(),
                numberOfDimensions = numberOfDimensions,
                maxDimensionSize = maxDimensionSize,
        )

        if (children.isNotEmpty()) {
            copy.addChild(this.children[0].copy())
        }
        copy.dimensionSizes = this.dimensionSizes
        return copy
    }

>>>>>>> 8035b25b
    override fun shallowMutate(
            randomness: Randomness,
            apc: AdaptiveParameterControl,
            mwc: MutationWeightControl,
            allGenes: List<Gene>,
            selectionStrategy: SubsetGeneSelectionStrategy,
            enableAdaptiveGeneMutation: Boolean,
            additionalGeneMutationInfo: AdditionalGeneMutationInfo?
    ): Boolean {
        this.randomize(randomness, true, allGenes)
        return true
    }

}<|MERGE_RESOLUTION|>--- conflicted
+++ resolved
@@ -1,5 +1,6 @@
 package org.evomaster.core.search.gene.sql
 
+import org.evomaster.core.logging.LoggingUtil
 import org.evomaster.core.output.OutputFormat
 import org.evomaster.core.search.gene.*
 import org.evomaster.core.search.impact.impactinfocollection.ImpactUtils
@@ -35,28 +36,6 @@
          *  How many elements each dimension can have.
          */
         private val maxDimensionSize: Int = ArrayGene.MAX_SIZE
-<<<<<<< HEAD
-
-        /*
-         * The multidimensional array is internally represented
-         * as nested lists of genes. For example, a mutidimensional
-         * array with only one dimension (i.e. an array) is a
-         * list of genes:
-         * { g1, g2, g3 }
-         * On the other hand, a matrix is a list of lists of genes.
-         * Each list of the same size:
-         * { {g1,g2,g3} , {g4, g5, g6} }
-         * Similarly, a three-dimensional array is a list of lists of lists of
-         * genes:
-         * { { {g1,g2,g3} , {g4, g5, g6} }, { {g7,g8,g9} , {g10, g11, g12} } }.
-         *
-         * Multidimensional arrays are initialized with no elements (i.e.
-         * the length of each dimension is 0).
-         */
-        // private val nestedListOfElements: MutableList<Any> = mutableListOf()
-        //val flattenedArrays : MutableList<ArrayGene<T>> = mutableListOf()
-) :  CompositeGene(name, mutableListOf()) where T : Gene {
-=======
 ) : CompositeGene(name, mutableListOf()) where T : Gene {
 
     /**
@@ -65,7 +44,6 @@
      * is valid.
      */
     private var dimensionSizes: List<Int> = listOf()
->>>>>>> 8035b25b
 
     init {
         if (numberOfDimensions < 1)
@@ -79,11 +57,6 @@
 
         but, before that, need to refactor/look-into CollectionGene
      */
-<<<<<<< HEAD
-
-    companion object {
-=======
->>>>>>> 8035b25b
 
     companion object {
 
@@ -99,23 +72,6 @@
             }
         }
 
-<<<<<<< HEAD
-        /**
-         * Returns a list with all the genes contained in the
-         * internal representation of the multidimensional array.
-         */
-//        private fun getAllGenes(nestedListOfElements: List<Any>): List<Gene> {
-//            val result = mutableListOf<Gene>()
-//            nestedListOfElements.forEach {
-//                when (it) {
-//                    is Gene -> result.add(it)
-//                    is List<*> -> result.addAll(getAllGenes(it as List<Any>))
-//                }
-//            }
-//            return result
-//        }
-=======
->>>>>>> 8035b25b
 
         /**
          * Recursively creates the internal representation
@@ -124,90 +80,6 @@
          */
         private fun <T : Gene> buildNewElements(
                 dimensionSizes: List<Int>,
-<<<<<<< HEAD
-                template: T
-        ): ArrayGene<*> {
-
-            if (dimensionSizes.size == 1) {
-                val s = dimensionSizes[0]
-                return ArrayGene("[$s]", template.copy(), maxSize = s, minSize = s)
-            }
-
-            val currentDimensionSize = dimensionSizes.first()
-            val nextDimensionSizes = dimensionSizes.drop(1)
-            val array = buildNewElements(nextDimensionSizes, template)
-
-            return ArrayGene("[$currentDimensionSize]${array.name}", array,
-                    maxSize = currentDimensionSize, minSize = currentDimensionSize)
-        }
-
-
-//            val nestedListOfNewElements: MutableList<Any> = mutableListOf()
-//            if (dimensionSizes.isNotEmpty()) {
-//                val currentDimensionSize = dimensionSizes.first()
-//                val nextDimensionSizes = dimensionSizes.drop(1)
-//                repeat(currentDimensionSize) {
-//                    val element = if (nextDimensionSizes.isEmpty()) {
-//                        template.copy()
-//                    } else {
-//                        buildNewElements(nextDimensionSizes, template)
-//                    }
-//                    nestedListOfNewElements.add(element)
-//                }
-//            }
-//            return nestedListOfNewElements
- //       }
-
-//        private fun containsSameValueAs(nestedListOfElements: List<Any>, otherNestedListOfElements: List<Any>): Boolean {
-//            if (nestedListOfElements.size != otherNestedListOfElements.size)
-//                return false
-//
-//            return nestedListOfElements.zip(otherNestedListOfElements) { a, b ->
-//                when (a) {
-//                    is Gene -> a.containsSameValueAs(b as Gene)
-//                    is List<*> -> containsSameValueAs(a as List<Any>, b as List<Any>)
-//                    else -> throw IllegalArgumentException("Unsupported class type ${a.javaClass}")
-//                }
-//            }.all { it }
-//        }
-
-//        private fun copyValueFrom(otherNestedListOfElements: List<Any>): List<Any> {
-//            return otherNestedListOfElements.map { e ->
-//                when (e) {
-//                    is Gene -> e.copyContent()
-//                    is List<*> -> copyValueFrom(e as List<Any>)
-//                    else -> throw IllegalArgumentException("Unsupported class type ${e.javaClass}")
-//                }
-//            }.toMutableList()
-//        }
-
-//        private fun getValueAsPrintableString(
-//                nestedListOfElements: List<Any>,
-//                previousGenes: List<Gene>,
-//                mode: GeneUtils.EscapeMode?,
-//                targetFormat: OutputFormat?,
-//                extraCheck: Boolean
-//        ): String {
-//            return nestedListOfElements.joinToString(",") { e ->
-//                when (e) {
-//                    is Gene ->
-//                        e.getValueAsPrintableString(previousGenes, mode = GeneUtils.EscapeMode.TEXT, targetFormat = OutputFormat.DEFAULT, extraCheck)
-//                    is List<*> -> "{${
-//                        getValueAsPrintableString(
-//                                e as List<Any>,
-//                                previousGenes,
-//                                mode,
-//                                targetFormat,
-//                                extraCheck
-//                        )
-//                    }}"
-//                    else -> throw IllegalArgumentException("Unsupported class type ${e.javaClass}")
-//                }
-//            }
-//        }
-
-
-=======
                 elementTemplate: T
         ): ArrayGene<*> {
             val s = dimensionSizes[0]
@@ -224,7 +96,6 @@
                         maxSize = currentDimensionSize, minSize = currentDimensionSize, openingTag = "{", closingTag = "}", separatorTag = ",")
             }
         }
->>>>>>> 8035b25b
     }
 
     /**
@@ -239,35 +110,14 @@
      * getElement({2,2}) returns g6
      */
     fun getElement(dimensionIndexes: List<Int>): T {
-<<<<<<< HEAD
-=======
         if (!initialized) {
             throw IllegalStateException("Cannot get element from an unitialized multidimensional array")
         }
 
->>>>>>> 8035b25b
         if (dimensionIndexes.size != numberOfDimensions) {
             throw IllegalArgumentException("Incorrect number of indices to get an element of an array of $numberOfDimensions dimensions")
         }
 
-<<<<<<< HEAD
-        var current = children[0] as ArrayGene<*>
-        ((0..(dimensionIndexes.size - 2))).forEach {
-            checkIndexWithinRange(dimensionIndexes[it], current.elements.indices)
-            current = current.elements[dimensionIndexes[it]] as ArrayGene<*>
-        }
-        checkIndexWithinRange(dimensionIndexes.last(), current.elements.indices)
-        return current.elements[dimensionIndexes.last()]  as T
-
-
-//        var currentNestedListOfElements = nestedListOfElements
-//        ((0..(dimensionIndexes.size - 2))).forEach {
-//            checkIndexWithinRange(dimensionIndexes[it], currentNestedListOfElements.indices)
-//            currentNestedListOfElements = currentNestedListOfElements[dimensionIndexes[it]] as MutableList<Any>
-//        }
-//        checkIndexWithinRange(dimensionIndexes.last(), currentNestedListOfElements.indices)
-//        return currentNestedListOfElements[dimensionIndexes.last()] as Gene
-=======
         var current = getArray()
         ((0..(dimensionIndexes.size - 2))).forEach {
             checkIndexWithinRange(dimensionIndexes[it], current.elements.indices)
@@ -309,7 +159,6 @@
     private fun getArray(): ArrayGene<*> {
         assert(initialized)
         return children[0] as ArrayGene<*>
->>>>>>> 8035b25b
     }
 
     /**
@@ -320,9 +169,6 @@
      * getDimensionSize(1) returns 3
      */
     fun getDimensionSize(dimensionIndex: Int): Int {
-<<<<<<< HEAD
-        var current = children[0] as ArrayGene<*>
-=======
         if (!initialized) {
             throw IllegalStateException("Cannot get element from an unitialized multidimensional array")
         }
@@ -332,7 +178,6 @@
         }
 
         var current = getArray()
->>>>>>> 8035b25b
         if (current.elements.isEmpty()) {
             checkIndexWithinRange(dimensionIndex, IntRange(0, numberOfDimensions - 1))
             return 0
@@ -350,18 +195,6 @@
      * creating new sizes for each dimension, and new gene elements from the template.
      */
     override fun randomize(randomness: Randomness, tryToForceNewValue: Boolean, allGenes: List<Gene>) {
-<<<<<<< HEAD
-        // get the size of each dimension
-        val dimensionSizes: MutableList<Int> = buildNewDimensionSizes(randomness)
-        killAllChildren()
-        val child = buildNewElements(dimensionSizes, template.copy())
-        addChild(child)
-        child.randomize(randomness, tryToForceNewValue, allGenes)
-
-//        replaceElements(dimensionSizes)
-        // randomize fresh elements
-//        getAllGenes(nestedListOfElements).forEach { it.randomize(randomness, forceNewValue, allGenes) }
-=======
         val newDimensionSizes: List<Int> = buildNewDimensionSizes(randomness)
         val newChild = buildNewElements(newDimensionSizes, template.copy())
 
@@ -369,7 +202,6 @@
         addChild(newChild)
         this.dimensionSizes = newDimensionSizes
         newChild.randomize(randomness, tryToForceNewValue, allGenes)
->>>>>>> 8035b25b
     }
 
     /**
@@ -391,10 +223,6 @@
             }
             return dimensionSizes.toList()
         }
-<<<<<<< HEAD
-        return dimensionSizes
-=======
->>>>>>> 8035b25b
     }
 
 
@@ -415,52 +243,6 @@
         }
         if (this.dimensionSizes != other.dimensionSizes) {
             return false
-<<<<<<< HEAD
-
-        return this.children[0].containsSameValueAs(other.getViewOfChildren()[0])
-
-        //return containsSameValueAs(this.nestedListOfElements, other.nestedListOfElements)
-    }
-
-    override fun innerGene(): List<Gene> {
-        TODO("Not yet implemented")
-    }
-
-//    override fun innerGene(): List<Gene> {
-//        return getAllGenes(nestedListOfElements)
-//    }
-
-    override fun bindValueBasedOn(gene: Gene): Boolean {
-
-        //TODO
-
-//        if ((gene !is SqlMultidimensionalArrayGene<*>)
-//                || (gene.template::class.java.simpleName != template::class.java.simpleName)
-//        ) {
-//            LoggingUtil.uniqueWarn(
-//                    log,
-//                    "cannot bind SqlMultidimensionalArrayGene with the template (${template::class.java.simpleName}) with ${gene::class.java.simpleName}"
-//            )
-//            return false
-//        }
-//
-//        if (numberOfDimensions != gene.numberOfDimensions) {
-//            LoggingUtil.uniqueWarn(
-//                    log,
-//                    "cannot bind SqlMultidimensionalArrayGene of ${numberOfDimensions} dimensions to gene of ${gene.numberOfDimensions}"
-//            )
-//            return false
-//        }
-//        this.copyValueFrom(gene)
-        return true
-    }
-
-//    override fun getChildren(): List<out StructuralElement> {
-//        return getAllGenes(nestedListOfElements)
-//        //TODO discuss
-//    }
-
-=======
         }
         return this.getViewOfChildren()[0].containsSameValueAs(other.getViewOfChildren()[0])
     }
@@ -493,21 +275,16 @@
         return true
     }
 
->>>>>>> 8035b25b
     override fun getValueAsPrintableString(
             previousGenes: List<Gene>,
             mode: GeneUtils.EscapeMode?,
             targetFormat: OutputFormat?,
             extraCheck: Boolean
     ): String {
-<<<<<<< HEAD
-        return "\"{${this.children[0].getValueAsPrintableString( previousGenes, mode, targetFormat, extraCheck)}}\""
-=======
         if (!initialized) {
             throw IllegalStateException("Cannot call to getValueAsPrintableString() using an unitialized multidimensional array")
         }
         return "\"${this.children[0].getValueAsPrintableString(previousGenes, mode, targetFormat, extraCheck)}\""
->>>>>>> 8035b25b
     }
 
     override fun copyValueFrom(other: Gene) {
@@ -518,58 +295,10 @@
         if (numberOfDimensions != other.numberOfDimensions) {
             throw IllegalArgumentException("Cannot copy value to array of  $numberOfDimensions dimensions from array of ${other.numberOfDimensions} dimensions")
         }
-<<<<<<< HEAD
-
-        // clear elements (remove from its binding genes if needed)
-        //clearElements()
-        //addAllElements(copyValueFrom(other.nestedListOfElements))
-        this.children[0].copyValueFrom(other.getViewOfChildren()[0])
-    }
-
-    fun replaceElements(
-            dimensionSizes: List<Int>
-    ) {
-        // check the number of dimensions is correct
-        if (dimensionSizes.size != this.numberOfDimensions) {
-            throw IllegalArgumentException("Cannot create an multidimensional array of ${numberOfDimensions} with a list of ${dimensionSizes.size}")
-        }
-        // check each dimension size is greater or equal to 0
-        if (dimensionSizes.any { it < 0 })
-            throw IllegalArgumentException(
-                    "Cannot create a dimension of size ${
-                        dimensionSizes.first { it < 0 }
-                    }"
-            )
-
-        // remove old elements (remove from its binding genes if needed)
-        killAllChildren()
-        // build new elements using template with the internal representation
-        val newElements = buildNewElements(dimensionSizes, template)
-        // store new freshly created elements
-        //addAllElements(newElements)
-        addChild(newElements)
-    }
-
-    /**
-//     * Add all elements (adding them to the structured gene)
-//     */
-//    private fun addAllElements(newElements: List<Any>) {
-//        nestedListOfElements.addAll(newElements)
-//        addChildren(getAllGenes(nestedListOfElements))
-//    }
-//
-//    /**
-//     * Remove all elements (and clear genes from its binding genes if needed)
-//     */
-
-
-
-=======
         getViewOfChildren()[0].copyValueFrom(other.getViewOfChildren()[0])
         this.dimensionSizes = other.dimensionSizes
     }
 
->>>>>>> 8035b25b
 
     /**
      * 1 is for 'remove' or 'add' element.
@@ -578,11 +307,7 @@
      */
     override fun mutationWeight(): Double {
         return 1.0 //TODO
-<<<<<<< HEAD
-    //return 1.0 + getAllGenes(this.nestedListOfElements).sumOf { it.mutationWeight() }
-=======
         //return 1.0 + getAllGenes(this.nestedListOfElements).sumOf { it.mutationWeight() }
->>>>>>> 8035b25b
     }
 
     /**
@@ -613,49 +338,6 @@
                                          enableAdaptiveGeneMutation: Boolean,
                                          additionalGeneMutationInfo: AdditionalGeneMutationInfo?
     ): List<Gene> {
-<<<<<<< HEAD
-
-        //TODO
-        return listOf()
-
-//        if (!isMutable()) {
-//            throw IllegalStateException("Cannot mutate a immutable multidimensional array")
-//        }
-//        val mutableGenes = getAllGenes(nestedListOfElements).filter { it.isMutable() }
-//        // if min == max, the size is not mutable
-//        if (getMinSizeOrDefault() == getMaxSizeOrDefault() && nestedListOfElements.size == getMinSizeOrDefault())
-//            return mutableGenes
-//        // if mutable is empty, modify size
-//        if (mutableGenes.isEmpty()) return listOf()
-//
-//        val p = probabilityToModifySize(selectionStrategy, additionalGeneMutationInfo?.impact)
-//        return if (randomness.nextBoolean(p)) listOf() else mutableGenes
-    }
-
-
-
-    /**
-     * Same value as ArrayGene.timesProbToModifySize()
-     */
-    private fun timesProbToModifySize(): Int = 3
-
-    override fun copyContent() : Gene{
-
-        val copy =   SqlMultidimensionalArrayGene(name = name,
-                template = template.copy(),
-                numberOfDimensions = numberOfDimensions,
-                maxDimensionSize = maxDimensionSize,
-                //TODO
-                //        nestedListOfElements = copyValueFrom(nestedListOfElements).toMutableList()
-        )
-
-        if(children.isNotEmpty()){
-            copy.addChild(this.children[0].copy())
-        }
-
-        return copy
-    }
-=======
         //TODO
         return listOf()
     }
@@ -683,7 +365,6 @@
         return copy
     }
 
->>>>>>> 8035b25b
     override fun shallowMutate(
             randomness: Randomness,
             apc: AdaptiveParameterControl,
