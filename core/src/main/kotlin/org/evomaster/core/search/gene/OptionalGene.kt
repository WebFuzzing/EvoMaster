--- conflicted
+++ resolved
@@ -48,7 +48,8 @@
     }
 
     override fun randomize(randomness: Randomness, forceNewValue: Boolean, allGenes: List<Gene>) {
-        
+
+
         if (!forceNewValue) {
             isActive = randomness.nextBoolean()
             gene.randomize(randomness, false, allGenes)
@@ -76,7 +77,6 @@
         }
     }
 
-<<<<<<< HEAD
     override fun archiveMutation(randomness: Randomness, allGenes: List<Gene>, apc: AdaptiveParameterControl, selection: GeneMutationSelectionMethod, impact: GeneImpact?, geneReference: String, archiveMutator: ArchiveMutator, evi: EvaluatedIndividual<*>, targets: Set<Int>) {
         if(!archiveMutator.enableArchiveMutation()){
             standardMutation(randomness, apc, allGenes)
@@ -126,12 +126,8 @@
 
     }
 
-    override fun getValueAsPrintableString(previousGenes: List<Gene>, mode: String?, targetFormat: OutputFormat?): String {
-        return gene.getValueAsPrintableString(targetFormat = targetFormat)
-=======
     override fun getValueAsPrintableString(previousGenes: List<Gene>, mode: GeneUtils.EscapeMode?, targetFormat: OutputFormat?): String {
         return gene.getValueAsPrintableString(mode = mode, targetFormat = targetFormat)
->>>>>>> 347afd88
     }
 
     override fun getValueAsRawString(): String {
