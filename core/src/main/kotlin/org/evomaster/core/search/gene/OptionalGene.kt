--- conflicted
+++ resolved
@@ -114,16 +114,12 @@
     }
 
     override fun archiveMutation(randomness: Randomness, allGenes: List<Gene>, apc: AdaptiveParameterControl, selection: GeneMutationSelectionMethod, impact: GeneImpact?, geneReference: String, archiveMutator: ArchiveMutator, evi: EvaluatedIndividual<*>, targets: Set<Int>) {
-<<<<<<< HEAD
+
+        if(!selectable){
+            return
+        }
+
         if (!archiveMutator.enableArchiveMutation() || archiveMutator.disableArchiveSelectionForGene()){
-=======
-
-        if(!selectable){
-            return
-        }
-
-        if(!archiveMutator.enableArchiveMutation()){
->>>>>>> b4e8cf50
             standardMutation(randomness, apc, allGenes)
             return
         }
