package org.evomaster.core.search.gene.sql.geometric

import org.evomaster.client.java.controller.api.dto.database.schema.DatabaseType
import org.evomaster.core.search.gene.*
import org.evomaster.core.logging.LoggingUtil
import org.evomaster.core.output.OutputFormat
import org.evomaster.core.search.service.AdaptiveParameterControl
import org.evomaster.core.search.service.Randomness
import org.evomaster.core.search.service.mutator.genemutation.AdditionalGeneMutationInfo
import org.evomaster.core.search.service.mutator.genemutation.SubsetGeneSelectionStrategy
import org.slf4j.Logger
import org.slf4j.LoggerFactory
import java.awt.geom.Line2D

class SqlPolygonGene(
<<<<<<< HEAD
    name: String,
    val points: ArrayGene<SqlPointGene> = ArrayGene(
            name = "points",
            // polygons have at least 2 points
            minSize = 2,
            template = SqlPointGene("p"))
) : CompositeFixedGene(name, mutableListOf(points)) {
=======
        name: String,
        val databaseType: DatabaseType = DatabaseType.POSTGRES,
        val minLengthOfPolygonRing: Int = 2,
        val onlyNonIntersectingPolygons: Boolean = false,
        val points: ArrayGene<SqlPointGene> = ArrayGene(
                name = "points",
                // polygons have at least 2 points
                minSize = minLengthOfPolygonRing,
                template = SqlPointGene("p", databaseType = databaseType))
) : Gene(name, mutableListOf(points)) {
>>>>>>> 787657a5

    companion object {
        val log: Logger = LoggerFactory.getLogger(SqlPolygonGene::class.java)
    }

    override fun copyContent(): Gene = SqlPolygonGene(
<<<<<<< HEAD
        name,
        points.copy() as ArrayGene<SqlPointGene>
    )

    override fun randomize(randomness: Randomness, tryToForceNewValue: Boolean, allGenes: List<Gene>) {
        points.randomize(randomness, tryToForceNewValue, allGenes)
=======
            name,
            minLengthOfPolygonRing = minLengthOfPolygonRing,
            points = points.copyContent() as ArrayGene<SqlPointGene>,
            databaseType = databaseType
    )

    override fun randomize(randomness: Randomness, forceNewValue: Boolean, allGenes: List<Gene>) {
        do {
            points.randomize(randomness, forceNewValue, allGenes)
        } while (!isValid())
    }

    /**
     * If [onlyNonIntersectingPolygons] is enabled, checks if the
     * linestring has an intersection by checking all segments
     * againts each other O(n^2)
     * Source: https://stackoverflow.com/questions/4876065/is-there-an-easy-and-fast-way-of-checking-if-a-polygon-is-self-intersecting
     */
    override fun isValid(): Boolean {
        if (!onlyNonIntersectingPolygons)
            return true

        val len = points.getChildren().size

>>>>>>> 787657a5
        /*
         * No cross-over if len < 4
         */
        if (points.getChildren().size < 4) {
            return true
        }

        for (i in 0 until (len - 1)) {
            for (j in (i + 2) until len) {
                /*
                 * Eliminate combinations already checked
                 * or not valid
                 */
                if ((i == 0) && (j == (len - 1))) {
                    continue
                }

                val cut = Line2D.linesIntersect(
                        points.getChildren()[i].x.value.toDouble(),
                        points.getChildren()[i].y.value.toDouble(),
                        points.getChildren()[i + 1].x.value.toDouble(),
                        points.getChildren()[i + 1].y.value.toDouble(),
                        points.getChildren()[j].x.value.toDouble(),
                        points.getChildren()[j].y.value.toDouble(),
                        points.getChildren()[(j + 1) % len].x.value.toDouble(),
                        points.getChildren()[(j + 1) % len].y.value.toDouble())

                if (cut) {
                    return false
                }
            }
        }
        return true
    }

    override fun candidatesInternalGenes(
            randomness: Randomness,
            apc: AdaptiveParameterControl,
            allGenes: List<Gene>,
            selectionStrategy: SubsetGeneSelectionStrategy,
            enableAdaptiveGeneMutation: Boolean,
            additionalGeneMutationInfo: AdditionalGeneMutationInfo?
    ): List<Gene> {
        return listOf(points)
    }

    override fun getValueAsPrintableString(
            previousGenes: List<Gene>,
            mode: GeneUtils.EscapeMode?,
            targetFormat: OutputFormat?,
            extraCheck: Boolean
    ): String {
        return when (databaseType) {
            /*
             * In MySQL, the first and the last point of
             * the polygon should be equal. We enforce
             * this by repeating the first point at the
             * end of the list
             */
            DatabaseType.MYSQL -> {
                "POLYGON(" + points.getAllElements()
                        .joinToString(" , ")
                        { it.getValueAsPrintableString(previousGenes, mode, targetFormat, extraCheck) } + "," +
                        points.getAllElements().get(0).getValueAsPrintableString(previousGenes, mode, targetFormat, extraCheck) +
                        ")"
            }
            /*
             * In PostgreSQL, the (..) denotes a closed path
             */
            DatabaseType.POSTGRES -> {
                "\" (  ${
                    points.getAllElements().joinToString(" , ")
                    { it.getValueAsRawString() }
                } ) \""
            }
            else -> {
                throw IllegalArgumentException("Unsupported SqlPolygonGene.getValueAsPrintableString() for ${databaseType}")
            }
        }
    }

    override fun getValueAsRawString(): String {
        return "( ${
            points.getAllElements()
                    .map { it.getValueAsRawString() }
                    .joinToString(" , ")
        } ) "
    }

    override fun copyValueFrom(other: Gene) {
        if (other !is SqlPolygonGene) {
            throw IllegalArgumentException("Invalid gene type ${other.javaClass}")
        }
        this.points.copyValueFrom(other.points)
    }

    override fun containsSameValueAs(other: Gene): Boolean {
        if (other !is SqlPolygonGene) {
            throw IllegalArgumentException("Invalid gene type ${other.javaClass}")
        }
        return this.points.containsSameValueAs(other.points)
    }



    override fun innerGene(): List<Gene> = listOf(points)

    override fun bindValueBasedOn(gene: Gene): Boolean {
        return when {
            gene is SqlPolygonGene -> {
                points.bindValueBasedOn(gene.points)
            }
            else -> {
                LoggingUtil.uniqueWarn(log, "cannot bind PathGene with ${gene::class.java.simpleName}")
                false
            }
        }
    }


}<|MERGE_RESOLUTION|>--- conflicted
+++ resolved
@@ -13,44 +13,27 @@
 import java.awt.geom.Line2D
 
 class SqlPolygonGene(
-<<<<<<< HEAD
     name: String,
+    val databaseType: DatabaseType = DatabaseType.POSTGRES,
+    val minLengthOfPolygonRing: Int = 2,
+    val onlyNonIntersectingPolygons: Boolean = false,
     val points: ArrayGene<SqlPointGene> = ArrayGene(
             name = "points",
             // polygons have at least 2 points
-            minSize = 2,
-            template = SqlPointGene("p"))
+            minSize = minLengthOfPolygonRing,
+            template = SqlPointGene("p", databaseType = databaseType))
 ) : CompositeFixedGene(name, mutableListOf(points)) {
-=======
-        name: String,
-        val databaseType: DatabaseType = DatabaseType.POSTGRES,
-        val minLengthOfPolygonRing: Int = 2,
-        val onlyNonIntersectingPolygons: Boolean = false,
-        val points: ArrayGene<SqlPointGene> = ArrayGene(
-                name = "points",
-                // polygons have at least 2 points
-                minSize = minLengthOfPolygonRing,
-                template = SqlPointGene("p", databaseType = databaseType))
-) : Gene(name, mutableListOf(points)) {
->>>>>>> 787657a5
 
     companion object {
         val log: Logger = LoggerFactory.getLogger(SqlPolygonGene::class.java)
     }
 
     override fun copyContent(): Gene = SqlPolygonGene(
-<<<<<<< HEAD
         name,
-        points.copy() as ArrayGene<SqlPointGene>
-    )
-
-    override fun randomize(randomness: Randomness, tryToForceNewValue: Boolean, allGenes: List<Gene>) {
-        points.randomize(randomness, tryToForceNewValue, allGenes)
-=======
-            name,
-            minLengthOfPolygonRing = minLengthOfPolygonRing,
-            points = points.copyContent() as ArrayGene<SqlPointGene>,
-            databaseType = databaseType
+        minLengthOfPolygonRing = minLengthOfPolygonRing,
+        onlyNonIntersectingPolygons = onlyNonIntersectingPolygons,
+        points = points.copy() as ArrayGene<SqlPointGene>,
+        databaseType = databaseType
     )
 
     override fun randomize(randomness: Randomness, forceNewValue: Boolean, allGenes: List<Gene>) {
@@ -69,13 +52,12 @@
         if (!onlyNonIntersectingPolygons)
             return true
 
-        val len = points.getChildren().size
+        val len = points.getViewOfChildren().size
 
->>>>>>> 787657a5
         /*
          * No cross-over if len < 4
          */
-        if (points.getChildren().size < 4) {
+        if (len < 4) {
             return true
         }
 
@@ -90,14 +72,14 @@
                 }
 
                 val cut = Line2D.linesIntersect(
-                        points.getChildren()[i].x.value.toDouble(),
-                        points.getChildren()[i].y.value.toDouble(),
-                        points.getChildren()[i + 1].x.value.toDouble(),
-                        points.getChildren()[i + 1].y.value.toDouble(),
-                        points.getChildren()[j].x.value.toDouble(),
-                        points.getChildren()[j].y.value.toDouble(),
-                        points.getChildren()[(j + 1) % len].x.value.toDouble(),
-                        points.getChildren()[(j + 1) % len].y.value.toDouble())
+                        points.getViewOfChildren()[i].x.value.toDouble(),
+                        points.getViewOfChildren()[i].y.value.toDouble(),
+                        points.getViewOfChildren()[i + 1].x.value.toDouble(),
+                        points.getViewOfChildren()[i + 1].y.value.toDouble(),
+                        points.getViewOfChildren()[j].x.value.toDouble(),
+                        points.getViewOfChildren()[j].y.value.toDouble(),
+                        points.getViewOfChildren()[(j + 1) % len].x.value.toDouble(),
+                        points.getViewOfChildren()[(j + 1) % len].y.value.toDouble())
 
                 if (cut) {
                     return false
@@ -156,8 +138,8 @@
     override fun getValueAsRawString(): String {
         return "( ${
             points.getAllElements()
-                    .map { it.getValueAsRawString() }
-                    .joinToString(" , ")
+                .map { it.getValueAsRawString() }
+                .joinToString(" , ")
         } ) "
     }
 
