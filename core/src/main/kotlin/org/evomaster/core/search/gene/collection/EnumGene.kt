--- conflicted
+++ resolved
@@ -203,7 +203,6 @@
         return valueNames?.get(index)
     }
 
-<<<<<<< HEAD
     fun getValueType(isKotlinOutput: Boolean): String {
         return when {
             values.isEmpty() -> "String"
@@ -227,22 +226,6 @@
         }
     }
 
-    override fun copyValueFrom(other: Gene): Boolean {
-        if (other !is EnumGene<*>) {
-            throw IllegalArgumentException("Invalid gene type ${other.javaClass}")
-        }
-        val current = this.index
-        this.index = other.index
-        if (!isLocallyValid()){
-            this.index = current
-            return false
-        }
-
-        return true
-    }
-=======
->>>>>>> 12da8a2d
-
     override fun containsSameValueAs(other: Gene): Boolean {
         if (other !is EnumGene<*>) {
             throw IllegalArgumentException("Invalid gene type ${other.javaClass}")
