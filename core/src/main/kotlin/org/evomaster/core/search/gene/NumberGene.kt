package org.evomaster.core.search.gene

import org.evomaster.core.problem.rest.NumericConstrains

import kotlin.math.min


/**
 * Common superclass for all number genes (i.e. Float,Double,Integer,Long)
 */
<<<<<<< HEAD
abstract class NumberGene<T : Number>(name: String, var value: T, var numericConstrains: NumericConstrains? = null) : Gene(name, mutableListOf()) {


    var min: Number? = numericConstrains?.getMin()
    var max: Number? = numericConstrains?.getMax()
    var exclusiveMinimum: Boolean = numericConstrains?.getExclusiveMinimum() ?: false
    var exclusiveMaximum: Boolean = numericConstrains?.getExclusiveMaximum() ?: false
=======
abstract class NumberGene<T : Number>(name: String,
                                      var value: T,
                                      open val min : T?,
                                      open val max : T?) : ComparableGene(name, mutableListOf()) {
>>>>>>> 39e41664

    override fun getChildren(): MutableList<Gene> = mutableListOf()

    open fun isRangeSpecified() = min != null || max != null

    fun toInt(): Int =
            value.toInt()


    fun toLong(): Long =
            value.toLong()


    fun toDouble(): Double =
            value.toDouble()


    fun toFloat(): Float =
            value.toFloat()


    /**
     * @return whether the [value] is between [min] and [max] if they are specified
     */
    override fun isValid() : Boolean{
        if (max != null){
            if (!exclusiveMaximum && value.toDouble() > max!!.toDouble())
                return false
            else if (exclusiveMaximum && value.toDouble() >= max!!.toDouble())
                return false
        }
        if (min != null) {
            if (!exclusiveMinimum && value.toDouble() < min!!.toDouble())
                return false
            else if (!exclusiveMinimum && value.toDouble() <= min!!.toDouble())
                return false
        }
        return true
    }

}<|MERGE_RESOLUTION|>--- conflicted
+++ resolved
@@ -8,20 +8,15 @@
 /**
  * Common superclass for all number genes (i.e. Float,Double,Integer,Long)
  */
-<<<<<<< HEAD
-abstract class NumberGene<T : Number>(name: String, var value: T, var numericConstrains: NumericConstrains? = null) : Gene(name, mutableListOf()) {
-
+abstract class NumberGene<T : Number>(name: String,
+                                      var value: T,
+                                      var numericConstrains: NumericConstrains? = null) : ComparableGene(name, mutableListOf()) {
 
     var min: Number? = numericConstrains?.getMin()
     var max: Number? = numericConstrains?.getMax()
     var exclusiveMinimum: Boolean = numericConstrains?.getExclusiveMinimum() ?: false
     var exclusiveMaximum: Boolean = numericConstrains?.getExclusiveMaximum() ?: false
-=======
-abstract class NumberGene<T : Number>(name: String,
-                                      var value: T,
-                                      open val min : T?,
-                                      open val max : T?) : ComparableGene(name, mutableListOf()) {
->>>>>>> 39e41664
+
 
     override fun getChildren(): MutableList<Gene> = mutableListOf()
 
