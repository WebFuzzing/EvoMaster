--- conflicted
+++ resolved
@@ -1,22 +1,18 @@
 package org.evomaster.core.search.gene
 
-<<<<<<< HEAD
 import org.evomaster.core.problem.rest.NumericConstrains
-=======
+
 import kotlin.math.min
->>>>>>> 107a2432
+
 
 /**
  * Common superclass for all number genes (i.e. Float,Double,Integer,Long)
  */
-<<<<<<< HEAD
 abstract class NumberGene<T : Number>(name: String, var value: T, var numericConstrains: NumericConstrains? = null) : Gene(name, mutableListOf()) {
-=======
-abstract class NumberGene<T : Number>(name: String,
-                                      var value: T,
-                                      open val min : T?,
-                                      open val max : T?) : Gene(name, mutableListOf()) {
->>>>>>> 107a2432
+
+
+    var min: Number? = numericConstrains?.getMin()
+    var max: Number?  = numericConstrains?.getMax()
 
     override fun getChildren(): MutableList<Gene> = mutableListOf()
 
