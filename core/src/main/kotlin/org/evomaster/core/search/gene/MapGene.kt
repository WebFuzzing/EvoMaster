--- conflicted
+++ resolved
@@ -4,6 +4,7 @@
 import org.evomaster.core.search.EvaluatedIndividual
 import org.evomaster.core.search.impact.GeneImpact
 import org.evomaster.core.search.impact.GeneMutationSelectionMethod
+import org.evomaster.core.search.impact.value.collection.MapGeneImpact
 import org.evomaster.core.search.service.AdaptiveParameterControl
 import org.evomaster.core.search.service.Randomness
 import org.evomaster.core.search.service.mutator.geneMutation.ArchiveMutator
@@ -131,7 +132,6 @@
             return
         }
 
-<<<<<<< HEAD
         if(elements.isEmpty() || (elements.size < maxSize && randomness.nextBoolean(MODIFY_SIZE))){
             val gene = template.copy() as T
             gene.randomize(randomness, false)
@@ -142,7 +142,12 @@
         } else {
             val gene = randomness.choose(elements)
             gene.archiveMutation(randomness, allGenes, apc, selection, null, geneReference, archiveMutator, evi, targets)
-=======
+        }
+
+        //strcuture mutation
+        if (add && (add == delete))
+            log.warn("add and delete an element cannot happen in a mutation, and size of elements: {} and maxSize: {}", elements.size, maxSize)
+
         when{
             add ->{
                 val gene = template.copy() as T
@@ -160,48 +165,7 @@
                 val gene = randomness.choose(elements)
                 gene.archiveMutation(randomness, allGenes, apc, selection, null, geneReference, archiveMutator, evi, targets)
             }
->>>>>>> b4e8cf50
         }
-
-//        var add = elements.isEmpty()
-//        var delete = (elements.size == maxSize)
-//
-//        val fmodifySize = if (add || delete) false
-//        else if (archiveMutator.applyArchiveSelection()
-//                && impact != null
-//                && impact is MapGeneImpact
-//                && impact.sizeImpact.getNoImprovementCounter().any { it.value < 2 } //if there is recent improvement by manipulating size
-//        ){
-//            randomness.nextBoolean(0.3)
-//        }else {
-//            randomness.nextBoolean(MODIFY_SIZE)
-//        }
-//        if (fmodifySize){
-//            val p = randomness.nextBoolean()
-//            add = add || p
-//            delete = delete || !p
-//        }
-//
-//        if (add && (add == delete))
-//            log.warn("add and delete an element cannot happen in a mutation, and size of elements: {} and maxSize: {}", elements.size, maxSize)
-//
-//        when{
-//            add ->{
-//                val gene = template.copy() as T
-//                gene.randomize(randomness, false)
-//                gene.name = "key_${keyCounter++}"
-//                elements.add(gene)
-//                return
-//            }
-//            delete ->{
-//                elements.removeAt(randomness.nextInt(elements.size))
-//                return
-//            }
-//            else -> {
-//                val gene = randomness.choose(elements)
-//                gene.archiveMutation(randomness, allGenes, apc, selection, null, geneReference, archiveMutator, evi, targets)
-//            }
-//        }
     }
 
     override fun archiveMutationUpdate(original: Gene, mutated: Gene, doesCurrentBetter: Boolean, archiveMutator: ArchiveMutator) {
