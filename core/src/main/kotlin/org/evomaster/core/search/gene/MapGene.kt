package org.evomaster.core.search.gene

import org.evomaster.core.output.OutputFormat
import org.evomaster.core.search.impact.value.collection.MapGeneImpact
import org.evomaster.core.search.service.AdaptiveParameterControl
import org.evomaster.core.search.service.Randomness
import org.evomaster.core.search.service.mutator.MutationWeightControl
import org.evomaster.core.search.service.mutator.geneMutation.AdditionalGeneSelectionInfo
import org.evomaster.core.search.service.mutator.geneMutation.ArchiveMutator
import org.evomaster.core.search.service.mutator.geneMutation.SubsetGeneSelectionStrategy
import org.slf4j.Logger
import org.slf4j.LoggerFactory


/**
 * FIXME: this needs to be refactored, as at the moment the
 * keys are strings that are fixed.
 * Keys should be of any basic type, and should be modifiable.
 *
 */
class MapGene<T>(
        name: String,
        val template: T,
        val maxSize: Int = 5,
        var elements: MutableList<T> = mutableListOf()
) : Gene(name)
        where T : Gene {

    private var keyCounter = 0

    init {
        if (elements.size > maxSize) {
            throw IllegalArgumentException(
                    "More elements (${elements.size}) than allowed ($maxSize)")
        }

        for(e in elements){
            e.parent = this
        }
    }

    companion object{
        private val log: Logger = LoggerFactory.getLogger(MapGene::class.java)
        private const val MODIFY_SIZE = 0.1
    }

    override fun copy(): Gene {
        return MapGene<T>(name,
                template.copy() as T,
                maxSize,
                elements.map { e -> e.copy() as T }.toMutableList()
        )
    }

    override fun copyValueFrom(other: Gene) {
        if (other !is MapGene<*>) {
            throw IllegalArgumentException("Invalid gene type ${other.javaClass}")
        }
        this.elements = other.elements.map { e -> e.copy() as T }.toMutableList()
    }

    override fun containsSameValueAs(other: Gene): Boolean {
        if (other !is MapGene<*>) {
            throw IllegalArgumentException("Invalid gene type ${other.javaClass}")
        }
        return this.elements.size == other.elements.size
                && this.elements.zip(other.elements) { thisElem, otherElem ->
            thisElem.containsSameValueAs(otherElem)
        }.all { it }
    }


    override fun randomize(randomness: Randomness, forceNewValue: Boolean, allGenes: List<Gene>) {

        //maybe not so important here to complicate code to enable forceNewValue

        elements.clear()
        log.trace("Randomizing MapGene")
        val n = randomness.nextInt(maxSize)
        (0 until n).forEach {
            val gene = template.copy() as T
            gene.parent = this
            gene.randomize(randomness, false)
            gene.name = "key_${keyCounter++}"
            elements.add(gene)
        }
    }

    override fun isMutable(): Boolean {
        //it wouldn't make much sense to have 0, but let's just be safe here
        return maxSize > 0
    }

    override fun candidatesInternalGenes(randomness: Randomness, apc: AdaptiveParameterControl, allGenes: List<Gene>, selectionStrategy: SubsetGeneSelectionStrategy, enableAdaptiveGeneMutation: Boolean, additionalGeneMutationInfo: AdditionalGeneSelectionInfo?): List<Gene> {
        if(!isMutable()){
            throw IllegalStateException("Cannot mutate a immutable array")
        }
        if ( elements.isEmpty() || elements.size > maxSize){
            return listOf()
        }
        val p = when(selectionStrategy){
            SubsetGeneSelectionStrategy.ADAPTIVE_WEIGHT -> {
                if(additionalGeneMutationInfo?.impact != null
                        && additionalGeneMutationInfo.impact is MapGeneImpact
                        && additionalGeneMutationInfo.impact.sizeImpact.noImprovement.any { it.value < 2 } //if there is recent improvement by manipulating size
                ){
                    0.3 // increase probability to mutate size
                }else MODIFY_SIZE
            }
            else ->{
                MODIFY_SIZE

            }
        }
        return if (randomness.nextBoolean(p)) listOf() else elements
    }

    /**
     * leaf mutation for arrayGene is size mutation, i.e., 'remove' or 'add'
     */
    override fun mutate(randomness: Randomness, apc: AdaptiveParameterControl, mwc: MutationWeightControl, allGenes: List<Gene>, selectionStrategy: SubsetGeneSelectionStrategy, enableAdaptiveGeneMutation: Boolean, additionalGeneMutationInfo: AdditionalGeneSelectionInfo?) : Boolean{

        if(elements.isEmpty() || (elements.size < maxSize && randomness.nextBoolean())){
            val gene = template.copy() as T
            gene.parent = this
            gene.randomize(randomness, false)
            gene.name = "key_${keyCounter++}"
            elements.add(gene)
        } else {
            log.trace("Removing gene in mutation")
            elements.removeAt(randomness.nextInt(elements.size))
        }
        return true
    }

    override fun getValueAsPrintableString(previousGenes: List<Gene>, mode: GeneUtils.EscapeMode?, targetFormat: OutputFormat?): String {
        return "{" +
                elements.filter { f ->
                    f !is CycleObjectGene &&
                            (f !is OptionalGene || f.isActive)
                }.map { f ->
                    """
                    "${f.name}":${f.getValueAsPrintableString(targetFormat = targetFormat)}
                    """
                }.joinToString(",") +
                "}"
    }

    override fun flatView(excludePredicate: (Gene) -> Boolean): List<Gene>{
        return if (excludePredicate(this)) listOf(this)
        else listOf(this).plus(elements.flatMap { g -> g.flatView(excludePredicate) })
    }

<<<<<<< HEAD
    override fun archiveMutation(randomness: Randomness, allGenes: List<Gene>, apc: AdaptiveParameterControl, selection: GeneMutationSelectionMethod, impact: GeneImpact?, geneReference: String, archiveMutator: ArchiveMutator, evi: EvaluatedIndividual<*>, targets: Set<Int>) {
        if (!archiveMutator.enableArchiveSelection() || archiveMutator.disableArchiveSelectionForGene()){
            standardMutation(randomness, apc, allGenes)
            return
        }

        if(elements.isEmpty() || (elements.size < maxSize && randomness.nextBoolean(MODIFY_SIZE))){
            val gene = template.copy() as T
            gene.randomize(randomness, false)
            gene.name = "key_${keyCounter++}"
            elements.add(gene)
        } else if(elements.size > 0 && randomness.nextBoolean(MODIFY_SIZE)){
            elements.removeAt(randomness.nextInt(elements.size))
        } else {
            val gene = randomness.choose(elements)
            gene.archiveMutation(randomness, allGenes, apc, selection, null, geneReference, archiveMutator, evi, targets)
        }

        //strcuture mutation
//        if (add && (add == delete))
//            log.warn("add and delete an element cannot happen in a mutation, and size of elements: {} and maxSize: {}", elements.size, maxSize)
//
//        when{
//            add ->{
//                val gene = template.copy() as T
//                gene.randomize(randomness, false)
//                gene.name = "key_${keyCounter++}"
//                elements.add(gene)
//                return
//            }
//            delete ->{
//                log.trace("Deleting gene")
//                elements.removeAt(randomness.nextInt(elements.size))
//                return
//            }
//            else -> {
//                val gene = randomness.choose(elements)
//                gene.archiveMutation(randomness, allGenes, apc, selection, null, geneReference, archiveMutator, evi, targets)
//            }
//        }
    }

=======
>>>>>>> d09c1f65
    override fun archiveMutationUpdate(original: Gene, mutated: Gene, doesCurrentBetter: Boolean, archiveMutator: ArchiveMutator) {
        if (archiveMutator.enableArchiveGeneMutation()){
            if (original !is MapGene<*>){
                log.warn("original ({}) should be MapGene", original::class.java.simpleName)
                return
            }
            if (mutated !is MapGene<*>){
                log.warn("mutated ({}) should be MapGene", mutated::class.java.simpleName)
                return
            }
            if (original.elements.size != mutated.elements.size) return
            val mutatedElements = mutated.elements.filterIndexed { index, gene ->
                !gene.containsSameValueAs(original.elements[index])
            }
            if (mutatedElements.size > 1){
                log.warn("size of mutated elements is more than 1, i.e.,{}", mutatedElements.size)
                return
            }
            val index = mutated.elements.indexOf(mutatedElements.first())
            if (index > elements.size - 1){
                log.warn("cannot find element at index {}", index)
                return
            }
            elements[index].archiveMutationUpdate(original.elements[index], mutated.elements[index], doesCurrentBetter, archiveMutator)
        }
    }

    /**
     * 1 is for 'remove' or 'add' element
     */
    override fun mutationWeight(): Double {
        return 1.0 + elements.map { it.mutationWeight() }.sum()
    }
}<|MERGE_RESOLUTION|>--- conflicted
+++ resolved
@@ -151,51 +151,6 @@
         else listOf(this).plus(elements.flatMap { g -> g.flatView(excludePredicate) })
     }
 
-<<<<<<< HEAD
-    override fun archiveMutation(randomness: Randomness, allGenes: List<Gene>, apc: AdaptiveParameterControl, selection: GeneMutationSelectionMethod, impact: GeneImpact?, geneReference: String, archiveMutator: ArchiveMutator, evi: EvaluatedIndividual<*>, targets: Set<Int>) {
-        if (!archiveMutator.enableArchiveSelection() || archiveMutator.disableArchiveSelectionForGene()){
-            standardMutation(randomness, apc, allGenes)
-            return
-        }
-
-        if(elements.isEmpty() || (elements.size < maxSize && randomness.nextBoolean(MODIFY_SIZE))){
-            val gene = template.copy() as T
-            gene.randomize(randomness, false)
-            gene.name = "key_${keyCounter++}"
-            elements.add(gene)
-        } else if(elements.size > 0 && randomness.nextBoolean(MODIFY_SIZE)){
-            elements.removeAt(randomness.nextInt(elements.size))
-        } else {
-            val gene = randomness.choose(elements)
-            gene.archiveMutation(randomness, allGenes, apc, selection, null, geneReference, archiveMutator, evi, targets)
-        }
-
-        //strcuture mutation
-//        if (add && (add == delete))
-//            log.warn("add and delete an element cannot happen in a mutation, and size of elements: {} and maxSize: {}", elements.size, maxSize)
-//
-//        when{
-//            add ->{
-//                val gene = template.copy() as T
-//                gene.randomize(randomness, false)
-//                gene.name = "key_${keyCounter++}"
-//                elements.add(gene)
-//                return
-//            }
-//            delete ->{
-//                log.trace("Deleting gene")
-//                elements.removeAt(randomness.nextInt(elements.size))
-//                return
-//            }
-//            else -> {
-//                val gene = randomness.choose(elements)
-//                gene.archiveMutation(randomness, allGenes, apc, selection, null, geneReference, archiveMutator, evi, targets)
-//            }
-//        }
-    }
-
-=======
->>>>>>> d09c1f65
     override fun archiveMutationUpdate(original: Gene, mutated: Gene, doesCurrentBetter: Boolean, archiveMutator: ArchiveMutator) {
         if (archiveMutator.enableArchiveGeneMutation()){
             if (original !is MapGene<*>){
