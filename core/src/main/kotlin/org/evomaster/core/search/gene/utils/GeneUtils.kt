--- conflicted
+++ resolved
@@ -942,16 +942,10 @@
         val leaf = gene.getLeafGene()
 
         val parent = leaf.parent
-<<<<<<< HEAD
-        if (parent is ChoiceGene<*>) {
-            if (parent.getViewOfChildren().any {it is StringGene}){
-                if (klass.isAssignableFrom(parent.javaClass)){
-=======
 
         if (parent is ChoiceGene<*>){
             parent.getViewOfChildren().forEach {
                 if (klass.isAssignableFrom(it.javaClass)){
->>>>>>> 557af963
                     fields.add(parent)
                 }
             }
