--- conflicted
+++ resolved
@@ -50,24 +50,14 @@
 
 
     override fun getValueAsPrintableString(previousGenes: List<Gene>, mode: GeneUtils.EscapeMode?, targetFormat: OutputFormat?, extraCheck: Boolean): String {
-<<<<<<< HEAD
-        return buildString {
-            append("\"\\x")
-            append(binaryArrayGene.getViewOfChildren()
-                    .map { g ->
-                toHex2((g as IntegerGene).value)
-            }.joinToString(EMPTY_STR))
-            append("\"")
-=======
-        val hexString = binaryArrayGene.getChildren().map { g ->
-            toHex2(g.value)
+        val hexString = binaryArrayGene.getViewOfChildren().map { g ->
+            toHex2((g as IntegerGene).value)
         }.joinToString(EMPTY_STR)
 
         return when (databaseType) {
             DatabaseType.MYSQL -> "X${GeneUtils.SINGLE_APOSTROPHE_PLACEHOLDER}${hexString}${GeneUtils.SINGLE_APOSTROPHE_PLACEHOLDER}"
             DatabaseType.POSTGRES -> "\"\\x${hexString}\""
             else -> throw IllegalArgumentException("getValueAsPrintableString() not supported for ${databaseType}")
->>>>>>> 787657a5
         }
     }
 
@@ -97,39 +87,11 @@
         return false
     }
 
-<<<<<<< HEAD
-    override fun copyContent() = SqlBinaryStringGene(name, minSize = minSize, maxSize = maxSize, binaryArrayGene.copy() as ArrayGene<IntegerGene>)
-=======
-    override fun getChildren(): List<out StructuralElement> {
-        return binaryArrayGene.getChildren()
-    }
-
-    override fun clearElements() {
-        return binaryArrayGene.clearElements()
-    }
-
-    override fun isEmpty() = binaryArrayGene.isEmpty()
-
-    override fun getMaxSizeOrDefault() = binaryArrayGene.getMaxSizeOrDefault()
-
-    override fun getSpecifiedMaxSize() = binaryArrayGene.getSpecifiedMaxSize()
-
-    override fun getMinSizeOrDefault() = binaryArrayGene.getMinSizeOrDefault()
-
-    override fun getSpecifiedMinSize() = binaryArrayGene.getSpecifiedMinSize()
-
-    override fun getSizeOfElements(filterMutable: Boolean) = binaryArrayGene.getSizeOfElements(filterMutable)
-
-    override fun getGeneName() = name
-
-    override fun getDefaultMaxSize() = binaryArrayGene.getDefaultMaxSize()
-
     override fun copyContent() = SqlBinaryStringGene(name,
             minSize = minSize,
             maxSize = maxSize,
-            binaryArrayGene.copyContent() as ArrayGene<IntegerGene>,
+            binaryArrayGene.copy() as ArrayGene<IntegerGene>,
             databaseType=databaseType)
->>>>>>> 787657a5
 
     override fun shallowMutate(
             randomness: Randomness,
