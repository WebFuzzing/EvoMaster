package org.evomaster.core.search.service

import com.google.inject.Inject
import org.evomaster.core.EMConfig
import org.evomaster.core.search.EvaluatedIndividual
import org.evomaster.core.search.Individual
import org.evomaster.core.search.service.monitor.SearchProcessMonitor
import kotlin.system.measureTimeMillis


abstract class FitnessFunction<T>  where T : Individual {

    @Inject
    protected lateinit var configuration: EMConfig

    @Inject
    protected lateinit var archive: Archive<T>

    @Inject
    protected lateinit var idMapper: IdMapper

    @Inject
    protected lateinit var randomness : Randomness

    @Inject
    protected lateinit var time: SearchTimeController

    @Inject
    protected lateinit var statistics: Statistics

    @Inject
    protected lateinit var processMonitor: SearchProcessMonitor

    @Inject
    protected lateinit var config: EMConfig

    /**
     * @return [null] if there were problems in calculating the coverage
     *
     * @param targetIds do calculate coverage regarding [targetIds]
     */
<<<<<<< HEAD
    fun calculateCoverage(individual: T, targetIds: Set<Int> = setOf()) : EvaluatedIndividual<T>?{

        val ids = if (targetIds.isEmpty()) defaultTargetForCoverageCalculation() else targetIds

        var ei = doCalculateCoverage(individual, ids)
=======
    fun calculateCoverage(individual: T) : EvaluatedIndividual<T>?{

        val a = individual.seeActions().filter { a -> a.shouldCountForFitnessEvaluations() }.count()

        var ei = time.measureTimeMillis(
                {time.reportExecutedIndividualTime(it, a)},
                {doCalculateCoverage(individual)}
        )
>>>>>>> 1049c8da
        processMonitor.eval = ei

        if(ei == null){
            /*
                try again, once. Working with TCP connections and remote servers,
                it is not impossible that sometimes things fail
             */
            reinitialize()
<<<<<<< HEAD
            ei = doCalculateCoverage(individual, ids)
=======
            ei = time.measureTimeMillis(
                    {time.reportExecutedIndividualTime(it, a)},
                    {doCalculateCoverage(individual)}
            )
>>>>>>> 1049c8da

            if(ei == null){
                //give up, but record it
                statistics.reportCoverageFailure()
            }
        }



        time.newActionEvaluation(maxOf(1, a))
        time.newIndividualEvaluation()

        return ei
    }



    /**
     * @return [null] if there were problems in calculating the coverage
     *
     * @param evaluatedIndividual evaluated [individual] if it exists
     * this param can be used to evaluate individual after mutation. At this phase, [evaluatedIndividual] is available that
     * may help to select targets for fitness evaluation with additional info, e.g., impact.
     *
     * */
    protected abstract fun doCalculateCoverage(individual: T, targetIds: Set<Int>) : EvaluatedIndividual<T>?

    /**
     * Try to reinitialize the SUT. This is done when there are issues
     * in calculating coverage
     */
    protected open fun reinitialize() = false


    /**
     * there may exist many targets, and all of them cannot be evaluated at one time,
     *
     * in the context of impact analysis, instead of randomly selected 100 targets, we prefer to
     * select not covered targets which have been impacted by this individual during its evolution
     *
     * @param evaluatedIndividual evaluated individual if exists
     *
     * TODO shall we need targets specific to mutated genes?
     */
    open fun defaultTargetForCoverageCalculation() : Set<Int> = setOf()
}<|MERGE_RESOLUTION|>--- conflicted
+++ resolved
@@ -5,7 +5,6 @@
 import org.evomaster.core.search.EvaluatedIndividual
 import org.evomaster.core.search.Individual
 import org.evomaster.core.search.service.monitor.SearchProcessMonitor
-import kotlin.system.measureTimeMillis
 
 
 abstract class FitnessFunction<T>  where T : Individual {
@@ -39,22 +38,16 @@
      *
      * @param targetIds do calculate coverage regarding [targetIds]
      */
-<<<<<<< HEAD
     fun calculateCoverage(individual: T, targetIds: Set<Int> = setOf()) : EvaluatedIndividual<T>?{
+
+        val a = individual.seeActions().filter { a -> a.shouldCountForFitnessEvaluations() }.count()
 
         val ids = if (targetIds.isEmpty()) defaultTargetForCoverageCalculation() else targetIds
 
-        var ei = doCalculateCoverage(individual, ids)
-=======
-    fun calculateCoverage(individual: T) : EvaluatedIndividual<T>?{
-
-        val a = individual.seeActions().filter { a -> a.shouldCountForFitnessEvaluations() }.count()
-
         var ei = time.measureTimeMillis(
                 {time.reportExecutedIndividualTime(it, a)},
-                {doCalculateCoverage(individual)}
+                {doCalculateCoverage(individual, ids)}
         )
->>>>>>> 1049c8da
         processMonitor.eval = ei
 
         if(ei == null){
@@ -63,14 +56,10 @@
                 it is not impossible that sometimes things fail
              */
             reinitialize()
-<<<<<<< HEAD
-            ei = doCalculateCoverage(individual, ids)
-=======
             ei = time.measureTimeMillis(
                     {time.reportExecutedIndividualTime(it, a)},
-                    {doCalculateCoverage(individual)}
+                    {doCalculateCoverage(individual, ids)}
             )
->>>>>>> 1049c8da
 
             if(ei == null){
                 //give up, but record it
