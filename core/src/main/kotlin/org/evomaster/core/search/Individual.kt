package org.evomaster.core.search

import org.evomaster.core.EMConfig
import org.evomaster.core.database.DbAction
import org.evomaster.core.database.DbActionUtils
import org.evomaster.core.logging.LoggingUtil
import org.evomaster.core.problem.external.service.ExternalServiceAction
import org.evomaster.core.search.gene.Gene
import org.evomaster.core.search.service.Randomness
import org.evomaster.core.search.service.SearchGlobalState
import org.evomaster.core.search.service.mutator.EvaluatedMutation
import org.evomaster.core.search.tracer.Traceable
import org.evomaster.core.search.tracer.TraceableElementCopyFilter
import org.evomaster.core.search.tracer.TrackOperator
import org.evomaster.core.search.tracer.TrackingHistory
import org.slf4j.LoggerFactory

/**
 * An individual for the search.
 * Also called "chromosome" in evolutionary algorithms.
 * In our context, most of the time an Individual will represent
 * a single test case, composed by 1 or more "actions" (eg, calls
 * to a RESTful API, SQL operations on a database or WireMock setup)
 *
 * @property trackOperator presents which operator creates the individual, e.g., sampler
 * @property index presents when the individual is created
 * @param children specify the children of the individual with the constructor
 *
 */
abstract class Individual(override var trackOperator: TrackOperator? = null,
                          override var index: Int = Traceable.DEFAULT_INDEX,
                          children: MutableList<out ActionComponent>,
                          childTypeVerifier: (Class<*>) -> Boolean = {k -> ActionComponent::class.java.isAssignableFrom(k)},
                          groups : GroupsOfChildren<StructuralElement>? = null
) : Traceable,
    StructuralElement(
        children,
        childTypeVerifier,
        groups
    ), RootElement{


    /**
     * this counter is used to generate ids for actions, ie, its children
     */
    protected var counter = 0

    companion object{
        private val log = LoggerFactory.getLogger(Individual::class.java)
    }

    init {
        if (isLocalIdsNotAssigned())
            setLocalIdsForChildren(children.flatMap { it.flatView() })
    }

    /**
     * presents the evaluated results of the individual once the individual is tracked (i.e., [EMConfig.enableTrackIndividual]).
     *
     * Note that if the evalutedIndividual is tracked (i.e., [EMConfig.enableTrackEvaluatedIndividual]),
     * e do not recommend to track the individual
     */
    override var evaluatedResult: EvaluatedMutation? = null

    /**
     * presents the history of the individual once the individual is tracked (i.e., [EMConfig.enableTrackIndividual]).
     *
     * Note that if the evalutedIndividual is tracked (i.e., [EMConfig.enableTrackEvaluatedIndividual]),
     * we do not recommend to track the individual
     */
    override var tracking: TrackingHistory<out Traceable>? = null

    /**
     * Mainly used for debugging. keep track from which MIO population this individual was sampled from.
     * if generated at random, or by any other mean, then it is null
     */
    var populationOrigin : String? = null

    /**
     * Reference of the singleton in this search for global state.
     *
     * Note: due to avoiding major refactoring of all samplers and places where individual are instantiated,
     * eg, in unit tests, this is a nullable ref. ie, in some cases, it can be missing, and the code
     * does not assume its presence.
     *
     * However, when running actual search with MIO, its presence is checked
     */
    var searchGlobalState : SearchGlobalState? = null
        private set

    /**
     * get local id based on the given counter
     */
    fun getLocalId(counter: Int) : String = "Action_COMPONENT_$counter"

    /**
     * Make a deep copy of this individual
     */
    final override fun copy(): Individual{
        val copy = super.copy()
        if (copy !is Individual)
            throw IllegalStateException("mismatched type: the type should be Individual, but it is ${this::class.java.simpleName}")

        // for local ids
        copy.counter = counter

        copy.populationOrigin = this.populationOrigin
        copy.searchGlobalState = this.searchGlobalState
        return copy
    }

    fun doGlobalInitialize(searchGlobalState : SearchGlobalState){

        //TODO make sure that seeded individual get skipped here

        this.searchGlobalState = searchGlobalState

        seeGenes().forEach { it.doGlobalInitialize() }
    }

    fun isInitialized() : Boolean{
        return seeGenes().all { it.initialized }
                && areAllLocalIdsAssigned() // local ids must be assigned
    }


    /**
     * Make sure that all invariants in this individual are satisfied, otherwise throw exception.
     * All invariants should always be satisfied after any modification of the individual.
     * If not, this is a bug.
     */
    fun verifyValidity(){

        groupsView()?.verifyGroups()

        if(!DbActionUtils.verifyActions(seeInitializingActions().filterIsInstance<DbAction>())){
            throw IllegalStateException("Initializing actions break SQL constraints")
        }

        seeAllActions().forEach { a ->
            a.seeTopGenes().forEach { g ->
                if(!g.isGloballyValid()){
                    throw IllegalStateException("Invalid gene ${g.name} in action ${a.getName()}")
                }
            }
        }
    }

    override fun copyContent(): Individual {
        throw IllegalStateException("${this::class.java.simpleName}: copyContent() IS NOT IMPLEMENTED")
    }

    enum class GeneFilter { ALL, NO_SQL, ONLY_SQL, ONLY_EXTERNAL_SERVICE }

    /**
     * Return a view of all the Genes in this chromosome/individual
     */
    abstract fun seeGenes(filter: GeneFilter = GeneFilter.ALL): List<out Gene>

    /**
     * An estimation of the "size" of this individual.
     * Longer/bigger individuals are usually considered worse,
     * unless they cover more coverage targets
     */
    abstract fun size(): Int


    open fun doInitialize(randomness: Randomness? = null){

        seeAllActions()
            .forEach { it.doInitialize(randomness) }
    }

    /**
     * @return actions based on the specified [filter]
     *
     * TODO refactor [seeAllActions], [seeInitializingActions] and [seeDbActions] based on this fun
     */
    open fun seeActions(filter: ActionFilter) : List<Action>{
        if(filter == ActionFilter.ALL || filter == ActionFilter.NO_EXTERNAL_SERVICE || filter == ActionFilter.NO_INIT
                || filter == ActionFilter.NO_SQL){
            return seeAllActions()
        }

        LoggingUtil.uniqueWarn(log,"Default implementation only support ALL filter")
        return listOf()
    }


    /**
     * Return a view of all the "actions" defined in this individual.
     * Note: each action could be composed by 0 or more genes
     */
    fun seeAllActions(): List<Action>{
        return (children as List<ActionComponent>).flatMap { it.flatten() }
    }

    /**
     * return a view of the main actions that are executable, like API calls,
     * and not setups like DB and external services.
     * These actions represent the "calls" made toward the SUT, and define the length
     * of the test cases (regardless of the other initializing actions).
     * All these actions are under the child group [ActionFilter.MAIN_EXECUTABLE]
     *
     * This method can be overridden to return the concrete action type and not the abstract [Action]
     */
    open fun seeMainExecutableActions() : List<Action>{
        val list = seeActions(ActionFilter.MAIN_EXECUTABLE)
        org.evomaster.core.Lazy.assert { list.all { it.shouldCountForFitnessEvaluations() } }
        return list
    }

    /**
     * Return a view of all initializing actions done before the main
     * ones. Example: these could set up database before doing HTTP
     * calls toward the SUT.
     * A test does not require to have initializing actions.
     */
    fun seeInitializingActions(): List<Action> = seeActions(ActionFilter.INIT)

    /**
     * return a list of all db actions in [this] individual
     * that include all initializing actions plus db actions among main actions.
     *
     * NOTE THAT if EMConfig.probOfApplySQLActionToCreateResources is 0.0, this method
     * would be same with [seeInitializingActions]
     */
    fun seeDbActions() : List<DbAction> = seeActions(ActionFilter.ONLY_SQL) as List<DbAction>

    /**
     * return a list of all external service actions in [this] individual
     * that include all the initializing actions among the main actions
     */
     fun seeExternalServiceActions() : List<ExternalServiceAction> = seeActions(ActionFilter.ONLY_EXTERNAL_SERVICE) as List<ExternalServiceAction>


    /**
     * @return a sequence of actions which are not in initialization and
     * except structure mutator, an index of any action in this sequence is determinate after the construction
     *
     * Note that the method is particular used by impact collections for the individual
     */
    fun seeFixedMainActions() = seeActions(ActionFilter.NO_INIT).filterNot { it is ExternalServiceAction }


    /**
     * @return a view of actions which are not in initialization and
     * the index of the action is dynamic without mutation, such as external service
     *
     * for an individual, the external service could be updated based on fitness evaluation,
     * then newly added external service could result in a dynamic index for the actions.
     * then we categorize all such actions as a return of the method
     *
     * Note that the method is particular used by impact collections for the individual
     */
    fun seeDynamicMainActions() = seeActions(ActionFilter.NO_INIT).filterIsInstance<ExternalServiceAction>()


    /**
     * Determine if the structure (ie the actions) of this individual
     * can be mutated (eg, add/remove main actions).
     * Note: even if this is false, it would still be possible to
     * mutate the genes in those actions
     */
    open fun canMutateStructure() = false


    /**
     * Returns true if the initialization actions
     * are correct (i.e. all constraints are satisfied)
     */
    abstract fun verifyInitializationActions(): Boolean

    /**
     * Attempts to repair the initialization actions.
     * Initialization actions must pass the verifyInitializationAction()
     * test after this method is invoked.
     */
    abstract fun repairInitializationActions(randomness: Randomness)

    override fun copy(options: TraceableElementCopyFilter): Traceable {
        val copy = copy()
        return when(options){
            TraceableElementCopyFilter.NONE -> copy
            TraceableElementCopyFilter.WITH_TRACK->{
                copy.wrapWithTracking(evaluatedResult, tracking?.copy())
                copy
            }
            TraceableElementCopyFilter.WITH_ONLY_EVALUATED_RESULT ->{
                copy.wrapWithEvaluatedResults(evaluatedResult)
                copy
            }
            else -> throw IllegalArgumentException("NOT support $options")
        }
    }

    override fun next(next: Traceable, copyFilter: TraceableElementCopyFilter, evaluatedResult: EvaluatedMutation): Traceable? {
        tracking?: throw IllegalStateException("cannot create next due to unavailable tracking info")

        val nextInTracking = (next.copy(copyFilter) as Individual).also { this.wrapWithEvaluatedResults(evaluatedResult) }
        pushLatest(nextInTracking)

        val new = (next as Individual).copy()
//        new.wrapWithTracking(
//                evaluatedResult = evaluatedResult,
//                trackingHistory = tracking?.copy(copyFilter)
//        )

        new.wrapWithTracking(
                evaluatedResult = evaluatedResult,
                trackingHistory = tracking
        )

        return new
    }
    /**
     * @return whether this individual has same actions with [other]
     */
    open fun sameActions(other: Individual, excludeInitialization : Boolean = false) : Boolean{
        if (!excludeInitialization || seeInitializingActions().size != other.seeInitializingActions().size)
            return false
        if (seeAllActions().size != other.seeAllActions().size)
            return false
        if (!excludeInitialization || (0 until seeInitializingActions().size).any { seeInitializingActions()[it].getName() != other.seeInitializingActions()[it].getName() })
            return false
        if ((0 until seeAllActions().size).any { seeAllActions()[it].getName() != other.seeAllActions()[it].getName() })
            return false
        return true
    }

    /**
     * @return whether there exist any actions in the individual,
     *  e.g., if false, the individual might be composed of a sequence of genes.
     */
    @Deprecated("Now individuals always have actions as children")
    open fun hasAnyAction()  = seeAllActions().isNotEmpty()


    open fun cleanBrokenBindingReference(){
        val all = seeGenes(GeneFilter.ALL).flatMap { it.flatView() }
        all.filter { it.isBoundGene() }.forEach { b->
            b.cleanBrokenReference(all)
        }
    }


    /**
     * @return a gene in [this] based on the [gene] in [individual]
     */
    open fun findGene(individual: Individual, gene: Gene): Gene?{
        // individuals should be same type
        if (individual::class.java.name != this::class.java.name) return null

        val allgenes = individual.seeGenes().flatMap { it.flatView() }
        val all = seeGenes().flatMap { it.flatView() }

        if (allgenes.size != all.size) return null

        val index = allgenes.indexOf(gene)
        if (index == -1){
            throw IllegalArgumentException("given gene (${gene.name}) does not belong to the individual which contains ${allgenes.joinToString(","){it.name}}")
        }

        val found = all[index]
        if (!gene.possiblySame(found))
            return null

        return found
    }

    /**
     * verify whether all binding genes are in this individual
     */
    fun verifyBindingGenes() : Boolean{
        val all = seeGenes(GeneFilter.ALL).flatMap{it.flatView()}
        all.forEach { g->
            val inside = g.bindingGeneIsSubsetOf(all)
            if (!inside)
                return false
        }
        return true
    }

    /**
     * @return an action based on the specified [localId]
     */
    fun findActionByLocalId(localId : String): Action?{
        return seeAllActions().find { it.getLocalId() == localId }
    }
<<<<<<< HEAD
=======

    /**
     * @param isFromInit represents whether the action to target is from init
     * @param actionIndex represents whether the action to target is part of fixedIndexMain group otherwise it is null
     * @param localId represents whether the action to target is part of dynamicMain group otherwise it is null
     * @return an action based on the given info
     */
    fun findAction(isFromInit: Boolean, actionIndex: Int?, localId: String?): Action?{
        if (actionIndex == null && localId == null)
            throw IllegalArgumentException("the actionIndex or localId must be specified to find the action")

        if (isFromInit){
            if (actionIndex == null) {
                throw IllegalArgumentException("actionIndex must be specified in order to find the action from init")
            }
            return if (seeInitializingActions().size > actionIndex)
                 seeInitializingActions()[actionIndex]
            else
//                throw IllegalArgumentException("the specified actionIndex ($actionIndex) exceeds the existing init actions(${seeInitializingActions().size})")
                null
        }else {
            return if (actionIndex == null)
                findActionByLocalId(localId!!)
            else if (seeFixedMainActions().size > actionIndex)
                seeFixedMainActions()[actionIndex]
            else null
        }
    }
>>>>>>> 7aa4ff79

    override fun addChild(child: StructuralElement) {
        handleLocalIdsForAddition(listOf(child))
        super.addChild(child)
    }

    override fun addChild(position: Int, child: StructuralElement) {
        handleLocalIdsForAddition(listOf(child))
        super.addChild(position, child)
    }

    override fun addChildren(position: Int, list: List<StructuralElement>) {
        handleLocalIdsForAddition(list)
        super.addChildren(position, list)
    }

    /**
     * @return whether all action components are assigned with valid local ids
     */
    fun areValidLocalIds() : Boolean{
        return areAllLocalIdsAssigned()
                && flatView().run { this.map { it.getLocalId() }.toSet().size == this.size }
    }

    private fun isLocalIdsNotAssigned() : Boolean{
        return flatView().all { it.getLocalId() == ActionComponent.NONE_ACTION_COMPONENT_ID}
    }

    private fun flatView() : List<ActionComponent>{
        return children
            .flatMap { (it as? ActionComponent)?.flatView() ?: throw IllegalStateException("children of individual must be ActionComponent, but it is ${it::class.java.name}") }
    }

    private fun areAllLocalIdsAssigned() : Boolean{
        return  flatView().none { it.getLocalId() == ActionComponent.NONE_ACTION_COMPONENT_ID }
    }

    /**
     * set local ids for all ActionComponents
     */
    private fun setLocalIdsForChildren(children: List<ActionComponent>){
        children.forEach {
            counter++
            it.setLocalId(getLocalId(counter))
        }
    }


    // handle local ids in add child and children
    private fun handleLocalIdsForAddition(children: List<StructuralElement>){
        children.forEach {child->
            if (child is ActionComponent){
                if (child is Action && !child.hasLocalId())
                    setLocalIdsForChildren(listOf(child))

                child.flatView().filterIsInstance<ActionTree>().forEach { tree->
                    if (!tree.hasLocalId()){
                        setLocalIdsForChildren(listOf(tree))

                    if (tree.flatten().none { it.hasLocalId() })
                        setLocalIdsForChildren(child.flatten())
                    }else if (!tree.flatten().all { it.hasLocalId() }){
                        throw IllegalStateException("local ids of ActionTree are partially assigned")
                    }
                }
            }else
                throw IllegalStateException("children of an individual must be ActionComponent, but it is ${child::class.java.name}")
        }
    }
}<|MERGE_RESOLUTION|>--- conflicted
+++ resolved
@@ -387,8 +387,6 @@
     fun findActionByLocalId(localId : String): Action?{
         return seeAllActions().find { it.getLocalId() == localId }
     }
-<<<<<<< HEAD
-=======
 
     /**
      * @param isFromInit represents whether the action to target is from init
@@ -417,7 +415,6 @@
             else null
         }
     }
->>>>>>> 7aa4ff79
 
     override fun addChild(child: StructuralElement) {
         handleLocalIdsForAddition(listOf(child))
