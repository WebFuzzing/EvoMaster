package org.evomaster.core.search.service.mutator

import com.google.inject.Inject
import org.evomaster.core.EMConfig
import org.evomaster.core.Lazy
import org.evomaster.core.database.DbAction
import org.evomaster.core.database.DbActionUtils
import org.evomaster.core.search.EvaluatedIndividual
import org.evomaster.core.search.Individual
import org.evomaster.core.search.gene.Gene
import org.evomaster.core.search.service.*
import org.evomaster.core.search.tracer.TrackOperator

abstract class Mutator<T> : TrackOperator where T : Individual {

    @Inject
    protected lateinit var randomness: Randomness

    @Inject
    protected lateinit var ff: FitnessFunction<T>

    @Inject
    protected lateinit var time: SearchTimeController

    @Inject
    protected lateinit var apc: AdaptiveParameterControl

    @Inject
    protected lateinit var structureMutator: StructureMutator

    @Inject
    protected lateinit var config: EMConfig

    /**
     * @param mutatedGenes is used to record what genes are mutated within [mutate], which can be further used to analyze impacts of genes.
     * @return a mutated copy
     */
    abstract fun mutate(individual: EvaluatedIndividual<T>, mutatedGenes: MutableList<Gene> = mutableListOf()): T

    /**
     * @param individual an individual to mutate
     * @param evi a reference of the individual to mutate
     * @return a list of genes that are allowed to mutate
     */
    abstract fun genesToMutation(individual : T, evi: EvaluatedIndividual<T>) : List<Gene>

    /**
     * @param individual an individual to mutate
     * @param evi a reference of the individual to mutate
     * @return a list of genes that are selected to mutate
     */
    abstract fun selectGenesToMutate(individual: T, evi: EvaluatedIndividual<T>) : List<Gene>

    /**
     * @return whether do a structure mutation
     */
    abstract fun doesStructureMutation(individual : T) : Boolean

    open fun postActionAfterMutation(individual: T){}

    open fun update(previous: EvaluatedIndividual<T>, mutated : EvaluatedIndividual<T>, mutatedGenes: MutableList<Gene>){}

    /**
     * @param upToNTimes how many mutations will be applied. can be less if running out of time
     * @param individual which will be mutated
     * @param archive where to save newly mutated individuals (if needed, eg covering new targets)
     */
    fun mutateAndSave(upToNTimes: Int, individual: EvaluatedIndividual<T>, archive: Archive<T>)
            : EvaluatedIndividual<T> {

        var current = individual
        val targets = archive.notCoveredTargets()

        for (i in 0 until upToNTimes) {

            //save ei before its individual is mutated
<<<<<<< HEAD
            var trackedCurrent = if(config.enableTrackEvaluatedIndividual) current.forceCopyWithTrack() else current.copy(config.enableTrackIndividual)
=======
            val trackedCurrent = if (config.enableTrackEvaluatedIndividual) current.forceCopyWithTrack() else current.copy(config.enableTrackIndividual)
>>>>>>> 25ebe4d1

            if (!time.shouldContinueSearch()) {
                break
            }

            structureMutator.addInitializingActions(current)

            Lazy.assert{DbActionUtils.verifyActions(current.individual.seeInitializingActions().filterIsInstance<DbAction>())}

            val mutatedGenes = mutableListOf<Gene>()
            val mutatedInd = mutate(current, mutatedGenes)

            Lazy.assert{DbActionUtils.verifyActions(mutatedInd.seeInitializingActions().filterIsInstance<DbAction>())}

            val mutated = ff.calculateCoverage(mutatedInd)
                    ?: continue

            val reachNew = archive.wouldReachNewTarget(mutated)

            /*
                enable further actions for extracting
             */
            update(trackedCurrent, mutated, mutatedGenes)

            if (reachNew || !current.fitness.subsumes(
                            mutated.fitness,
                            targets,
                            config.secondaryObjectiveStrategy,
                            config.bloatControlForSecondaryObjective)) {
                val trackedMutated = if(config.enableTrackEvaluatedIndividual) trackedCurrent.next(this, mutated)!! else mutated

                if(config.probOfArchiveMutation > 0.0)
                    trackedMutated.updateImpactOfGenes(true)

                archive.addIfNeeded(trackedMutated)
                current = trackedMutated
            }else{
                if(config.probOfArchiveMutation > 0.0){
                    trackedCurrent.getUndoTracking()!!.add(mutated)
                    trackedCurrent.updateImpactOfGenes(false)
                }
            }
        }
        return current
    }

    fun mutateAndSave(individual: EvaluatedIndividual<T>, archive: Archive<T>)
            : EvaluatedIndividual<T>? {

        structureMutator.addInitializingActions(individual)

        return ff.calculateCoverage(mutate(individual))
                ?.also { archive.addIfNeeded(it) }
    }

}<|MERGE_RESOLUTION|>--- conflicted
+++ resolved
@@ -74,11 +74,7 @@
         for (i in 0 until upToNTimes) {
 
             //save ei before its individual is mutated
-<<<<<<< HEAD
-            var trackedCurrent = if(config.enableTrackEvaluatedIndividual) current.forceCopyWithTrack() else current.copy(config.enableTrackIndividual)
-=======
-            val trackedCurrent = if (config.enableTrackEvaluatedIndividual) current.forceCopyWithTrack() else current.copy(config.enableTrackIndividual)
->>>>>>> 25ebe4d1
+            val trackedCurrent = if(config.enableTrackEvaluatedIndividual) current.forceCopyWithTrack() else current.copy(config.enableTrackIndividual)
 
             if (!time.shouldContinueSearch()) {
                 break
