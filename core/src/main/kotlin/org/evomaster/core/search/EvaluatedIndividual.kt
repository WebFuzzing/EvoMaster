--- conflicted
+++ resolved
@@ -680,12 +680,9 @@
             )
         }
 
-<<<<<<< HEAD
-=======
         /*
             if there exist other types of action (ie, not DbAction), this might need to be extended
          */
->>>>>>> 7aa4ff79
         action = individual.seeInitializingActions().filterIsInstance<DbAction>().find { it.seeTopGenes().contains(gene) }
 
         if (action != null) {
