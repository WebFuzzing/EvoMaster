package org.evomaster.core.search.gene

import org.evomaster.core.search.service.Randomness

/**
 * Using RFC3339
 *
 * https://xml2rfc.tools.ietf.org/public/rfc/html/rfc3339.html#anchor14
 */
open class DateTimeGene(
        name: String,
        val date: DateGene = DateGene("date"),
        val time: TimeGene = TimeGene("time")
) : Gene(name) {

    override fun copy(): Gene = DateTimeGene(
            name,
            date.copy() as DateGene,
            time.copy() as TimeGene
    )

    override fun randomize(randomness: Randomness, forceNewValue: Boolean, allGenes: List<Gene>) {
        /**
         * If forceNewValue==true both date and time
         * get a new value, but it only might need
         * one to be different to get a new value.
         *
         * Shouldn't this method decide randomly if
         * date, time or both get a new value?
         */
        date.randomize(randomness, forceNewValue, allGenes)
        time.randomize(randomness, forceNewValue, allGenes)
    }

    override fun getValueAsPrintableString(previousGenes: List<Gene>, mode: String?): String {
        return "\"${getValueAsRawString()}\""
    }

    override fun getValueAsRawString(): String {
        return "${date.getValueAsRawString()}" +
                "T" +
                "${time.getValueAsRawString()}"
    }

    override fun copyValueFrom(other: Gene) {
        if (other !is DateTimeGene) {
            throw IllegalArgumentException("Invalid gene type ${other.javaClass}")
        }
        this.date.copyValueFrom(other.date)
        this.time.copyValueFrom(other.time)
    }

    override fun containsSameValueAs(other: Gene): Boolean {
        if (other !is DateTimeGene) {
            throw IllegalArgumentException("Invalid gene type ${other.javaClass}")
        }
        return this.date.containsSameValueAs(other.date)
                && this.time.containsSameValueAs(other.time)
    }

    override fun flatView(excludePredicate: (Gene) -> Boolean): List<Gene>{
        return if(excludePredicate(this)) listOf(this) else listOf(this).plus(date.flatView(excludePredicate)).plus(time.flatView(excludePredicate))
    }
<<<<<<< HEAD

    override fun flatViewWithTypeFilter(predicate: (Gene) -> Boolean): List<Gene>{
        return if(predicate(this)) listOf(this) else listOf(this).plus(date.flatViewWithTypeFilter(predicate)).plus(time.flatViewWithTypeFilter(predicate))
    }
=======
>>>>>>> 3181d80d
}<|MERGE_RESOLUTION|>--- conflicted
+++ resolved
@@ -61,11 +61,4 @@
     override fun flatView(excludePredicate: (Gene) -> Boolean): List<Gene>{
         return if(excludePredicate(this)) listOf(this) else listOf(this).plus(date.flatView(excludePredicate)).plus(time.flatView(excludePredicate))
     }
-<<<<<<< HEAD
-
-    override fun flatViewWithTypeFilter(predicate: (Gene) -> Boolean): List<Gene>{
-        return if(predicate(this)) listOf(this) else listOf(this).plus(date.flatViewWithTypeFilter(predicate)).plus(time.flatViewWithTypeFilter(predicate))
-    }
-=======
->>>>>>> 3181d80d
 }