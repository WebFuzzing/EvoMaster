package org.evomaster.core.search.gene

import org.evomaster.core.output.OutputFormat
import org.evomaster.core.search.EvaluatedIndividual
import org.evomaster.core.search.impact.GeneImpact
import org.evomaster.core.search.impact.GeneMutationSelectionMethod
import org.evomaster.core.search.impact.value.date.DateTimeGeneImpact
import org.evomaster.core.search.service.AdaptiveParameterControl
import org.evomaster.core.search.service.Randomness
import org.evomaster.core.search.service.mutator.geneMutation.ArchiveMutator
import org.slf4j.Logger
import org.slf4j.LoggerFactory

/**
 * Using RFC3339
 *
 * https://xml2rfc.tools.ietf.org/public/rfc/html/rfc3339.html#anchor14
 */
open class DateTimeGene(
        name: String,
        val date: DateGene = DateGene("date"),
        val time: TimeGene = TimeGene("time"),
        val dateTimeGeneFormat: DateTimeGeneFormat = DateTimeGeneFormat.ISO_LOCAL_DATE_TIME_FORMAT
) : Gene(name) {

    enum class DateTimeGeneFormat {
        // YYYY-MM-DDTHH:SS:MM
        ISO_LOCAL_DATE_TIME_FORMAT,
        // YYYY-MM-DD HH:SS:MM
        DEFAULT_DATE_TIME
    }

    companion object{
        val log : Logger = LoggerFactory.getLogger(DateTimeGene::class.java)
    }

    override fun copy(): Gene = DateTimeGene(
            name,
            date.copy() as DateGene,
            time.copy() as TimeGene,
            dateTimeGeneFormat = this.dateTimeGeneFormat
    )

    override fun randomize(randomness: Randomness, forceNewValue: Boolean, allGenes: List<Gene>) {
        /**
         * If forceNewValue==true both date and time
         * get a new value, but it only might need
         * one to be different to get a new value.
         *
         * Shouldn't this method decide randomly if
         * date, time or both get a new value?
         */
        date.randomize(randomness, forceNewValue, allGenes)
        time.randomize(randomness, forceNewValue, allGenes)
    }

    override fun standardMutation(randomness: Randomness, apc: AdaptiveParameterControl, allGenes: List<Gene>) {
        val gene = randomness.choose(listOf(date, time))
        gene.standardMutation(randomness, apc, allGenes)
    }

<<<<<<< HEAD
    override fun archiveMutation(randomness: Randomness, allGenes: List<Gene>, apc: AdaptiveParameterControl, selection: GeneMutationSelectionMethod, impact: GeneImpact?, geneReference: String, archiveMutator: ArchiveMutator, evi: EvaluatedIndividual<*>, targets: Set<Int>) {
        if (!archiveMutator.enableArchiveMutation()){
            standardMutation(randomness, apc, allGenes)
            return
        }

        var genes : List<Pair<Gene, GeneImpact>>? = null
        val selects = if(impact != null && impact is DateTimeGeneImpact && archiveMutator.applyArchiveSelection()){
            genes = listOf(
                    Pair(date, impact.dateGeneImpact),
                    Pair(time , impact.timeGeneImpact)
            )
            archiveMutator.selectGenesByArchive(genes, 1.0/2, targets)
        }else listOf(date, time)

        val selected = randomness.choose(selects)
        val selectedImpact = genes?.first { it.first == selected }?.second
        selected.archiveMutation(randomness, allGenes, apc, selection, selectedImpact, geneReference, archiveMutator, evi, targets)
    }

    override fun archiveMutationUpdate(original: Gene, mutated: Gene, doesCurrentBetter: Boolean, archiveMutator: ArchiveMutator) {
        if (archiveMutator.enableArchiveGeneMutation()){
            if (original !is DateTimeGene){
                log.warn("original ({}) should be DateTimeGene", original::class.java.simpleName)
                return
            }
            if (mutated !is DateTimeGene){
                log.warn("mutated ({}) should be DateTimeGene", mutated::class.java.simpleName)
                return
            }

            if (!mutated.date.containsSameValueAs(original.date)){
                date.archiveMutationUpdate(original.date, mutated.date, doesCurrentBetter, archiveMutator)
            }
            if (!mutated.time.containsSameValueAs(original.time))
                time.archiveMutationUpdate(original.time, mutated.time, doesCurrentBetter, archiveMutator)
        }
    }

    override fun getValueAsPrintableString(previousGenes: List<Gene>, mode: String?, targetFormat: OutputFormat?): String {
=======
    override fun getValueAsPrintableString(previousGenes: List<Gene>, mode: GeneUtils.EscapeMode?, targetFormat: OutputFormat?): String {
>>>>>>> 347afd88
        return "\"${getValueAsRawString()}\""
    }

    override fun getValueAsRawString(): String {
        val formattedDate = GeneUtils.let {
            "${it.padded(date.year.value, 4)}-${it.padded(date.month.value, 2)}-${it.padded(date.day.value, 2)}"
        }
        val formattedTime = GeneUtils.let {
            "${it.padded(time.hour.value, 2)}:${it.padded(time.minute.value, 2)}:${it.padded(time.second.value, 2)}"
        }
        return when (dateTimeGeneFormat) {
            DateTimeGeneFormat.ISO_LOCAL_DATE_TIME_FORMAT -> {
                "${formattedDate}T${formattedTime}"
            }

            DateTimeGeneFormat.DEFAULT_DATE_TIME -> {
                "${formattedDate} ${formattedTime}"
            }
        }

    }

    override fun copyValueFrom(other: Gene) {
        if (other !is DateTimeGene) {
            throw IllegalArgumentException("Invalid gene type ${other.javaClass}")
        }
        this.date.copyValueFrom(other.date)
        this.time.copyValueFrom(other.time)
    }

    override fun containsSameValueAs(other: Gene): Boolean {
        if (other !is DateTimeGene) {
            throw IllegalArgumentException("Invalid gene type ${other.javaClass}")
        }
        return this.date.containsSameValueAs(other.date)
                && this.time.containsSameValueAs(other.time)
    }

    override fun flatView(excludePredicate: (Gene) -> Boolean): List<Gene> {
        return if (excludePredicate(this)) listOf(this) else
            listOf(this).plus(date.flatView(excludePredicate)).plus(time.flatView(excludePredicate))
    }
}<|MERGE_RESOLUTION|>--- conflicted
+++ resolved
@@ -59,7 +59,6 @@
         gene.standardMutation(randomness, apc, allGenes)
     }
 
-<<<<<<< HEAD
     override fun archiveMutation(randomness: Randomness, allGenes: List<Gene>, apc: AdaptiveParameterControl, selection: GeneMutationSelectionMethod, impact: GeneImpact?, geneReference: String, archiveMutator: ArchiveMutator, evi: EvaluatedIndividual<*>, targets: Set<Int>) {
         if (!archiveMutator.enableArchiveMutation()){
             standardMutation(randomness, apc, allGenes)
@@ -99,10 +98,7 @@
         }
     }
 
-    override fun getValueAsPrintableString(previousGenes: List<Gene>, mode: String?, targetFormat: OutputFormat?): String {
-=======
     override fun getValueAsPrintableString(previousGenes: List<Gene>, mode: GeneUtils.EscapeMode?, targetFormat: OutputFormat?): String {
->>>>>>> 347afd88
         return "\"${getValueAsRawString()}\""
     }
 
