--- conflicted
+++ resolved
@@ -83,44 +83,31 @@
         if (mode == GeneUtils.EscapeMode.GQL_NONE_MODE) {
 
             if (lastElementTreatedSpecially) {
-<<<<<<< HEAD
                 val returnGene = elements.last()
-=======
-                //printout the inputs. See later if a refactoring is needed
-                val s = elements.dropLast(1)
-                        //.filter { it !is OptionalGene || it.isActive }
-                        .filter{it.getWrappedGene(OptionalGene::class.java)?.isActive ?: true}
-                        .joinToString(",") {
->>>>>>> e748ffa5
 
                 // The return is an optional non-active, we do not print the whole tuple
                 if (returnGene is OptionalGene && returnGene.isActive) {
-
-<<<<<<< HEAD
                     //need the name for input and return
                     buffer.append(name)
-=======
-                }.replace("\"", "\\\"")
-                if(s.isNotEmpty()) {
-                    buffer.append("(")
-                    buffer.append(s)
-                    buffer.append(")")
-                }
->>>>>>> e748ffa5
 
                     //printout the inputs. See later if a refactoring is needed
-                    buffer.append("(")
-                    val s = elements.dropLast(1).joinToString(",") {
-
-                        gqlInputsPrinting(it, targetFormat)
-
-                    }.replace("\"", "\\\"")
-                    buffer.append(s)
-                    buffer.append(")")
+                    val s = elements.dropLast(1)
+                        //.filter { it !is OptionalGene || it.isActive }
+                        .filter { it.getWrappedGene(OptionalGene::class.java)?.isActive ?: true }
+                        .joinToString(",") {
+
+                            gqlInputsPrinting(it, targetFormat)
+
+                        }.replace("\"", "\\\"")
+                    if (s.isNotEmpty()) {
+                        buffer.append("(")
+                        buffer.append(s)
+                        buffer.append(")")
+                    }
 
                     //printout the return
                     buffer.append(
-                        if (returnGene.isActive) {
+                        if (returnGene is OptionalGene && returnGene.isActive) {
                             assert(returnGene.gene is ObjectGene)
                             returnGene.gene.getValueAsPrintableString(
                                 previousGenes,
@@ -128,7 +115,6 @@
                                 targetFormat,
                                 extraCheck = true
                             )
-<<<<<<< HEAD
                         } else
                             if (returnGene is ObjectGene) {
                                 returnGene.getValueAsPrintableString(
@@ -140,24 +126,16 @@
                             } else ""
                     )
                 }
-
             } else {
                 //need the name for inputs only
                 buffer.append(name)
                 //printout only the inputs, since there is no return (is a primitive type)
-                val s = elements.filter { it !is OptionalGene || it.isActive }.joinToString(",") {
-
-=======
-                        } else ""
-                )
-            } else { //printout only the inputs, since there is no return (is a primitive type)
                 val s = elements
-                        //.filter { it !is OptionalGene || it.isActive }
-                        .filter{it.getWrappedGene(OptionalGene::class.java)?.isActive ?: true}
-                        .joinToString(",") {
->>>>>>> e748ffa5
-                    gqlInputsPrinting(it, targetFormat)
-                }.replace("\"", "\\\"")
+                    //.filter { it !is OptionalGene || it.isActive }
+                    .filter { it.getWrappedGene(OptionalGene::class.java)?.isActive ?: true }
+                    .joinToString(",") {
+                        gqlInputsPrinting(it, targetFormat)
+                    }.replace("\"", "\\\"")
 
                 if (s.isNotEmpty()) {
                     buffer.append("(")
