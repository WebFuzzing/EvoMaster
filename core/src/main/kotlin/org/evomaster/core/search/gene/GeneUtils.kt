--- conflicted
+++ resolved
@@ -320,7 +320,26 @@
         }
     }
 
-<<<<<<< HEAD
+    fun tryToPreventSelection(gene: Gene) : Boolean{
+        var p = gene.parent
+
+        loop@ while (p != null) {
+            when (p) {
+                is OptionalGene -> {
+                    p.forbidSelection()
+                    break@loop
+                }
+                is ArrayGene<*> -> {
+                    p.forceToOnlyEmpty()
+                    break@loop
+                }
+                else -> p = p.parent
+            }
+        }
+
+        return p != null
+    }
+
     fun preventLimit(gene: Gene, force: Boolean = false) {
 
         val limits = gene.flatView().filterIsInstance<LimitObjectGene>()
@@ -355,27 +374,6 @@
     }
 
 
-=======
-    fun tryToPreventSelection(gene: Gene) : Boolean{
-        var p = gene.parent
-
-        loop@ while (p != null) {
-            when (p) {
-                is OptionalGene -> {
-                    p.forbidSelection()
-                    break@loop
-                }
-                is ArrayGene<*> -> {
-                    p.forceToOnlyEmpty()
-                    break@loop
-                }
-                else -> p = p.parent
-            }
-        }
-
-        return p != null
-    }
->>>>>>> 5db4ad68
 
     fun hasNonHandledCycles(gene: Gene): Boolean {
 
@@ -469,7 +467,6 @@
             throw IllegalArgumentException("There should be at least 1 field, and they must be all optional or boolean")
         }
 
-        //it is OptionalGene && it.gene is ArrayGene<*> && it.gene.template !is CycleObjectGene &&
         val selected = obj.fields.filter {
                 ( (it is OptionalGene && it.isActive) ||
                     (it is BooleanGene && it.value)) }
