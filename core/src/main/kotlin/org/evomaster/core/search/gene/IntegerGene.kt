--- conflicted
+++ resolved
@@ -15,42 +15,21 @@
 import org.slf4j.LoggerFactory
 import java.util.*
 
+fun complete(numericConstrains: NumericConstrains?): NumericConstrains {
+    /** Inclusive */
+     val min: Int = Optional.ofNullable(numericConstrains?.getMin()?.toInt()).orElse(Int.MIN_VALUE)
+    /** Inclusive */
+     val max: Int = Optional.ofNullable(numericConstrains?.getMax()?.toInt()).orElse(Int.MAX_VALUE)
+
+    return NumericConstrains(min, max)
+}
 
 class IntegerGene(
-<<<<<<< HEAD
     name: String,
     value: Int = 0,
     numericConstrains: NumericConstrains? = null
-) : NumberGene<Int>(name, value, numericConstrains) {
+) : NumberGene<Int>(name, value, complete(numericConstrains)) {
 
-    /** Inclusive */
-    private val min: Int = Optional.ofNullable(numericConstrains?.getMin()?.toInt()).orElse(Int.MIN_VALUE)
-    /** Inclusive */
-    private val max: Int = Optional.ofNullable(numericConstrains?.getMax()?.toInt()).orElse(Int.MAX_VALUE)
-
-    fun getMin(): Int {
-        return min
-    }
-    fun getMax(): Int {
-        return max
-    }
-=======
-        name: String,
-        value: Int = 0,
-        /**
-         * Inclusive
-         *
-         * For IntegerGene, min must be specified
-         * */
-        override val min: Int = Int.MIN_VALUE,
-        /**
-         * Inclusive
-         *
-         * For IntegerGene, max must be specified
-         * */
-        override val max: Int = Int.MAX_VALUE
-) : NumberGene<Int>(name, value, min, max) {
->>>>>>> 107a2432
 
     companion object{
         private val log : Logger = LoggerFactory.getLogger(IntegerGene::class.java)
@@ -76,7 +55,7 @@
 
     override fun randomize(randomness: Randomness, forceNewValue: Boolean, allGenes: List<Gene>) {
 
-        value = randomness.randomizeBoundedIntAndLong(value.toLong(), min.toLong(), max.toLong(), forceNewValue).toInt()
+        value = randomness.randomizeBoundedIntAndLong(value.toLong(), min!!.toLong(), max!!.toLong(), forceNewValue).toInt()
     }
 
     override fun mutate(randomness: Randomness, apc: AdaptiveParameterControl, mwc: MutationWeightControl, allGenes: List<Gene>, selectionStrategy: SubsetGeneSelectionStrategy, enableAdaptiveGeneMutation: Boolean, additionalGeneMutationInfo: AdditionalGeneMutationInfo?): Boolean {
@@ -96,22 +75,22 @@
         }
 
         //check maximum range. no point in having a delta greater than such range
-        val range = max.toLong() - min.toLong()
+        val range = max!!.toLong() - min!!.toLong()
 
         //choose an i for 2^i modification
         val delta = getDelta(randomness, apc, range)
 
         val sign = when (value) {
-            max -> -1
-            min -> +1
+            max!! -> -1
+            min!! -> +1
             else -> randomness.choose(listOf(-1, +1))
         }
 
         val res: Long = (value.toLong()) + (sign * delta)
 
         value = when {
-            res > max -> max
-            res < min -> min
+            res > max!!.toLong() -> max!!.toInt()
+            res < min!!.toLong() -> min!!.toInt()
             else -> res.toInt()
         }
 
