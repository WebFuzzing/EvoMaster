--- conflicted
+++ resolved
@@ -25,12 +25,10 @@
 }
 
 class IntegerGene(
-<<<<<<< HEAD
-        name: String,
-        value: Int = 0,
-        numericConstrains: NumericConstrains? = null
+    name: String,
+    value: Int = 0,
+    numericConstrains: NumericConstrains? = null
 ) : NumberGene<Int>(name, value, complete(numericConstrains)) {
-
 
     fun getMinimum(): Int {
         return min?.toInt() ?: Int.MIN_VALUE
@@ -39,23 +37,6 @@
     fun getMaximum(): Int {
         return max?.toInt() ?: Int.MAX_VALUE
     }
-=======
-    name: String,
-    value: Int = 0,
-    /**
-     * Inclusive
-     *
-     * For IntegerGene, min must be specified
-     * */
-    override val min: Int = Int.MIN_VALUE,
-    /**
-     * Inclusive
-     *
-     * For IntegerGene, max must be specified
-     * */
-    override val max: Int = Int.MAX_VALUE
-) : NumberGene<Int>(name, value, min, max) {
->>>>>>> 39e41664
 
     companion object {
         private val log: Logger = LoggerFactory.getLogger(IntegerGene::class.java)
