package org.evomaster.core.search.gene

import org.evomaster.core.logging.LoggingUtil
import org.evomaster.core.output.OutputFormat
import org.evomaster.core.search.StructuralElement
import org.evomaster.core.search.impact.impactinfocollection.GeneImpact
import org.evomaster.core.search.impact.impactinfocollection.value.ObjectGeneImpact
import org.evomaster.core.search.service.AdaptiveParameterControl
import org.evomaster.core.search.service.Randomness
import org.evomaster.core.search.service.mutator.MutationWeightControl
import org.evomaster.core.search.service.mutator.genemutation.AdditionalGeneMutationInfo
import org.evomaster.core.search.service.mutator.genemutation.SubsetGeneSelectionStrategy
import org.slf4j.Logger
import org.slf4j.LoggerFactory
import java.net.URLEncoder

/**
 * @property refType presents the name of reference type of the object
 */
open class ObjectGene(name: String, val fields: List<out Gene>, val refType: String? = null) : Gene(name, mutableListOf<StructuralElement>().apply { addAll(fields) }) {

    companion object {
        private val log: Logger = LoggerFactory.getLogger(ObjectGene::class.java)

<<<<<<< HEAD
        val unionTag = "#UNION#"
        val interfaceTag = "#INTERFACE#"
        val interfaceBaseTag = "#BASE#"
=======
        /**
         * This tag is for the GQL union type. Needed in getValueAsPrintableString to print out things like:
         *   fieldXName{
         *        ... on UnionObject1 {
         *           field
         *        }
         *        ... on UnionObjectN {
         *          field
         *        }
         *   }
         */
        const val unionTag = "#UNION#"

        /**
         * Those tags are for the GQL interface type. Needed in getValueAsPrintableString to print out things like:
         *     fieldXName{
         *        field1
         *        fieldN
         *        ... on InterfaceObject1 {
         *           field
         *        }
         *        ... on InterfaceObjectN {
         *          field
         *        }
         *     }
         */
        const val interfaceBaseTag = "#BASE#"
        const val interfaceTag = "#INTERFACE#"

>>>>>>> d92274ec
    }

    override fun getChildren(): List<Gene> {
        return fields
    }

    override fun copyContent(): Gene {
        return ObjectGene(name, fields.map(Gene::copyContent), refType)
    }

    override fun copyValueFrom(other: Gene) {
        if (other !is ObjectGene) {
            throw IllegalArgumentException("Invalid gene type ${other.javaClass}")
        }
        for (i in 0 until fields.size) {
            this.fields[i].copyValueFrom(other.fields[i])
        }
    }

<<<<<<< HEAD
    fun copyFields(filterGene: ObjectGene): ObjectGene {

        val fields: MutableList<Gene> = mutableListOf()
        var k = 0
        for (i in this.fields.indices) {
            var exist = false
            for (element in filterGene.fields) {
                if (this.fields[i].name == element.name) {
=======

    /**
     *This function takes as input a gene filter which contains fields to skip.
     * The output is an object gene without the fields of the filter gene.
     * It is used in the GQL interface type since we need to remove redundant fields in each object in the interface.
     * Important: Depending on where copyFields is invoked, it might miss the binding references.
     * But if it is used for creating genes, it would be ok.
     */
    fun copyFields(filterGene: ObjectGene): ObjectGene {

        val fields: MutableList<Gene> = mutableListOf()
        for (fld in this.fields) {
            var exist = false
            for (element in filterGene.fields) {
                if (fld.name == element.name) {
>>>>>>> d92274ec
                    exist = true
                    break
                }
            }
            if (!exist) {
<<<<<<< HEAD
                fields.add(this.fields[i].copy())
                k++
=======
                fields.add(fld.copy())
>>>>>>> d92274ec
            }
        }
        return ObjectGene(this.name, fields)
    }

    override fun isMutable(): Boolean {
        return fields.any { it.isMutable() }
    }

    override fun containsSameValueAs(other: Gene): Boolean {
        if (other !is ObjectGene) {
            throw IllegalArgumentException("Invalid gene type ${other.javaClass}")
        }
        return this.fields.size == other.fields.size
                && this.fields.zip(other.fields) { thisField, otherField ->
            thisField.containsSameValueAs(otherField)
        }.all { it == true }
    }

    override fun randomize(randomness: Randomness, forceNewValue: Boolean, allGenes: List<Gene>) {

        fields.filter { it.isMutable() }
                .forEach { it.randomize(randomness, forceNewValue, allGenes) }
    }

    override fun candidatesInternalGenes(randomness: Randomness, apc: AdaptiveParameterControl, allGenes: List<Gene>, selectionStrategy: SubsetGeneSelectionStrategy, enableAdaptiveGeneMutation: Boolean, additionalGeneMutationInfo: AdditionalGeneMutationInfo?): List<Gene> {
        return fields.filter { it.isMutable() }
    }

    override fun getValueAsPrintableString(previousGenes: List<Gene>, mode: GeneUtils.EscapeMode?, targetFormat: OutputFormat?, extraCheck: Boolean): String {

        val buffer = StringBuffer()

        val includedFields = fields.filter {
            it !is CycleObjectGene && (it !is OptionalGene || (it.isActive && it.gene !is CycleObjectGene))
        }

        //by default, return in JSON format
        if (mode == null || mode == GeneUtils.EscapeMode.JSON) {
            buffer.append("{")

            includedFields.map {
                "\"${it.name}\":${it.getValueAsPrintableString(previousGenes, mode, targetFormat)}"
            }.joinTo(buffer, ", ")

            buffer.append("}")

        } else if (mode == GeneUtils.EscapeMode.XML) {

            // TODO might have to handle here: <?xml version="1.0" encoding="UTF-8" standalone="yes"?>
            /*
                Note: this is a very basic support, which should not really depend
                much on. Problem is that we would need to access to the XSD schema
                to decide when fields should be represented with tags or attributes
             */

            buffer.append(openXml(name))
            includedFields.forEach {
                //FIXME put back, but then update all broken tests
                //buffer.append(openXml(it.name))
                buffer.append(it.getValueAsPrintableString(previousGenes, mode, targetFormat))
                //buffer.append(closeXml(it.name))
            }
            buffer.append(closeXml(name))

        } else if (mode == GeneUtils.EscapeMode.X_WWW_FORM_URLENCODED) {

            buffer.append(includedFields.map {
                val name = URLEncoder.encode(it.getVariableName(), "UTF-8")
                val value = URLEncoder.encode(it.getValueAsRawString(), "UTF-8")
                "$name=$value"
            }.joinToString("&"))

        } else if (mode == GeneUtils.EscapeMode.BOOLEAN_SELECTION_MODE || mode == GeneUtils.EscapeMode.BOOLEAN_SELECTION_NESTED_MODE) {
            handleBooleanSelectionMode(includedFields, buffer, previousGenes, targetFormat, mode, extraCheck)
        } else if (mode == GeneUtils.EscapeMode.BOOLEAN_SELECTION_UNION_INTERFACE_OBJECT_MODE) {
            handleUnionObjectSelection(includedFields, buffer, previousGenes, targetFormat)
        } else if (mode == GeneUtils.EscapeMode.BOOLEAN_SELECTION_UNION_INTERFACE_OBJECT_FIELDS_MODE) {
            handleUnionFieldSelection(includedFields, buffer, previousGenes, targetFormat)
        } else if (mode == GeneUtils.EscapeMode.GQL_INPUT_MODE) {
            handleInputSelection(buffer, includedFields, previousGenes, mode, targetFormat)
        } else if (mode == GeneUtils.EscapeMode.GQL_INPUT_ARRAY_MODE) {
            handleInputArraySelection(buffer, includedFields, previousGenes, mode, targetFormat)
        } else {
            throw IllegalArgumentException("Unrecognized mode: $mode")
        }

        return buffer.toString()
    }

    private fun handleInputArraySelection(buffer: StringBuffer, includedFields: List<Gene>, previousGenes: List<Gene>, mode: GeneUtils.EscapeMode?, targetFormat: OutputFormat?) {
        //GQL array in arguments need a special object printing mode form that differ from Json, Boolean selection and gql input modes:
        //without the obj name:  {FieldNName: instance }
        buffer.append("{")
        includedFields.map {
            when {
                (it is OptionalGene && it.gene is EnumGene<*>) || it is EnumGene<*> -> "${it.name}:${it.getValueAsRawString()}"
                else -> "${it.name}:${it.getValueAsPrintableString(previousGenes, mode, targetFormat)}"
            }
        }.joinTo(buffer, ", ")
        buffer.append("}")
    }

    private fun handleInputSelection(buffer: StringBuffer, includedFields: List<Gene>, previousGenes: List<Gene>, mode: GeneUtils.EscapeMode?, targetFormat: OutputFormat?) {
        //GQL arguments need a special object printing mode form that differ from Json and Boolean selection:
        //ObjName:{FieldNName: instance }
        buffer.append("$name")
        buffer.append(":{")

        includedFields.map {
            "${it.name}:${it.getValueAsPrintableString(previousGenes, mode, targetFormat)}"
        }.joinTo(buffer, ", ")

        buffer.append("}")
    }

    private fun handleUnionFieldSelection(includedFields: List<Gene>, buffer: StringBuffer, previousGenes: List<Gene>, targetFormat: OutputFormat?) {
        /*For GraphQL we need UNION OBJECT FIELDS MODE to print out object`s fields in the union type eg:
               ... on UnionObject1 {
                fields<----
           }
               ... on UnionObjectN {
                fields<----
           }
       */
        val selection = includedFields.filter {
            when (it) {
                is OptionalGene -> it.isActive
                is ObjectGene -> true // TODO check if should skip if none of its subfield is selected
                is BooleanGene -> it.value
                else -> throw RuntimeException("BUG in EvoMaster: unexpected type ${it.javaClass}")
            }
        }

        buffer.append(selection.map {
            val s: String = when (it) {
                is OptionalGene -> {
                    assert(it.gene is ObjectGene)
                    it.gene.getValueAsPrintableString(previousGenes, GeneUtils.EscapeMode.BOOLEAN_SELECTION_MODE, targetFormat)
                }
                is ObjectGene -> {//todo check
                    it.getValueAsPrintableString(previousGenes, GeneUtils.EscapeMode.BOOLEAN_SELECTION_MODE, targetFormat)
                }
                is BooleanGene -> {
                    it.name
                }
                else -> {
                    throw RuntimeException("BUG in EvoMaster: unexpected type ${it.javaClass}")
<<<<<<< HEAD
                }
            }
            s
        }.joinToString(","))

    }

    private fun handleUnionObjectSelection(includedFields: List<Gene>, buffer: StringBuffer, previousGenes: List<Gene>, targetFormat: OutputFormat?) {
        /*For GraphQL we need UNION OBJECT MODE to print out the objects in the union type eg:
                ... on UnionObject1 {<----------
                fields
            }
                ... on UnionObjectN {<----------
                 fields
            }
             */
        val selection = includedFields.filter {
            when (it) {
                is OptionalGene -> it.isActive
                else -> throw RuntimeException("BUG in EvoMaster: unexpected type ${it.javaClass}")
            }
        }
        selection.map {
            val s: String = when (it) {
                is OptionalGene -> {
                    if (it.name.endsWith(interfaceBaseTag)) {
                        assert(it.gene is ObjectGene)
                        buffer.append("${it.gene.getValueAsPrintableString(previousGenes, GeneUtils.EscapeMode.BOOLEAN_SELECTION_MODE, targetFormat)}").toString()
                    } else {
                        buffer.append("... on ${it.gene.name.replace(unionTag, "")} {")
                        assert(it.gene is ObjectGene)
                        buffer.append("${it.gene.getValueAsPrintableString(previousGenes, GeneUtils.EscapeMode.BOOLEAN_SELECTION_UNION_INTERFACE_OBJECT_FIELDS_MODE, targetFormat)}")
                        buffer.append("}").toString()
                    }
                }

                else -> {
                    throw RuntimeException("BUG in EvoMaster: unexpected type ${it.javaClass}")
                }
            }
            s
        }.joinToString()
    }

    private fun handleBooleanSelectionMode(includedFields: List<Gene>, buffer: StringBuffer, previousGenes: List<Gene>, targetFormat: OutputFormat?, mode: GeneUtils.EscapeMode?, extraCheck: Boolean) {

        //  if (includedFields.isEmpty()) {
        //      buffer.append("$name")
        //      return
        //  }

=======
                }
            }
            s
        }.joinToString(","))

    }

    private fun handleUnionObjectSelection(includedFields: List<Gene>, buffer: StringBuffer, previousGenes: List<Gene>, targetFormat: OutputFormat?) {
        /*For GraphQL we need UNION OBJECT MODE to print out the objects in the union type eg:
                ... on UnionObject1 {<----------
                fields
            }
                ... on UnionObjectN {<----------
                 fields
            }
             */
        val selection = includedFields.filter {
            when (it) {
                is OptionalGene -> it.isActive
                else -> throw RuntimeException("BUG in EvoMaster: unexpected type ${it.javaClass}")
            }
        }
        selection.map {
            val s: String = when (it) {
                is OptionalGene -> {
                    if (it.name.endsWith(interfaceBaseTag)) {
                        assert(it.gene is ObjectGene)
                        buffer.append("${it.gene.getValueAsPrintableString(previousGenes, GeneUtils.EscapeMode.BOOLEAN_SELECTION_MODE, targetFormat)}").toString()
                    } else {
                        buffer.append("... on ${it.gene.name.replace(unionTag, "")} {")
                        assert(it.gene is ObjectGene)
                        buffer.append("${it.gene.getValueAsPrintableString(previousGenes, GeneUtils.EscapeMode.BOOLEAN_SELECTION_UNION_INTERFACE_OBJECT_FIELDS_MODE, targetFormat)}")
                        buffer.append("}").toString()
                    }
                }

                else -> {
                    throw RuntimeException("BUG in EvoMaster: unexpected type ${it.javaClass}")
                }
            }
            s
        }.joinToString()
    }

    private fun handleBooleanSelectionMode(includedFields: List<Gene>, buffer: StringBuffer, previousGenes: List<Gene>, targetFormat: OutputFormat?, mode: GeneUtils.EscapeMode?, extraCheck: Boolean) {

        //  if (includedFields.isEmpty()) {
        //      buffer.append("$name")
        //      return
        //  }

>>>>>>> d92274ec
        if (name.endsWith(unionTag)) {
            if (!extraCheck)
                buffer.append("{") else buffer.append("${name.replace(unionTag, " ")} {")
            buffer.append(getValueAsPrintableString(previousGenes, GeneUtils.EscapeMode.BOOLEAN_SELECTION_UNION_INTERFACE_OBJECT_MODE, targetFormat, extraCheck = true))
            buffer.append("}")
            return
        }

        if (name.endsWith(interfaceTag)) {
            if (!extraCheck)
                buffer.append("{") else buffer.append("${name.replace(interfaceTag, " ")} {")
            buffer.append(getValueAsPrintableString(previousGenes, GeneUtils.EscapeMode.BOOLEAN_SELECTION_UNION_INTERFACE_OBJECT_MODE, targetFormat, extraCheck = true))
            buffer.append("}")
            return
        }

        if (mode == GeneUtils.EscapeMode.BOOLEAN_SELECTION_NESTED_MODE) {
            //we do not do it for the first object, but we must do it for all the nested ones
            buffer.append("$name")
        }

        if (!name.endsWith(interfaceBaseTag)) {
            buffer.append("{")
        }

        val selection = includedFields.filter {
            when (it) {
                is OptionalGene -> it.isActive
                is ObjectGene -> true // TODO check if should skip if none of its subfield is selected
                is BooleanGene -> it.value
                else -> throw RuntimeException("BUG in EvoMaster: unexpected type ${it.javaClass}")
            }
        }

        buffer.append(selection.map {
            val s: String = when (it) {
                is OptionalGene -> {
                    assert(it.gene is ObjectGene)
                    it.gene.getValueAsPrintableString(previousGenes, GeneUtils.EscapeMode.BOOLEAN_SELECTION_NESTED_MODE, targetFormat, extraCheck = true)
                }
                is ObjectGene -> {
                    it.getValueAsPrintableString(previousGenes, GeneUtils.EscapeMode.BOOLEAN_SELECTION_NESTED_MODE, targetFormat, extraCheck = true)
                }
                is BooleanGene -> {
                    it.name
                }
                else -> {
                    throw RuntimeException("BUG in EvoMaster: unexpected type ${it.javaClass}")
                }
            }
            s
        }.joinToString(","))

        if (!name.endsWith(interfaceBaseTag)) {
            buffer.append("}")
        }
    }

    private fun openXml(tagName: String) = "<$tagName>"

    private fun closeXml(tagName: String) = "</$tagName>"


    override fun flatView(excludePredicate: (Gene) -> Boolean): List<Gene> {
        return if (excludePredicate(this)) listOf(this) else
            listOf(this).plus(fields.flatMap { g -> g.flatView(excludePredicate) })
    }

    override fun adaptiveSelectSubset(randomness: Randomness, internalGenes: List<Gene>, mwc: MutationWeightControl, additionalGeneMutationInfo: AdditionalGeneMutationInfo): List<Pair<Gene, AdditionalGeneMutationInfo?>> {

        if (additionalGeneMutationInfo.impact != null
                && additionalGeneMutationInfo.impact is ObjectGeneImpact) {
            val impacts = internalGenes.map { additionalGeneMutationInfo.impact.fields.getValue(it.name) }
            val selected = mwc.selectSubGene(
                    internalGenes, true, additionalGeneMutationInfo.targets, individual = null, impacts = impacts, evi = additionalGeneMutationInfo.evi
            )
            val map = selected.map { internalGenes.indexOf(it) }
            return map.map { internalGenes[it] to additionalGeneMutationInfo.copyFoInnerGene(impact = impacts[it] as? GeneImpact, gene = internalGenes[it]) }
        }
        throw IllegalArgumentException("impact is null or not ObjectGeneImpact, ${additionalGeneMutationInfo.impact}")
    }


    override fun mutationWeight(): Double = fields.map { it.mutationWeight() }.sum()

    override fun innerGene(): List<Gene> = fields


    override fun bindValueBasedOn(gene: Gene): Boolean {
        if (gene is ObjectGene && (fields.indices).all { fields[it].possiblySame(gene.fields[it]) }) {
            var result = true
            (fields.indices).forEach {
                val r = fields[it].bindValueBasedOn(gene.fields[it])
                if (!r)
                    LoggingUtil.uniqueWarn(log, "cannot bind the field ${fields[it].name}")
                result = result && r
            }
            if (!result)
                LoggingUtil.uniqueWarn(log, "cannot bind the ${this::class.java.simpleName} (with the refType ${refType ?: "null"}) with the object gene (with the refType ${gene.refType ?: "null"})")
            return result
        }
        // might be cycle object genet
        LoggingUtil.uniqueWarn(log, "cannot bind the ${this::class.java.simpleName} (with the refType ${refType ?: "null"}) with ${gene::class.java.simpleName}")
        return false
    }

}<|MERGE_RESOLUTION|>--- conflicted
+++ resolved
@@ -22,11 +22,6 @@
     companion object {
         private val log: Logger = LoggerFactory.getLogger(ObjectGene::class.java)
 
-<<<<<<< HEAD
-        val unionTag = "#UNION#"
-        val interfaceTag = "#INTERFACE#"
-        val interfaceBaseTag = "#BASE#"
-=======
         /**
          * This tag is for the GQL union type. Needed in getValueAsPrintableString to print out things like:
          *   fieldXName{
@@ -56,7 +51,6 @@
         const val interfaceBaseTag = "#BASE#"
         const val interfaceTag = "#INTERFACE#"
 
->>>>>>> d92274ec
     }
 
     override fun getChildren(): List<Gene> {
@@ -76,16 +70,6 @@
         }
     }
 
-<<<<<<< HEAD
-    fun copyFields(filterGene: ObjectGene): ObjectGene {
-
-        val fields: MutableList<Gene> = mutableListOf()
-        var k = 0
-        for (i in this.fields.indices) {
-            var exist = false
-            for (element in filterGene.fields) {
-                if (this.fields[i].name == element.name) {
-=======
 
     /**
      *This function takes as input a gene filter which contains fields to skip.
@@ -101,18 +85,12 @@
             var exist = false
             for (element in filterGene.fields) {
                 if (fld.name == element.name) {
->>>>>>> d92274ec
                     exist = true
                     break
                 }
             }
             if (!exist) {
-<<<<<<< HEAD
-                fields.add(this.fields[i].copy())
-                k++
-=======
                 fields.add(fld.copy())
->>>>>>> d92274ec
             }
         }
         return ObjectGene(this.name, fields)
@@ -261,7 +239,6 @@
                 }
                 else -> {
                     throw RuntimeException("BUG in EvoMaster: unexpected type ${it.javaClass}")
-<<<<<<< HEAD
                 }
             }
             s
@@ -313,59 +290,6 @@
         //      return
         //  }
 
-=======
-                }
-            }
-            s
-        }.joinToString(","))
-
-    }
-
-    private fun handleUnionObjectSelection(includedFields: List<Gene>, buffer: StringBuffer, previousGenes: List<Gene>, targetFormat: OutputFormat?) {
-        /*For GraphQL we need UNION OBJECT MODE to print out the objects in the union type eg:
-                ... on UnionObject1 {<----------
-                fields
-            }
-                ... on UnionObjectN {<----------
-                 fields
-            }
-             */
-        val selection = includedFields.filter {
-            when (it) {
-                is OptionalGene -> it.isActive
-                else -> throw RuntimeException("BUG in EvoMaster: unexpected type ${it.javaClass}")
-            }
-        }
-        selection.map {
-            val s: String = when (it) {
-                is OptionalGene -> {
-                    if (it.name.endsWith(interfaceBaseTag)) {
-                        assert(it.gene is ObjectGene)
-                        buffer.append("${it.gene.getValueAsPrintableString(previousGenes, GeneUtils.EscapeMode.BOOLEAN_SELECTION_MODE, targetFormat)}").toString()
-                    } else {
-                        buffer.append("... on ${it.gene.name.replace(unionTag, "")} {")
-                        assert(it.gene is ObjectGene)
-                        buffer.append("${it.gene.getValueAsPrintableString(previousGenes, GeneUtils.EscapeMode.BOOLEAN_SELECTION_UNION_INTERFACE_OBJECT_FIELDS_MODE, targetFormat)}")
-                        buffer.append("}").toString()
-                    }
-                }
-
-                else -> {
-                    throw RuntimeException("BUG in EvoMaster: unexpected type ${it.javaClass}")
-                }
-            }
-            s
-        }.joinToString()
-    }
-
-    private fun handleBooleanSelectionMode(includedFields: List<Gene>, buffer: StringBuffer, previousGenes: List<Gene>, targetFormat: OutputFormat?, mode: GeneUtils.EscapeMode?, extraCheck: Boolean) {
-
-        //  if (includedFields.isEmpty()) {
-        //      buffer.append("$name")
-        //      return
-        //  }
-
->>>>>>> d92274ec
         if (name.endsWith(unionTag)) {
             if (!extraCheck)
                 buffer.append("{") else buffer.append("${name.replace(unionTag, " ")} {")
