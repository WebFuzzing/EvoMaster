--- conflicted
+++ resolved
@@ -36,10 +36,6 @@
  *              - type: string
  *              - type: integer
  */
-<<<<<<< HEAD
-open class ObjectGene(name: String, val fields: List<out Gene>, val refType: String? = null
-) : CompositeFixedGene(name, fields){
-=======
 class ObjectGene(
         name: String,
         val fixedFields: List<out Gene>,
@@ -72,7 +68,6 @@
                 throw IllegalArgumentException("cannot specify additional field when the ObjectGene is fixed")
         }
     }
->>>>>>> d524df66
 
     constructor(name: String, fields: List<out Gene>, refType: String? = null) : this(name, fields, refType, true, null, null)
 
