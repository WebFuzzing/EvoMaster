package org.evomaster.core.search.gene

import org.evomaster.core.output.OutputFormat
import org.evomaster.core.search.service.mutator.geneMutation.ArchiveMutator
import org.evomaster.core.search.impact.GeneImpact
import org.evomaster.core.search.impact.value.ObjectGeneImpact
import org.evomaster.core.search.service.AdaptiveParameterControl
import org.evomaster.core.search.service.Randomness
import org.evomaster.core.search.service.mutator.MutationWeightControl
import org.evomaster.core.search.service.mutator.geneMutation.AdditionalGeneSelectionInfo
import org.evomaster.core.search.service.mutator.geneMutation.SubsetGeneSelectionStrategy
import org.slf4j.Logger
import org.slf4j.LoggerFactory
import java.net.URLEncoder

/**
 * @property refType presents the name of reference type of the object
 */
open class ObjectGene(name: String, val fields: List<out Gene>, val refType: String? = null) : Gene(name) {

    companion object {
        val JSON_MODE = "json"

        val XML_MODE = "xml"

        private val log: Logger = LoggerFactory.getLogger(ObjectGene::class.java)

    }

    init {
        for(f in fields){
            f.parent = this
        }
    }


    override fun copy(): Gene {
        return ObjectGene(name, fields.map(Gene::copy), refType)
    }

    override fun copyValueFrom(other: Gene) {
        if (other !is ObjectGene) {
            throw IllegalArgumentException("Invalid gene type ${other.javaClass}")
        }
        for (i in 0 until fields.size) {
            this.fields[i].copyValueFrom(other.fields[i])
        }
    }

    override fun isMutable(): Boolean {
        return fields.any { it.isMutable() }
    }

    override fun containsSameValueAs(other: Gene): Boolean {
        if (other !is ObjectGene) {
            throw IllegalArgumentException("Invalid gene type ${other.javaClass}")
        }
        return this.fields.size == other.fields.size
                && this.fields.zip(other.fields) { thisField, otherField ->
            thisField.containsSameValueAs(otherField)
        }.all { it == true }
    }

    override fun randomize(randomness: Randomness, forceNewValue: Boolean, allGenes: List<Gene>) {

        fields.filter { it.isMutable()}
                .forEach { it.randomize(randomness, forceNewValue, allGenes) }
    }

    override fun candidatesInternalGenes(randomness: Randomness, apc: AdaptiveParameterControl, allGenes: List<Gene>, selectionStrategy: SubsetGeneSelectionStrategy, enableAdaptiveGeneMutation: Boolean, additionalGeneMutationInfo: AdditionalGeneSelectionInfo?): List<Gene> {
        return fields
    }

    override fun getValueAsPrintableString(previousGenes: List<Gene>, mode: GeneUtils.EscapeMode?, targetFormat: OutputFormat?): String {

        val buffer = StringBuffer()

        val includedFields = fields.filter {
            it !is CycleObjectGene && (it !is OptionalGene || it.isActive)
        }

        //by default, return in JSON format
        if (mode == null || mode == GeneUtils.EscapeMode.JSON) {
            buffer.append("{")

            includedFields.map {
                "\"${it.name}\":${it.getValueAsPrintableString(previousGenes, mode, targetFormat)}"
            }.joinTo(buffer, ", ")

            buffer.append("}")

        } else if (mode == GeneUtils.EscapeMode.XML) {

            // TODO might have to handle here: <?xml version="1.0" encoding="UTF-8" standalone="yes"?>
            /*
                Note: this is a very basic support, which should not really depend
                much on. Problem is that we would need to access to the XSD schema
                to decide when fields should be represented with tags or attributes
             */

            buffer.append(openXml(name))
            includedFields.forEach {
                //FIXME put back, but then update all broken tests
                //buffer.append(openXml(it.name))
                buffer.append(it.getValueAsPrintableString(previousGenes, mode, targetFormat))
                //buffer.append(closeXml(it.name))
            }
            buffer.append(closeXml(name))

        } else if (mode == GeneUtils.EscapeMode.X_WWW_FORM_URLENCODED) {

            buffer.append(includedFields.map {
                val name = URLEncoder.encode(it.getVariableName(), "UTF-8")
                val value = URLEncoder.encode(it.getValueAsRawString(), "UTF-8")
                "$name=$value"
            }.joinToString("&"))

        } else {
            throw IllegalArgumentException("Unrecognized mode: $mode")
        }

        return buffer.toString()
    }

    private fun openXml(tagName: String) = "<$tagName>"

    private fun closeXml(tagName: String) = "</$tagName>"


    override fun flatView(excludePredicate: (Gene) -> Boolean): List<Gene> {
        return if (excludePredicate(this)) listOf(this) else
            listOf(this).plus(fields.flatMap { g -> g.flatView(excludePredicate) })
    }

<<<<<<< HEAD
    /**
     * @param geneImpact null is only allowed when the gene is root.
     */
    override fun archiveMutation(
            randomness: Randomness,
            allGenes: List<Gene>,
            apc: AdaptiveParameterControl,
            selection: GeneMutationSelectionMethod,
            impact: GeneImpact?,
            geneReference: String,
            archiveMutator: ArchiveMutator,
            evi: EvaluatedIndividual<*>,
            targets: Set<Int>) {

        if (!archiveMutator.enableArchiveMutation() || archiveMutator.disableArchiveSelectionForGene()){
            standardMutation(randomness, apc, allGenes)
            return
        }

        val canFields = fields.filter { !it.reachOptimal() || !archiveMutator.withinNormal() }.run {
=======
    override fun adaptiveSelectSubset(internalGenes: List<Gene>, mwc: MutationWeightControl, additionalGeneMutationInfo: AdditionalGeneSelectionInfo): Map<Gene, AdditionalGeneSelectionInfo?> {
        val canFields = fields.filter { !it.reachOptimal() || !additionalGeneMutationInfo.archiveMutator.withinNormal() }.run {
>>>>>>> d09c1f65
            if (isEmpty())
                fields
            else this
        }
<<<<<<< HEAD
        var genes: List<Pair<Gene, Impact>>? = null
        val selects = if (impact != null && impact is ObjectGeneImpact && archiveMutator.applyArchiveSelection()) {
            genes = canFields.map { Pair(it, impact.fields.getValue(it.name)) }
            archiveMutator.selectGenesByArchive(genes, targets= targets)
            //archiveMutator.selectGenesByArchive(genes, 1.0 / canFields.size, targets)
        } else canFields

        val selected = randomness.choose(if (selects.isNotEmpty()) selects else canFields)
        val selectedImpact = genes?.first { it.first == selected }?.second as? GeneImpact
        selected.archiveMutation(randomness, allGenes, apc, selection, selectedImpact, geneReference, archiveMutator, evi, targets)
=======
        if (additionalGeneMutationInfo.impact != null
                && additionalGeneMutationInfo.impact is ObjectGeneImpact){
            val impacts = canFields.map { additionalGeneMutationInfo.impact.fields.getValue(it.name)}
            val selected = mwc.selectSubGene(
                    canFields, true, additionalGeneMutationInfo.targets, individual = null, impacts = impacts, evi = additionalGeneMutationInfo.evi
            )
            val map = selected.map { canFields.indexOf(it) }
            return map.map { canFields[it] to additionalGeneMutationInfo.copyFoInnerGene(impact = impacts[it] as? GeneImpact) }.toMap()
        }
        throw IllegalArgumentException("impact is null or not ObjectGeneImpact")
>>>>>>> d09c1f65
    }


    override fun archiveMutationUpdate(original: Gene, mutated: Gene, doesCurrentBetter: Boolean, archiveMutator: ArchiveMutator) {
        if (archiveMutator.enableArchiveGeneMutation()) {
            original as? ObjectGene ?: throw IllegalStateException("$original should be ObjectGene")
            mutated as? ObjectGene ?: throw IllegalStateException("$mutated should be ObjectGene")

            mutated.fields.zip(original.fields) { cf, pf ->
                Pair(Pair(cf, pf), cf.containsSameValueAs(pf))
            }.filter { !it.second }.map { it.first }.forEach { g ->
                val current = fields.find { it.name == g.first.name }
                        ?: throw IllegalArgumentException("mismatched field")
                current.archiveMutationUpdate(original = g.second, mutated = g.first, doesCurrentBetter = doesCurrentBetter, archiveMutator = archiveMutator)
            }
        }
    }

    override fun reachOptimal(): Boolean {
        return fields.all { it.reachOptimal() }
    }

    override fun mutationWeight(): Double = fields.map { it.mutationWeight() }.sum()

}<|MERGE_RESOLUTION|>--- conflicted
+++ resolved
@@ -132,47 +132,12 @@
             listOf(this).plus(fields.flatMap { g -> g.flatView(excludePredicate) })
     }
 
-<<<<<<< HEAD
-    /**
-     * @param geneImpact null is only allowed when the gene is root.
-     */
-    override fun archiveMutation(
-            randomness: Randomness,
-            allGenes: List<Gene>,
-            apc: AdaptiveParameterControl,
-            selection: GeneMutationSelectionMethod,
-            impact: GeneImpact?,
-            geneReference: String,
-            archiveMutator: ArchiveMutator,
-            evi: EvaluatedIndividual<*>,
-            targets: Set<Int>) {
-
-        if (!archiveMutator.enableArchiveMutation() || archiveMutator.disableArchiveSelectionForGene()){
-            standardMutation(randomness, apc, allGenes)
-            return
-        }
-
-        val canFields = fields.filter { !it.reachOptimal() || !archiveMutator.withinNormal() }.run {
-=======
     override fun adaptiveSelectSubset(internalGenes: List<Gene>, mwc: MutationWeightControl, additionalGeneMutationInfo: AdditionalGeneSelectionInfo): Map<Gene, AdditionalGeneSelectionInfo?> {
         val canFields = fields.filter { !it.reachOptimal() || !additionalGeneMutationInfo.archiveMutator.withinNormal() }.run {
->>>>>>> d09c1f65
             if (isEmpty())
                 fields
             else this
         }
-<<<<<<< HEAD
-        var genes: List<Pair<Gene, Impact>>? = null
-        val selects = if (impact != null && impact is ObjectGeneImpact && archiveMutator.applyArchiveSelection()) {
-            genes = canFields.map { Pair(it, impact.fields.getValue(it.name)) }
-            archiveMutator.selectGenesByArchive(genes, targets= targets)
-            //archiveMutator.selectGenesByArchive(genes, 1.0 / canFields.size, targets)
-        } else canFields
-
-        val selected = randomness.choose(if (selects.isNotEmpty()) selects else canFields)
-        val selectedImpact = genes?.first { it.first == selected }?.second as? GeneImpact
-        selected.archiveMutation(randomness, allGenes, apc, selection, selectedImpact, geneReference, archiveMutator, evi, targets)
-=======
         if (additionalGeneMutationInfo.impact != null
                 && additionalGeneMutationInfo.impact is ObjectGeneImpact){
             val impacts = canFields.map { additionalGeneMutationInfo.impact.fields.getValue(it.name)}
@@ -183,7 +148,6 @@
             return map.map { canFields[it] to additionalGeneMutationInfo.copyFoInnerGene(impact = impacts[it] as? GeneImpact) }.toMap()
         }
         throw IllegalArgumentException("impact is null or not ObjectGeneImpact")
->>>>>>> d09c1f65
     }
 
 
