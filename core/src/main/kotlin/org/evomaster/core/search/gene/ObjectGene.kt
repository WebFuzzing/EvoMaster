package org.evomaster.core.search.gene

import org.evomaster.core.output.OutputFormat
import org.evomaster.core.search.EvaluatedIndividual
import org.evomaster.core.search.service.mutator.geneMutation.ArchiveMutator
import org.evomaster.core.search.impact.GeneImpact
import org.evomaster.core.search.impact.Impact
import org.evomaster.core.search.impact.GeneMutationSelectionMethod
import org.evomaster.core.search.impact.value.ObjectGeneImpact
import org.evomaster.core.search.service.AdaptiveParameterControl
import org.evomaster.core.search.service.Randomness
import org.slf4j.Logger
import org.slf4j.LoggerFactory
import java.net.URLEncoder

/**
 * @property refType presents the name of reference type of the object
 */
open class ObjectGene(name: String, val fields: List<out Gene>, val refType: String? = null) : Gene(name) {

    companion object {
        val JSON_MODE = "json"

        val XML_MODE = "xml"

        private val log: Logger = LoggerFactory.getLogger(ObjectGene::class.java)

    }

    init {
        for(f in fields){
            f.parent = this
        }
    }


    override fun copy(): Gene {
        return ObjectGene(name, fields.map(Gene::copy), refType)
    }

    override fun copyValueFrom(other: Gene) {
        if (other !is ObjectGene) {
            throw IllegalArgumentException("Invalid gene type ${other.javaClass}")
        }
        for (i in 0 until fields.size) {
            this.fields[i].copyValueFrom(other.fields[i])
        }
    }

    override fun isMutable(): Boolean {
        return fields.any { it.isMutable() }
    }

    override fun containsSameValueAs(other: Gene): Boolean {
        if (other !is ObjectGene) {
            throw IllegalArgumentException("Invalid gene type ${other.javaClass}")
        }
        return this.fields.size == other.fields.size
                && this.fields.zip(other.fields) { thisField, otherField ->
            thisField.containsSameValueAs(otherField)
        }.all { it == true }
    }

    override fun randomize(randomness: Randomness, forceNewValue: Boolean, allGenes: List<Gene>) {

        fields.filter { it.isMutable()}
                .forEach { it.randomize(randomness, forceNewValue, allGenes) }
    }

    override fun standardMutation(randomness: Randomness, apc: AdaptiveParameterControl, allGenes: List<Gene>) {

        if (fields.isEmpty()) {
            return
        }

        val gene = randomness.choose(fields)
        gene.standardMutation(randomness, apc, allGenes)
    }

    override fun getValueAsPrintableString(previousGenes: List<Gene>, mode: GeneUtils.EscapeMode?, targetFormat: OutputFormat?): String {

        val buffer = StringBuffer()

        val includedFields = fields.filter {
            it !is CycleObjectGene && (it !is OptionalGene || it.isActive)
        }

        //by default, return in JSON format
        if (mode == null || mode == GeneUtils.EscapeMode.JSON) {
            buffer.append("{")

            includedFields.map {
                "\"${it.name}\":${it.getValueAsPrintableString(previousGenes, mode, targetFormat)}"
            }.joinTo(buffer, ", ")

            buffer.append("}")

        } else if (mode == GeneUtils.EscapeMode.XML) {

            // TODO might have to handle here: <?xml version="1.0" encoding="UTF-8" standalone="yes"?>
            /*
                Note: this is a very basic support, which should not really depend
                much on. Problem is that we would need to access to the XSD schema
                to decide when fields should be represented with tags or attributes
             */

            buffer.append(openXml(name))
            includedFields.forEach {
                //FIXME put back, but then update all broken tests
                //buffer.append(openXml(it.name))
                buffer.append(it.getValueAsPrintableString(previousGenes, mode, targetFormat))
                //buffer.append(closeXml(it.name))
            }
            buffer.append(closeXml(name))

        } else if (mode == GeneUtils.EscapeMode.X_WWW_FORM_URLENCODED) {

            buffer.append(includedFields.map {
                val name = URLEncoder.encode(it.getVariableName(), "UTF-8")
                val value = URLEncoder.encode(it.getValueAsRawString(), "UTF-8")
                "$name=$value"
            }.joinToString("&"))

        } else {
            throw IllegalArgumentException("Unrecognized mode: $mode")
        }

        return buffer.toString()
    }

    private fun openXml(tagName: String) = "<$tagName>"

    private fun closeXml(tagName: String) = "</$tagName>"


    override fun flatView(excludePredicate: (Gene) -> Boolean): List<Gene> {
        return if (excludePredicate(this)) listOf(this) else
            listOf(this).plus(fields.flatMap { g -> g.flatView(excludePredicate) })
    }

    /**
     * @param geneImpact null is only allowed when the gene is root.
     */
    override fun archiveMutation(
            randomness: Randomness,
            allGenes: List<Gene>,
            apc: AdaptiveParameterControl,
            selection: GeneMutationSelectionMethod,
            impact: GeneImpact?,
            geneReference: String,
            archiveMutator: ArchiveMutator,
            evi: EvaluatedIndividual<*>,
            targets: Set<Int>) {

<<<<<<< HEAD
        if (!archiveMutator.enableArchiveMutation() || archiveMutator.disableArchiveSelectionForGene()){
=======
        if (!archiveMutator.enableArchiveMutation()) {
>>>>>>> b4e8cf50
            standardMutation(randomness, apc, allGenes)
            return
        }

        val canFields = fields.filter { !it.reachOptimal() || !archiveMutator.withinNormal() }.run {
            if (isEmpty())
                fields
            else this
        }
        var genes: List<Pair<Gene, Impact>>? = null
        val selects = if (impact != null && impact is ObjectGeneImpact && archiveMutator.applyArchiveSelection()) {
            genes = canFields.map { Pair(it, impact.fields.getValue(it.name)) }
<<<<<<< HEAD
            archiveMutator.selectGenesByArchive(genes, targets= targets)
        }else canFields
=======
            archiveMutator.selectGenesByArchive(genes, 1.0 / canFields.size, targets)
        } else canFields
>>>>>>> b4e8cf50

        val selected = randomness.choose(if (selects.isNotEmpty()) selects else canFields)
        val selectedImpact = genes?.first { it.first == selected }?.second as? GeneImpact
        selected.archiveMutation(randomness, allGenes, apc, selection, selectedImpact, geneReference, archiveMutator, evi, targets)
    }

    override fun archiveMutationUpdate(original: Gene, mutated: Gene, doesCurrentBetter: Boolean, archiveMutator: ArchiveMutator) {
        if (archiveMutator.enableArchiveGeneMutation()) {
            original as? ObjectGene ?: throw IllegalStateException("$original should be ObjectGene")
            mutated as? ObjectGene ?: throw IllegalStateException("$mutated should be ObjectGene")

            mutated.fields.zip(original.fields) { cf, pf ->
                Pair(Pair(cf, pf), cf.containsSameValueAs(pf))
            }.filter { !it.second }.map { it.first }.forEach { g ->
                val current = fields.find { it.name == g.first.name }
                        ?: throw IllegalArgumentException("mismatched field")
                current.archiveMutationUpdate(original = g.second, mutated = g.first, doesCurrentBetter = doesCurrentBetter, archiveMutator = archiveMutator)
            }
        }
    }

    override fun reachOptimal(): Boolean {
        return fields.all { it.reachOptimal() }
    }

}<|MERGE_RESOLUTION|>--- conflicted
+++ resolved
@@ -152,11 +152,7 @@
             evi: EvaluatedIndividual<*>,
             targets: Set<Int>) {
 
-<<<<<<< HEAD
         if (!archiveMutator.enableArchiveMutation() || archiveMutator.disableArchiveSelectionForGene()){
-=======
-        if (!archiveMutator.enableArchiveMutation()) {
->>>>>>> b4e8cf50
             standardMutation(randomness, apc, allGenes)
             return
         }
@@ -169,13 +165,9 @@
         var genes: List<Pair<Gene, Impact>>? = null
         val selects = if (impact != null && impact is ObjectGeneImpact && archiveMutator.applyArchiveSelection()) {
             genes = canFields.map { Pair(it, impact.fields.getValue(it.name)) }
-<<<<<<< HEAD
             archiveMutator.selectGenesByArchive(genes, targets= targets)
-        }else canFields
-=======
-            archiveMutator.selectGenesByArchive(genes, 1.0 / canFields.size, targets)
+            //archiveMutator.selectGenesByArchive(genes, 1.0 / canFields.size, targets)
         } else canFields
->>>>>>> b4e8cf50
 
         val selected = randomness.choose(if (selects.isNotEmpty()) selects else canFields)
         val selectedImpact = genes?.first { it.first == selected }?.second as? GeneImpact
