--- conflicted
+++ resolved
@@ -31,11 +31,7 @@
 
 __Key features__:
 
-<<<<<<< HEAD
-* _Web APIs_: At the moment, _EvoMaster_ can generate test cases for RESTful and GraphQL APIs. 
-=======
 * _Web APIs_: At the moment, _EvoMaster_ can generate test cases for __REST__ and __GraphQL__ APIs. 
->>>>>>> 95163fb0
 
 * _Blackbox_ testing mode: can run on any API (regardless of its programming language, e.g., Python and Go).
    However, results for blackbox testing will be worse than whitebox testing (e.g., due to lack of code analysis).
