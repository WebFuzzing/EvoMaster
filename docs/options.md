--- conflicted
+++ resolved
@@ -309,13 +309,10 @@
 |`seedTestCases`| __Boolean__. Whether to seed EvoMaster with some initial test cases. These test cases will be used and evolved throughout the search process. *Default value*: `false`.|
 |`seedTestCasesFormat`| __Enum__. Format of the test cases seeded to EvoMaster. *Valid values*: `POSTMAN`. *Default value*: `POSTMAN`.|
 |`seedTestCasesPath`| __String__. File path where the seeded test cases are located. *Default value*: `postman.postman_collection.json`.|
-<<<<<<< HEAD
 |`skipAIModelUpdateWhenResponseIs500`| __Boolean__. Determines whether the AI response classifier skips model updates when the response indicates a server-side error with status code 500. Such responses can be considered non-informative, as they can be caused by both valid and invalid requests. *Default value*: `false`.|
-=======
 |`sqli`| __Boolean__. To apply SQLi detection as part of security testing. *Default value*: `false`.|
 |`sqliBaselineMaxResponseTimeMs`| __Int__. Maximum allowed baseline response time (in milliseconds) before the malicious payload is applied. *Default value*: `2000`.|
 |`sqliInjectedSleepDurationMs`| __Int__. Injected sleep duration (in seconds) used inside the malicious payload to detect time-based vulnerabilities. *Default value*: `5500`.|
->>>>>>> 4155d73a
 |`ssrf`| __Boolean__. To apply SSRF detection as part of security testing. *Default value*: `false`.|
 |`structureMutationProFS`| __Double__. Specify a probability of applying structure mutator during the focused search. *Constraints*: `probability 0.0-1.0`. *Default value*: `0.0`.|
 |`structureMutationProbStrategy`| __Enum__. Specify a strategy to handle a probability of applying structure mutator during the focused search. *Valid values*: `SPECIFIED, SPECIFIED_FS, DPC_TO_SPECIFIED_BEFORE_FS, DPC_TO_SPECIFIED_AFTER_FS, ADAPTIVE_WITH_IMPACT`. *Default value*: `SPECIFIED`.|
