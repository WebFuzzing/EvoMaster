# Command-Line Options

_EvoMaster_ has several options that can be configured. 
Those can be set on the command-line when _EvoMaster_ is started.

There are 3 types of options:

* __Important__: those are the main options that most users will need to set
                and know about.

* __Internal__: these are low-level tuning options, which most users do not need
                to modify. These were mainly introduced when experimenting with 
                different configurations to maximize the performance of _EvoMaster_. 
                Some of these options are used to collect more info on the search, to help
                debugging issues in _EvoMaster_ itself.                                   
                
* __Experimental__: these are work-in-progress options, for features still under development
                    and testing.        
         

 The list of available options can also be displayed by using `--help`, e.g.:

 `java -jar evomaster.jar --help`
  
  Options might also have *constraints*, e.g., a numeric value within a defined range,
  or a string being an URL.
  In some cases, strings might only be chosen within a specific set of possible values (i.e., an Enum).
  If any constraint is not satisfied, _EvoMaster_ will fail with an error message.
  
  When used, all options need to be prefixed with a `--`, e.g., `--maxTime`.
  
## Important Command-Line Options

|Options|Description|
|---|---|
|`maxTime`| __String__. Maximum amount of time allowed for the search.  The time is expressed with a string where hours (`h`), minutes (`m`) and seconds (`s`) can be specified, e.g., `1h10m120s` and `72m` are both valid and equivalent. Each component (i.e., `h`, `m` and `s`) is optional, but at least one must be specified.  In other words, if you need to run the search for just `30` seconds, you can write `30s`  instead of `0h0m30s`. **The more time is allowed, the better results one can expect**. But then of course the test generation will take longer. For how long should _EvoMaster_ be left run? The default 1 _minute_ is just for demonstration. __We recommend to run it between 1 and 24 hours__, depending on the size and complexity  of the tested application. You can get better results by combining this option with `--prematureStop`. For example, something like `--maxTime 24h --prematureStop 1h` will run the search for 24 hours, but then it will stop at any point in time in which there has be no improvement in the last hour. *Constraints*: `regex (\s*)((?=(\S+))(\d+h)?(\d+m)?(\d+s)?)(\s*)`. *Default value*: `60s`.|
|`prematureStop`| __String__. Max amount of time the search is going to wait since last improvement (on metrics we optimize for, like fault finding and code/schema coverage). If there is no improvement within this allotted max time, then the search will be prematurely stopped, regardless of what specified in --maxTime option. *Constraints*: `regex ((\s*)((?=(\S+))(\d+h)?(\d+m)?(\d+s)?)(\s*))\|(^$)`. *Default value*: `""`.|
|`outputFolder`| __String__. The path directory of where the generated test classes should be saved to. *Default value*: `generated_tests`.|
|`configPath`| __String__. File path for file with configuration settings. Supported formats are YAML and TOML. When EvoMaster starts, it will read such file and import all configurations from it. *Constraints*: `regex .*\.(yml\|yaml\|toml)`. *Default value*: `em.yaml`.|
|`outputFilePrefix`| __String__. The name prefix of generated file(s) with the test cases, without file type extension. In JVM languages, if the name contains '.', folders will be created to represent the given package structure. Also, in JVM languages, should not use '-' in the file name, as not valid symbol for class identifiers. This prefix be combined with the outputFileSuffix to combined the final name. As EvoMaster can split the generated tests among different files, each will get a label, and the names will be in the form prefix+label+suffix. *Constraints*: `regex [-a-zA-Z$_][-0-9a-zA-Z$_]*(.[-a-zA-Z$_][-0-9a-zA-Z$_]*)*`. *Default value*: `EvoMaster`.|
|`outputFileSuffix`| __String__. The name suffix for the generated file(s), to be added before the file type extension. As EvoMaster can split the generated tests among different files, each will get a label, and the names will be in the form prefix+label+suffix. *Constraints*: `regex [-a-zA-Z$_][-0-9a-zA-Z$_]*(.[-a-zA-Z$_][-0-9a-zA-Z$_]*)*`. *Default value*: `Test`.|
|`outputFormat`| __Enum__. Specify in which format the tests should be outputted. If left on `DEFAULT`, for white-box testing then the value specified in the _EvoMaster Driver_ will be used. On the other hand, for black-box testing it will default to a predefined type (e.g., Python). *Valid values*: `DEFAULT, JAVA_JUNIT_5, JAVA_JUNIT_4, KOTLIN_JUNIT_4, KOTLIN_JUNIT_5, JS_JEST, PYTHON_UNITTEST`. *Default value*: `DEFAULT`.|
|`testTimeout`| __Int__. Enforce timeout (in seconds) in the generated tests. This feature might not be supported in all frameworks. If 0 or negative, the timeout is not applied. *Default value*: `60`.|
|`blackBox`| __Boolean__. Use EvoMaster in black-box mode. This does not require an EvoMaster Driver up and running. However, you will need to provide further option to specify how to connect to the SUT. *Default value*: `false`.|
|`bbSwaggerUrl`| __String__. When in black-box mode for REST APIs, specify the URL of where the OpenAPI/Swagger schema can be downloaded from. If the schema is on the local machine, you can use a URL starting with 'file://'. If the given URL is neither starting with 'file' nor 'http', then it will be treated as a local file path. *Default value*: `""`.|
|`bbTargetUrl`| __String__. When in black-box mode, specify the URL of where the SUT can be reached, e.g., http://localhost:8080 . In REST, if this is missing, the URL will be inferred from OpenAPI/Swagger schema. In GraphQL, this must point to the entry point of the API, e.g., http://localhost:8080/graphql . *Constraints*: `URL`. *Default value*: `""`.|
|`ratePerMinute`| __Int__. Rate limiter, of how many actions to do per minute. For example, when making HTTP calls towards an external service, might want to limit the number of calls to avoid bombarding such service (which could end up becoming equivalent to a DoS attack). A value of zero or negative means that no limiter is applied. This is needed only for black-box testing of remote services. *Default value*: `0`.|
|`header0`| __String__. In black-box testing, we still need to deal with authentication of the HTTP requests. With this parameter it is possible to specify a HTTP header that is going to be added to most requests. This should be provided in the form _name:value_. If more than 1 header is needed, use as well the other options _header1_ and _header2_. *Constraints*: `regex (.+:.+)\|(^$)`. *Default value*: `""`.|
|`header1`| __String__. See documentation of _header0_. *Constraints*: `regex (.+:.+)\|(^$)`. *Default value*: `""`.|
|`header2`| __String__. See documentation of _header0_. *Constraints*: `regex (.+:.+)\|(^$)`. *Default value*: `""`.|
|`endpointFocus`| __String__. Concentrate search on only one single REST endpoint. *Default value*: `null`.|
|`endpointPrefix`| __String__. Concentrate search on a set of REST endpoints defined by a common prefix. *Default value*: `null`.|
|`endpointExclude`| __String__. Comma-separated list of endpoints for excluding endpoints. This is useful for excluding endpoints that are not relevant for testing,  such as those used for health checks or metrics. If no such endpoint is specified,  then no endpoints are excluded from the search. *Default value*: `null`.|
|`endpointTagFilter`| __String__. Comma-separated list of OpenAPI/Swagger 'tags' definitions. Only the REST endpoints having at least one of such tags will be fuzzed. If no tag is specified here, then such filter is not applied. *Default value*: `null`.|
|`sutControllerHost`| __String__. Host name or IP address of where the SUT EvoMaster Controller Driver is listening on. This option is only needed for white-box testing. *Default value*: `localhost`.|
|`sutControllerPort`| __Int__. TCP port of where the SUT EvoMaster Controller Driver is listening on. This option is only needed for white-box testing. *Constraints*: `min=0.0, max=65535.0`. *Default value*: `40100`.|
|`overrideOpenAPIUrl`| __String__. If specified, override the OpenAPI URL location given by the EvoMaster Driver. This option is only needed for white-box testing. *Constraints*: `URL`. *Default value*: `""`.|

## Internal Command-Line Options

|Options|Description|
|---|---|
|`S1dR`| __Double__. Specify a probability to apply S1dR when resource sampling strategy is 'Customized'. *Constraints*: `probability 0.0-1.0`. *Default value*: `0.25`.|
|`S1iR`| __Double__. Specify a probability to apply S1iR when resource sampling strategy is 'Customized'. *Constraints*: `probability 0.0-1.0`. *Default value*: `0.25`.|
|`S2dR`| __Double__. Specify a probability to apply S2dR when resource sampling strategy is 'Customized'. *Constraints*: `probability 0.0-1.0`. *Default value*: `0.25`.|
|`SMdR`| __Double__. Specify a probability to apply SMdR when resource sampling strategy is 'Customized'. *Constraints*: `probability 0.0-1.0`. *Default value*: `0.25`.|
|`adaptiveGeneSelectionMethod`| __Enum__. Specify a strategy to select genes for mutation adaptively. *Valid values*: `NONE, AWAY_NOIMPACT, APPROACH_IMPACT, APPROACH_LATEST_IMPACT, APPROACH_LATEST_IMPROVEMENT, BALANCE_IMPACT_NOIMPACT, BALANCE_IMPACT_NOIMPACT_WITH_E, ALL_FIXED_RAND`. *Default value*: `APPROACH_IMPACT`.|
|`addPreDefinedTests`| __Boolean__. Add predefined tests at the end of the search. An example is a test to fetch the schema of RESTful APIs. *Default value*: `true`.|
|`addTestComments`| __Boolean__. Add summary comments on each test. *Default value*: `true`.|
|`advancedBlackBoxCoverage`| __Boolean__. Apply more advanced coverage criteria for black-box testing. This can result in larger generated test suites. *Default value*: `true`.|
<<<<<<< HEAD
|`algorithm`| __Enum__. The algorithm used to generate test cases. The default depends on whether black-box or white-box testing is done. *Valid values*: `DEFAULT, SMARTS, MIO, RANDOM, WTS, MOSA, RW, StandardGA, MonotonicGA, SteadyStateGA, MuLambdaEA`. *Default value*: `DEFAULT`.|
=======
|`algorithm`| __Enum__. The algorithm used to generate test cases. The default depends on whether black-box or white-box testing is done. *Valid values*: `DEFAULT, SMARTS, MIO, RANDOM, WTS, MOSA, RW, StandardGA, MonotonicGA, SteadyStateGA, BreederGA, CellularGA, OnePlusLambdaLambdaGA`. *Default value*: `DEFAULT`.|
>>>>>>> 9a5eb823
|`allowInvalidData`| __Boolean__. When generating data, allow in some cases to use invalid values on purpose. *Default value*: `true`.|
|`appendToStatisticsFile`| __Boolean__. Whether should add to an existing statistics file, instead of replacing it. *Default value*: `false`.|
|`archiveAfterMutationFile`| __String__. Specify a path to save archive after each mutation during search, only useful for debugging. *DEBUG option*. *Default value*: `archive.csv`.|
|`archiveGeneMutation`| __Enum__. Whether to enable archive-based gene mutation. *Valid values*: `NONE, SPECIFIED, SPECIFIED_WITH_TARGETS, SPECIFIED_WITH_SPECIFIC_TARGETS, SPECIFIED_WITH_TARGETS_DIRECTION, SPECIFIED_WITH_SPECIFIC_TARGETS_DIRECTION, ADAPTIVE`. *Default value*: `SPECIFIED_WITH_SPECIFIC_TARGETS`.|
|`archiveTargetLimit`| __Int__. Limit of number of individuals per target to keep in the archive. *Constraints*: `min=1.0`. *Default value*: `10`.|
|`avoidNonDeterministicLogs`| __Boolean__. At times, we need to run EvoMaster with printed logs that are deterministic. For example, this means avoiding printing out time-stamps. *Default value*: `false`.|
|`baseTaintAnalysisProbability`| __Double__. Probability to use input tracking (i.e., a simple base form of taint-analysis) to determine how inputs are used in the SUT. *Constraints*: `probability 0.0-1.0`. *Default value*: `0.5`.|
|`bbExperiments`| __Boolean__. Only used when running experiments for black-box mode, where an EvoMaster Driver would be present, and can reset state after each experiment. *Default value*: `false`.|
|`blackBoxCleanUp`| __Boolean__. In black-box testing, aim at adding calls to reset the state of the SUT after it has been modified by the test. For example, in REST APIs, DELETE operations are added (if any exist) after each successful POST/PUT. However, this is done heuristically. There is no guarantee the state will be properly cleaned-up, this is just a best effort attempt. *Default value*: `true`.|
|`bloatControlForSecondaryObjective`| __Boolean__. Whether secondary objectives are less important than test bloat control. *Default value*: `false`.|
|`coveredTargetFile`| __String__. Specify a file which saves covered targets info regarding generated test suite. *Default value*: `coveredTargets.txt`.|
|`coveredTargetSortedBy`| __Enum__. Specify a format to organize the covered targets by the search. *Valid values*: `NAME, TEST`. *Default value*: `NAME`.|
|`createConfigPathIfMissing`| __Boolean__. If there is no configuration file, create a default template at given configPath location. However this is done only on the 'default' location. If you change 'configPath', no new file will be created. *Default value*: `true`.|
|`createTests`| __Boolean__. Specify if test classes should be created as output of the tool. Usually, you would put it to 'false' only when debugging EvoMaster itself. *Default value*: `true`.|
|`customNaming`| __Boolean__. Enable custom naming and sorting criteria. *Default value*: `true`.|
|`d`| __Double__. When weight-based mutation rate is enabled, specify a percentage of calculating mutation rate based on a number of candidate genes to mutate. For instance, d = 1.0 means that the mutation rate fully depends on a number of candidate genes to mutate, and d = 0.0 means that the mutation rate fully depends on weights of candidates genes to mutate. *Constraints*: `probability 0.0-1.0`. *Default value*: `0.8`.|
|`dependencyFile`| __String__. Specify a file that saves derived dependencies. *DEBUG option*. *Default value*: `dependencies.csv`.|
|`disabledOracleCodes`| __String__. Disable oracles. Provide a comma-separated list of codes to disable. By default, all oracles are enabled. *Constraints*: `regex (\s*\d{3}\s*(,\s*\d{3}\s*)*)?`. *Default value*: `""`.|
|`doCollectImpact`| __Boolean__. Specify whether to collect impact info that provides an option to enable of collecting impact info when archive-based gene selection is disable. *DEBUG option*. *Default value*: `false`.|
|`doesApplyNameMatching`| __Boolean__. Whether to apply text/name analysis to derive relationships between name entities, e.g., a resource identifier with a name of table. *Default value*: `true`.|
|`e_u1f984`| __Boolean__. QWN0aXZhdGUgdGhlIFVuaWNvcm4gTW9kZQ==. *Default value*: `false`.|
|`elitesCount`| __Int__. Number of elite individuals to be preserved when forming the next population in population-based search algorithms that do not use an archive, like for example Genetic Algorithms. *Constraints*: `min=0.0`. *Default value*: `1`.|
|`employSmartDbClean`| __Boolean__. Specify whether to employ smart database clean to clear data in the database if the SUT has.`null` represents to employ the setting specified on the EM driver side. *Default value*: `null`.|
|`enableBasicAssertions`| __Boolean__. Generate basic assertions. Basic assertions (comparing the returned object to itself) are added to the code. NOTE: this should not cause any tests to fail. *Default value*: `true`.|
|`enableNLPParser`| __Boolean__. Whether to employ NLP parser to process text. Note that to enable this parser, it is required to build the EvoMaster with the resource profile, i.e., mvn clean install -Presourceexp -DskipTests. *Default value*: `false`.|
|`enableOptimizedTestSize`| __Boolean__. Based on some heuristics, there are cases in which 'maxTestSize' can be overridden at runtime. *Default value*: `true`.|
|`enableProcessMonitor`| __Boolean__. Whether or not enable a search process monitor for archiving evaluated individuals and Archive regarding an evaluation of search. This is only needed when running experiments with different parameter settings. *DEBUG option*. *Default value*: `false`.|
|`enablePureRPCTestGeneration`| __Boolean__. Whether to generate RPC endpoint invocation which is independent from EM driver. *Default value*: `true`.|
|`enableRPCAssertionWithInstance`| __Boolean__. Whether to generate RPC Assertions based on response instance. *Default value*: `true`.|
|`enableRPCCustomizedResponseTargets`| __Boolean__. Whether to enable customized responses indicating business logic. *Default value*: `true`.|
|`enableRPCExtraResponseTargets`| __Boolean__. Whether to enable extra targets for responses, e.g., regarding nullable response, having extra targets for whether it is null. *Default value*: `true`.|
|`enableSchemaConstraintHandling`| __Boolean__. Whether to employ constraints specified in API schema (e.g., OpenAPI) in test generation. *Default value*: `true`.|
|`enableStructureMutation`| __Boolean__. Whether or not to enable a structure mutation for mutating individuals. This feature can only be activated for algorithms that support structural mutation, such as MIO or RW. *Default value*: `true`.|
|`enableTrackEvaluatedIndividual`| __Boolean__. Whether to enable tracking the history of modifications of the individuals with its fitness values (i.e., evaluated individual) during the search. Note that we enforced that set enableTrackIndividual false when enableTrackEvaluatedIndividual is true since information of individual is part of evaluated individual. *Default value*: `true`.|
|`enableTrackIndividual`| __Boolean__. Whether to enable tracking the history of modifications of the individuals during the search. *Default value*: `false`.|
|`enableWeightBasedMutationRateSelectionForGene`| __Boolean__. Specify whether to enable weight-based mutation selection for selecting genes to mutate for a gene. *Default value*: `true`.|
|`endNumberOfMutations`| __Int__. Number of applied mutations on sampled individuals, by the end of the search. *Constraints*: `min=0.0`. *Default value*: `10`.|
|`errorTextEpsilon`| __Double__. The Distance Metric Error Text may use several values for epsilon.During experimentation, it may be useful to adjust these values. Epsilon describes the size of the neighbourhood used for clustering, so may result in different clustering results.Epsilon should be between 0.0 and 1.0. If the value is outside of that range, epsilon will use the default of 0.8. *Constraints*: `min=0.0, max=1.0`. *Default value*: `0.8`.|
|`exceedTargetsFile`| __String__. Specify a path to save all not covered targets when the number is more than 100. *DEBUG option*. *Default value*: `exceedTargets.txt`.|
|`excludeTargetsForImpactCollection`| __String__. Specify prefixes of targets (e.g., MethodReplacement, Success_Call, Local) which will exclude in impact collection. Multiple exclusions should be separated with semicolon (i.e., ;). *Constraints*: `regex ^(\b(None\|NONE\|none)\b\|(\b(Class\|CLASS\|class\|Line\|LINE\|line\|Branch\|BRANCH\|branch\|MethodReplacement\|METHODREPLACEMENT\|method[r\|R]eplacement\|Success_Call\|SUCCESS_CALL\|success_[c\|C]all\|Local\|LOCAL\|local\|PotentialFault\|POTENTIALFAULT\|potential[f\|F]ault)\b(;\b(Class\|CLASS\|class\|Line\|LINE\|line\|Branch\|BRANCH\|branch\|MethodReplacement\|METHODREPLACEMENT\|method[r\|R]eplacement\|Success_Call\|SUCCESS_CALL\|success_[c\|C]all\|Local\|LOCAL\|local\|PotentialFault\|POTENTIALFAULT\|potential[f\|F]ault)\b)*))$`. *Default value*: `Local;MethodReplacement`.|
|`expandRestIndividuals`| __Boolean__. Enable to expand the genotype of REST individuals based on runtime information missing from Swagger. *Default value*: `true`.|
|`exportCoveredTarget`| __Boolean__. Specify whether to export covered targets info. *Default value*: `false`.|
|`exportDependencies`| __Boolean__. Specify whether to export derived dependencies among resources. *DEBUG option*. *Default value*: `false`.|
|`exportImpacts`| __Boolean__. Specify whether to export derived impacts among genes. *DEBUG option*. *Default value*: `false`.|
|`extraHeader`| __Boolean__. Add an extra HTTP header, to analyze how it is used/read by the SUT. Needed to discover new headers that were not specified in the schema. *Default value*: `true`.|
|`extraHeuristicsFile`| __String__. Where the extra heuristics file (if any) is going to be written (in CSV format). *Default value*: `extra_heuristics.csv`.|
|`extraQueryParam`| __Boolean__. Add an extra query param, to analyze how it is used/read by the SUT. Needed to discover new query params that were not specified in the schema. *Default value*: `true`.|
|`extractMongoExecutionInfo`| __Boolean__. Enable extracting Mongo execution info. *Default value*: `true`.|
|`extractSqlExecutionInfo`| __Boolean__. Enable extracting SQL execution info. *Default value*: `true`.|
|`feedbackDirectedSampling`| __Enum__. Specify whether when we sample from archive we do look at the most promising targets for which we have had a recent improvement. *Valid values*: `NONE, LAST, FOCUSED_QUICKEST`. *Default value*: `FOCUSED_QUICKEST`.|
|`fixedRateMutation`| __Double__. Define the probability of happening mutation in the genetic algorithms. *Constraints*: `probability 0.0-1.0`. *Default value*: `0.04`.|
|`focusedSearchActivationTime`| __Double__. The percentage of passed search before starting a more focused, less exploratory one. *Constraints*: `probability 0.0-1.0`. *Default value*: `0.8`.|
|`forceSqlAllColumnInsertion`| __Boolean__. Force filling data of all columns when inserting new row, instead of only minimal required set. *Default value*: `true`.|
|`geneMutationStrategy`| __Enum__. Strategy used to define the mutation probability. *Valid values*: `ONE_OVER_N, ONE_OVER_N_BIASED_SQL`. *Default value*: `ONE_OVER_N_BIASED_SQL`.|
|`geneWeightBasedOnImpactsBy`| __Enum__. Specify a strategy to calculate a weight of a gene based on impacts. *Valid values*: `SORT_COUNTER, SORT_RATIO, COUNTER, RATIO`. *Default value*: `RATIO`.|
|`generateMongoData`| __Boolean__. Enable EvoMaster to generate Mongo data with direct accesses to the database. *Default value*: `true`.|
|`generateSqlDataWithSearch`| __Boolean__. Enable EvoMaster to generate SQL data with direct accesses to the database. Use a search algorithm. *Default value*: `true`.|
|`heuristicsForMongo`| __Boolean__. Tracking of Mongo commands to improve test generation. *Default value*: `true`.|
|`heuristicsForSQL`| __Boolean__. Tracking of SQL commands to improve test generation. *Default value*: `true`.|
|`impactAfterMutationFile`| __String__. Specify a path to save collected impact info after each mutation during search, only useful for debugging. *DEBUG option*. *Default value*: `impactSnapshot.csv`.|
|`impactFile`| __String__. Specify a path to save derived genes. *DEBUG option*. *Default value*: `impact.csv`.|
|`instrumentMR_BASE`| __Boolean__. Execute instrumentation for method replace with category BASE. Note: this applies only for languages in which instrumentation is applied at runtime, like Java/Kotlin on the JVM. *Default value*: `true`.|
|`instrumentMR_EXT_0`| __Boolean__. Execute instrumentation for method replace with category EXT_0. Note: this applies only for languages in which instrumentation is applied at runtime, like Java/Kotlin on the JVM. *Default value*: `true`.|
|`instrumentMR_MONGO`| __Boolean__. Execute instrumentation for method replace with category MONGO. Note: this applies only for languages in which instrumentation is applied at runtime, like Java/Kotlin on the JVM. *Default value*: `true`.|
|`instrumentMR_SQL`| __Boolean__. Execute instrumentation for method replace with category SQL. Note: this applies only for languages in which instrumentation is applied at runtime, like Java/Kotlin on the JVM. *Default value*: `true`.|
|`jaCoCoAgentLocation`| __String__. Path on filesystem of where JaCoCo Agent jar file is located. Option meaningful only for External Drivers for JVM. If left empty, it is not used. Note that this only impact the generated output test cases. *Constraints*: `regex (.*jacoco.*\.jar)\|(^$)`. *Default value*: `""`.|
|`jaCoCoCliLocation`| __String__. Path on filesystem of where JaCoCo CLI jar file is located. Option meaningful only for External Drivers for JVM. If left empty, it is not used. Note that this only impact the generated output test cases. *Constraints*: `regex (.*jacoco.*\.jar)\|(^$)`. *Default value*: `""`.|
|`jaCoCoOutputFile`| __String__. Destination file for JaCoCo. Option meaningful only for External Drivers for JVM. If left empty, it is not used. Note that this only impact the generated output test cases. *Default value*: `""`.|
|`jaCoCoPort`| __Int__. Port used by JaCoCo to export coverage reports. *Constraints*: `min=0.0, max=65535.0`. *Default value*: `8899`.|
|`javaCommand`| __String__. Command for 'java' used in the External Drivers. Useful for when there are different JDK installed on same machine without the need to update JAVA_HOME. Note that this only impact the generated output test cases. *Default value*: `java`.|
|`jsControllerPath`| __String__. When generating tests in JavaScript, there is the need to know where the driver is located in respect to the generated tests. *Default value*: `./app-driver.js`.|
|`killSwitch`| __Boolean__. Try to enforce the stopping of SUT business-level code. This is needed when TCP connections timeouts, to avoid thread executions from previous HTTP calls affecting the current one. *Default value*: `true`.|
|`labelForExperimentConfigs`| __String__. Further label to represent the names of CONFIGS sets in experiment scripts, e.g., exp.py. *Default value*: `-`.|
|`labelForExperiments`| __String__. When running experiments and statistic files are generated, all configs are saved. So, this one can be used as extra label for classifying the experiment. *Default value*: `-`.|
|`lastLineEpsilon`| __Double__. The Distance Metric Last Line may use several values for epsilon.During experimentation, it may be useful to adjust these values. Epsilon describes the size of the neighbourhood used for clustering, so may result in different clustering results.Epsilon should be between 0.0 and 1.0. If the value is outside of that range, epsilon will use the default of 0.8. *Constraints*: `min=0.0, max=1.0`. *Default value*: `0.8`.|
|`maxAssertionForDataInCollection`| __Int__. Specify a maximum number of data in a collection to be asserted in the generated tests. Note that zero means that only the size of the collection will be asserted. A negative value means all data in the collection will be asserted (i.e., no limit). *Default value*: `3`.|
|`maxEvaluations`| __Int__. Maximum number of action or individual evaluations (depending on chosen stopping criterion) for the search. A fitness evaluation can be composed of 1 or more actions, like for example REST calls or SQL setups. The more actions are allowed, the better results one can expect. But then of course the test generation will take longer. Only applicable depending on the stopping criterion. *Constraints*: `min=1.0`. *Default value*: `1000`.|
|`maxLengthForCommentLine`| __Int__. Max length for test comments. Needed when enumerating some names/values, making comments too long to be on a single line. *Constraints*: `min=1.0`. *Default value*: `80`.|
|`maxLengthForStrings`| __Int__. The maximum length allowed for evolved strings. Without this limit, strings could in theory be billions of characters long. *Constraints*: `min=0.0, max=20000.0`. *Default value*: `1024`.|
|`maxLengthForStringsAtSamplingTime`| __Int__. Maximum length when sampling a new random string. Such limit can be bypassed when a string is mutated. *Constraints*: `min=0.0`. *Default value*: `16`.|
|`maxLengthOfTraces`| __Int__. Specify a maxLength of tracking when enableTrackIndividual or enableTrackEvaluatedIndividual is true. Note that the value should be specified with a non-negative number or -1 (for tracking all history). *Constraints*: `min=-1.0`. *Default value*: `10`.|
|`maxResponseByteSize`| __Int__. Maximum size (in bytes) that EM handles response payloads in the HTTP responses. If larger than that, a response will not be stored internally in EM during the test generation. This is needed to avoid running out of memory. *Default value*: `1000000`.|
|`maxSearchSuiteSize`| __Int__. Define the maximum number of tests in a suite in the search algorithms that evolve whole suites, e.g. WTS. *Constraints*: `min=1.0`. *Default value*: `50`.|
|`maxSqlInitActionsPerMissingData`| __Int__. When generating SQL data, how many new rows (max) to generate for each specific SQL Select. *Constraints*: `min=1.0`. *Default value*: `1`.|
|`maxTestCaseNameLength`| __Int__. Specify the hard limit for test case name length. *Default value*: `120`.|
|`maxTestSize`| __Int__. Max number of 'actions' (e.g., RESTful calls or SQL commands) that can be done in a single test. *Constraints*: `min=1.0`. *Default value*: `10`.|
|`maxTimeInSeconds`| __Int__. Maximum number of seconds allowed for the search. The more time is allowed, the better results one can expect. But then of course the test generation will take longer. Only applicable depending on the stopping criterion. If this value is 0, the setting 'maxTime' will be used instead. *Constraints*: `min=0.0`. *Default value*: `0`.|
|`maxlengthOfHistoryForAGM`| __Int__. Specify a maximum length of history when applying archive-based gene mutation. *Default value*: `10`.|
|`minRowOfTable`| __Int__. Specify a minimal number of rows in a table that enables selection (i.e., SELECT sql) to prepare resources for REST Action. In other words, if the number is less than the specified, insertion is always applied. *Constraints*: `min=0.0`. *Default value*: `10`.|
|`minimize`| __Boolean__. Apply a minimization phase to make the generated tests more readable. Achieved coverage would stay the same. Generating shorter test cases might come at the cost of having more test cases. *Default value*: `true`.|
|`minimizeShowLostTargets`| __Boolean__. When applying minimization phase, and some targets get lost when re-computing coverage, then printout a detailed description. *Default value*: `true`.|
|`minimizeThresholdForLoss`| __Double__. Losing targets when recomputing coverage is expected (e.g., constructors of singletons), but problematic if too much. *Constraints*: `probability 0.0-1.0`. *Default value*: `0.2`.|
|`minimizeTimeout`| __Int__. Maximum number of minutes that will be dedicated to the minimization phase. A negative number mean no timeout is considered. A value of 0 means minimization will be skipped, even if minimize=true. *Default value*: `5`.|
|`minimumSizeControl`| __Int__. Specify minimum size when bloatControlForSecondaryObjective. *Constraints*: `min=0.0`. *Default value*: `2`.|
|`muLambdaOffspringSize`| __Int__. Define the number of offspring (λ) generated per generation in (μ,λ) Evolutionary Algorithm. *Constraints*: `min=1.0`. *Default value*: `30`.|
|`mutatedGeneFile`| __String__. Specify a path to save mutation details which is useful for debugging mutation. *DEBUG option*. *Default value*: `mutatedGeneInfo.csv`.|
|`nameWithQueryParameters`| __Boolean__. Specify if true boolean query parameters are included in the test case name. Used for test case naming disambiguation. Only valid for Action based naming strategy. *Default value*: `true`.|
|`namingStrategy`| __Enum__. Specify the naming strategy for test cases. *Valid values*: `NUMBERED, ACTION`. *Default value*: `ACTION`.|
|`outputExecutedSQL`| __Enum__. Whether to output executed sql info. *DEBUG option*. *Valid values*: `NONE, ALL_AT_END, ONCE_EXECUTED`. *Default value*: `NONE`.|
|`overrideAuthExternalEndpointURL`| __String__. Override the value of externalEndpointURL in auth configurations. This is useful when the auth server is running locally on an ephemeral port, or when several instances are run in parallel, to avoid creating/modifying auth configuration files. If what provided is a URL starting with 'http', then full replacement will occur. Otherwise, the input will be treated as a 'hostname:port', and only that info will be updated (e.g., path element of the URL will not change). *Default value*: `null`.|
|`populationSize`| __Int__. Define the population size in the search algorithms that use populations (e.g., Genetic Algorithms, but not MIO). *Constraints*: `min=1.0`. *Default value*: `30`.|
|`probOfApplySQLActionToCreateResources`| __Double__. Specify a probability to apply SQL actions for preparing resources for REST Action. *Constraints*: `probability 0.0-1.0`. *Default value*: `0.1`.|
|`probOfArchiveMutation`| __Double__. Specify a probability to enable archive-based mutation. *Constraints*: `probability 0.0-1.0`. *Default value*: `0.5`.|
|`probOfEnablingResourceDependencyHeuristics`| __Double__. Specify whether to enable resource dependency heuristics, i.e, probOfEnablingResourceDependencyHeuristics > 0.0. Note that the option is available to be enabled only if resource-based smart sampling is enable. This option has an effect on sampling multiple resources and mutating a structure of an individual. *Constraints*: `probability 0.0-1.0`. *Default value*: `0.95`.|
|`probOfEnablingSingleInsertionForTable`| __Double__. a probability of enabling single insertion strategy to insert rows into database. *Constraints*: `probability 0.0-1.0`. *Default value*: `0.5`.|
|`probOfRandomSampling`| __Double__. Probability of sampling a new individual at random. *Constraints*: `probability 0.0-1.0`. *Default value*: `0.8`.|
|`probOfSelectFromDatabase`| __Double__. Specify a probability that enables selection (i.e., SELECT sql) of data from database instead of insertion (i.e., INSERT sql) for preparing resources for REST actions. *Constraints*: `probability 0.0-1.0`. *Default value*: `0.1`.|
|`probOfSmartSampling`| __Double__. When sampling new test cases to evaluate, probability of using some smart strategy instead of plain random. *Constraints*: `probability 0.0-1.0`. *Default value*: `0.95`.|
|`probRestDefault`| __Double__. In REST, specify probability of using 'default' values, if any is specified in the schema. *Constraints*: `probability 0.0-1.0`. *Default value*: `0.05`.|
|`probRestExamples`| __Double__. In REST, specify probability of using 'example(s)' values, if any is specified in the schema. *Constraints*: `probability 0.0-1.0`. *Default value*: `0.2`.|
|`probUseRestLinks`| __Double__. In REST, enable the supports of 'links' between resources defined in the OpenAPI schema, if any. When sampling a test case, if the last call has links, given this probability new calls are added for the link. *Constraints*: `probability 0.0-1.0`. *Default value*: `0.5`.|
|`problemType`| __Enum__. The type of SUT we want to generate tests for, e.g., a RESTful API. If left to DEFAULT, the type will be inferred from the EM Driver. However, in case of ambiguities (e.g., the driver specifies more than one type), then this field must be set with a specific type. This is also the case for Black-Box testing where there is no EM Driver. In this latter case, the system defaults to handle REST APIs. *Valid values*: `DEFAULT, REST, GRAPHQL`. *Experimental values*: `RPC, WEBFRONTEND`. *Default value*: `DEFAULT`.|
|`processFiles`| __String__. Specify a folder to save results when a search monitor is enabled. *DEBUG option*. *Default value*: `process_data`.|
|`processFormat`| __Enum__. Specify a format to save the process data. *DEBUG option*. *Valid values*: `JSON_ALL, TEST_IND, TARGET_TEST_IND, TARGET_HEURISTIC`. *Default value*: `JSON_ALL`.|
|`processInterval`| __Double__. Specify how often to save results when a search monitor is enabled, and 0.0 presents to record all evaluated individual. *DEBUG option*. *Constraints*: `min=0.0, max=50.0`. *Default value*: `0.0`.|
|`recordExceededTargets`| __Boolean__. Whether to record targets when the number is more than 100. *DEBUG option*. *Default value*: `false`.|
|`recordExecutedMainActionInfo`| __Boolean__. Whether to record info of executed actions during search. *DEBUG option*. *Default value*: `false`.|
|`resourceSampleStrategy`| __Enum__. Specify whether to enable resource-based strategy to sample an individual during search. Note that resource-based sampling is only applicable for REST problem with MIO algorithm. *Valid values*: `NONE, Customized, EqualProbability, Actions, TimeBudgets, Archive, ConArchive`. *Default value*: `ConArchive`.|
|`runningInDocker`| __Boolean__. Inform EvoMaster process that it is running inside Docker. Users should not modify this parameter, as it is set automatically in the Docker image of EvoMaster. *Default value*: `false`.|
|`saveArchiveAfterMutation`| __Boolean__. Whether to save archive info after each of mutation, which is typically useful for debugging mutation and archive. *DEBUG option*. *Default value*: `false`.|
|`saveExecutedMainActionInfo`| __String__. Specify a path to save all executed main actions to a file (default is 'executedMainActions.txt'). *DEBUG option*. *Default value*: `executedMainActions.txt`.|
|`saveExecutedSQLToFile`| __String__. Specify a path to save all executed sql commands to a file (default is 'sql.txt'). *DEBUG option*. *Default value*: `sql.txt`.|
|`saveImpactAfterMutation`| __Boolean__. Whether to save impact info after each of mutation, which is typically useful debugging impact driven solutions and mutation. *DEBUG option*. *Default value*: `false`.|
|`saveMutationInfo`| __Boolean__. Whether to save mutated gene info, which is typically used for debugging mutation. *DEBUG option*. *Default value*: `false`.|
|`schemaOracles`| __Boolean__. Validate responses against their schema, to check for inconsistencies. Those are treated as faults. *Default value*: `true`.|
|`searchPercentageExtraHandling`| __Double__. Percentage [0.0,1.0] of elapsed time in the search while trying to infer any extra query parameter and header. After this time has passed, those attempts stop. *Constraints*: `probability 0.0-1.0`. *Default value*: `0.1`.|
|`secondaryObjectiveStrategy`| __Enum__. Strategy used to handle the extra heuristics in the secondary objectives. *Valid values*: `AVG_DISTANCE, AVG_DISTANCE_SAME_N_ACTIONS, BEST_MIN`. *Default value*: `AVG_DISTANCE_SAME_N_ACTIONS`.|
|`security`| __Boolean__. Apply a security testing phase after functional test cases have been generated. *Default value*: `true`.|
|`seed`| __Long__. The seed for the random generator used during the search. A negative value means the CPU clock time will be rather used as seed. *Default value*: `-1`.|
|`showProgress`| __Boolean__. Whether to print how much search done so far. *Default value*: `true`.|
|`skipFailureSQLInTestFile`| __Boolean__. Whether to skip failed SQL commands in the generated test files. *Default value*: `true`.|
|`snapshotInterval`| __Double__. If positive, check how often, in percentage % of the budget, to collect statistics snapshots. For example, every 5% of the time. *Constraints*: `max=50.0`. *Default value*: `-1.0`.|
|`snapshotStatisticsFile`| __String__. Where the snapshot file (if any) is going to be written (in CSV format). *Default value*: `snapshot.csv`.|
|`specializeSQLGeneSelection`| __Boolean__. Whether to specialize sql gene selection to mutation. *Default value*: `true`.|
|`startNumberOfMutations`| __Int__. Number of applied mutations on sampled individuals, at the start of the search. *Constraints*: `min=0.0`. *Default value*: `1`.|
|`startingPerOfGenesToMutate`| __Double__. Specify a starting percentage of genes of an individual to mutate. *Constraints*: `probability 0.0-1.0`. *Default value*: `0.5`.|
|`statisticsColumnId`| __String__. An id that will be part as a column of the statistics file (if any is generated). *Default value*: `-`.|
|`statisticsFile`| __String__. Where the statistics file (if any) is going to be written (in CSV format). *Default value*: `statistics.csv`.|
|`stoppingCriterion`| __Enum__. Stopping criterion for the search. *Valid values*: `TIME, ACTION_EVALUATIONS, INDIVIDUAL_EVALUATIONS`. *Default value*: `TIME`.|
|`structureMutationProbability`| __Double__. Probability of applying a mutation that can change the structure of a test. *Constraints*: `probability 0.0-1.0`. *Default value*: `0.5`.|
|`taintAnalysisForMapsAndArrays`| __Boolean__. Apply taint analysis to handle special cases of Maps and Arrays. *Default value*: `true`.|
|`taintApplySpecializationProbability`| __Double__. Probability of applying a discovered specialization for a tainted value. *Constraints*: `probability 0.0-1.0`. *Default value*: `0.5`.|
|`taintChangeSpecializationProbability`| __Double__. Probability of changing specialization for a resolved taint during mutation. *Constraints*: `probability 0.0-1.0`. *Default value*: `0.1`.|
|`taintOnSampling`| __Boolean__. Whether input tracking is used on sampling time, besides mutation time. *Default value*: `true`.|
|`taintRemoveProbability`| __Double__. Probability of removing a tainted value during mutation. *Constraints*: `probability 0.0-1.0`. *Default value*: `0.5`.|
|`tcpTimeoutMs`| __Int__. Number of milliseconds we are going to wait to get a response on a TCP connection, e.g., when making HTTP calls to a Web API. *Default value*: `30000`.|
|`testCaseSortingStrategy`| __Enum__. Specify the test case sorting strategy. *Valid values*: `COVERED_TARGETS, TARGET_INCREMENTAL`. *Default value*: `TARGET_INCREMENTAL`.|
|`testSuiteFileName`| __String__. DEPRECATED. Rather use _outputFilePrefix_ and _outputFileSuffix_. *Default value*: `""`.|
|`testSuiteSplitType`| __Enum__. Instead of generating a single test file, it could be split in several files, according to different strategies. *Valid values*: `NONE, FAULTS`. *Default value*: `FAULTS`.|
|`tournamentSize`| __Int__. Number of elements to consider in a Tournament Selection (if any is used in the search algorithm). *Constraints*: `min=1.0`. *Default value*: `10`.|
|`treeDepth`| __Int__. Maximum tree depth in mutations/queries to be evaluated. This is to avoid issues when dealing with huge graphs in GraphQL. *Constraints*: `min=1.0`. *Default value*: `4`.|
|`useExperimentalOracles`| __Boolean__. Enables experimental oracles. When true, ExperimentalFaultCategory items are included alongside standard ones. Experimental oracles may be unstable or unverified and should only be used for testing or evaluation purposes. When false, all experimental oracles are disabled. *Default value*: `false`.|
|`useExtraSqlDbConstraintsProbability`| __Double__. Whether to analyze how SQL databases are accessed to infer extra constraints from the business logic. An example is javax/jakarta annotation constraints defined on JPA entities. *Constraints*: `probability 0.0-1.0`. *Default value*: `0.9`.|
|`useMethodReplacement`| __Boolean__. Apply method replacement heuristics to smooth the search landscape. Note that the method replacement instrumentations would still be applied, it is just that their testing targets will be ignored in the fitness function if this option is set to false. *Default value*: `true`.|
|`useNonIntegerReplacement`| __Boolean__. Apply non-integer numeric comparison heuristics to smooth the search landscape. *Default value*: `true`.|
|`useResponseDataPool`| __Boolean__. Enable the collection of response data, to feed new individuals based on field names matching. *Default value*: `true`.|
|`useTimeInFeedbackSampling`| __Boolean__. Whether to use timestamp info on the execution time of the tests for sampling (e.g., to reward the quickest ones). *Default value*: `true`.|
|`weightBasedMutationRate`| __Boolean__. Whether to enable a weight-based mutation rate. *Default value*: `true`.|
|`writeExtraHeuristicsFile`| __Boolean__. Whether we should collect data on the extra heuristics. Only needed for experiments. *Default value*: `false`.|
|`writeStatistics`| __Boolean__. Whether or not writing statistics of the search process. This is only needed when running experiments with different parameter settings. *Default value*: `false`.|
|`writeWFCReport`| __Boolean__. Output a JSON file representing statistics of the fuzzing session, written in the WFC Report format. This also includes a index.html web application to visualize such data. *Default value*: `true`.|
|`writeWFCReportExcludeWebApp`| __Boolean__. If creating a WFC Report as output, specify if should not generate the index.html web app, i.e., only the JSON report file will be created. *Default value*: `false`.|
|`xoverProbability`| __Double__. Probability of applying crossover operation (if any is used in the search algorithm). *Constraints*: `probability 0.0-1.0`. *Default value*: `0.7`.|

## Experimental Command-Line Options

|Options|Description|
|---|---|
|`aIClassificationMetrics`| __Enum__. Determines which metric-tracking strategy is used by the AI response classifier. *Valid values*: `TIME_WINDOW, FULL_HISTORY`. *Default value*: `TIME_WINDOW`.|
|`abstractInitializationGeneToMutate`| __Boolean__. During mutation, whether to abstract genes for repeated SQL actions. *Default value*: `false`.|
|`aiClassifierRepairActivation`| __Enum__. Specify how the classification of actions's response will be used to execute a possible repair on the action. *Valid values*: `PROBABILITY, THRESHOLD`. *Default value*: `THRESHOLD`.|
|`aiEncoderType`| __Enum__. The encoding strategy applied to transform raw data to the encoded version. *Valid values*: `RAW, NORMAL, UNIT_NORMAL`. *Default value*: `RAW`.|
|`aiModelForResponseClassification`| __Enum__. Model used to learn input constraints and infer response status before making request. *Valid values*: `NONE, GAUSSIAN, KDE, KNN, NN, GLM, DETERMINISTIC`. *Default value*: `NONE`.|
|`aiResponseClassifierLearningRate`| __Double__. Learning rate controlling the step size during parameter updates in classifiers. Relevant for gradient-based models such as GLM and neural networks. A smaller value ensures stable but slower convergence, while a larger value speeds up training but may cause instability. *Default value*: `0.01`.|
|`aiResponseClassifierMaxStoredSamples`| __Int__. Maximum number of stored samples for classifiers such as KNN and KDE models that rely on retaining encoded inputs. This value specifies the maximum number of samples stored for each endpoint. A higher value can improve classification accuracy by leveraging more historical data, but also increases memory usage. A lower value reduces memory consumption but may limit the classifier’s knowledge base. Typically, it is safe to keep this value between 10,000 and 50,000 when the encoded input vector is usually a list of doubles with a length under 20. Reservoir sampling is applied independently for each endpoint: if this maximum number is exceeded, new samples randomly replace existing ones, ensuring an unbiased selection of preserved data. As an example, for an API with 100 endpoints and an input vector of size 20, a maximum of 10,000 samples per endpoint would require roughly 200 MB of memory. *Default value*: `10000`.|
|`aiResponseClassifierWarmup`| __Int__. Number of training iterations required to update classifier parameters. For example, in the Gaussian model this affects mean and variance updates. For neural network (NN) models, the warm-up should typically be larger than 1000. *Default value*: `10`.|
|`appendToTargetHeuristicsFile`| __Boolean__. Whether should add to an existing target heuristics file, instead of replacing it. It is only used when processFormat is TARGET_HEURISTIC. *Default value*: `false`.|
|`bbProbabilityUseDataPool`| __Double__. Specify the probability of using the data pool when sampling test cases. This is for black-box (bb) mode. *Constraints*: `probability 0.0-1.0`. *Default value*: `0.8`.|
|`breederParentsMin`| __Int__. Breeder GA: minimum number of individuals in parents pool after truncation. *Constraints*: `min=2.0`. *Default value*: `2`.|
|`breederTruncationFraction`| __Double__. Breeder GA: fraction of top individuals to keep in parents pool (truncation). *Constraints*: `probability 0.0-1.0`. *Default value*: `0.5`.|
|`callbackURLHostname`| __String__. HTTP callback verifier hostname. Default is set to 'localhost'. If the SUT is running inside a container (i.e., Docker), 'localhost' will refer to the container. This can be used to change the hostname. *Default value*: `localhost`.|
|`cgaNeighborhoodModel`| __Enum__. Cellular GA: neighborhood model (RING, L5, C9, C13). *Valid values*: `RING, L5, C9, C13`. *Default value*: `RING`.|
|`classificationRepairThreshold`| __Double__. If using THRESHOLD for AI Classification Repair, specify its value. All classifications with probability equal or above such threshold value will be accepted. *Constraints*: `probability 0.0-1.0`. *Default value*: `0.8`.|
|`discoveredInfoRewardedInFitness`| __Boolean__. If there is new discovered information from a test execution, reward it in the fitness function. *Default value*: `false`.|
|`dockerLocalhost`| __Boolean__. Replace references to 'localhost' to point to the actual host machine. Only needed when running EvoMaster inside Docker. *Default value*: `false`.|
|`dpcTargetTestSize`| __Int__. Specify a max size of a test to be targeted when either DPC_INCREASING or DPC_DECREASING is enabled. *Default value*: `1`.|
|`dtoForRequestPayload`| __Boolean__. In REST APIs, when request Content-Type is JSON, POJOs are used instead of raw JSON string. Only available for JVM languages. *Default value*: `false`.|
|`employResourceSizeHandlingStrategy`| __Enum__. Specify a strategy to determinate a number of resources to be manipulated throughout the search. *Valid values*: `NONE, RANDOM, DPC`. *Default value*: `NONE`.|
|`enableAdaptiveResourceStructureMutation`| __Boolean__. Specify whether to decide the resource-based structure mutator and resource to be mutated adaptively based on impacts during focused search.Note that it only works when resource-based solution is enabled for solving REST problem. *Default value*: `false`.|
|`enableCustomizedMethodForMockObjectHandling`| __Boolean__. Whether to apply customized method (i.e., implement 'customizeMockingRPCExternalService' for external services or 'customizeMockingDatabase' for database) to handle mock object. *Default value*: `false`.|
|`enableCustomizedMethodForScheduleTaskHandling`| __Boolean__. Whether to apply customized method (i.e., implement 'customizeScheduleTaskInvocation' for invoking schedule task) to invoke schedule task. *Default value*: `false`.|
|`enableRPCCustomizedTestOutput`| __Boolean__. Whether to enable customized RPC Test output if 'customizeRPCTestOutput' is implemented. *Default value*: `false`.|
|`enableWriteSnapshotTests`| __Boolean__. Enable to print snapshots of the generated tests during the search in an interval defined in snapshotsInterval. *Default value*: `false`.|
|`executiveSummary`| __Boolean__. Generate an executive summary, containing an example of each category of potential faults found.NOTE: This option is only meaningful when used in conjunction with test suite splitting. *Default value*: `false`.|
|`expectationsActive`| __Boolean__. Enable Expectation Generation. If enabled, expectations will be generated. A variable called expectationsMasterSwitch is added to the test suite, with a default value of false. If set to true, an expectation that fails will cause the test case containing it to fail. *Default value*: `false`.|
|`exportTestCasesDuringSeeding`| __Boolean__. Whether to export test cases during seeding as a separate file. *Default value*: `false`.|
|`externalRequestHarvesterNumberOfThreads`| __Int__. Number of threads for external request harvester. No more threads than numbers of processors will be used. *Constraints*: `min=1.0`. *Default value*: `2`.|
|`externalRequestResponseSelectionStrategy`| __Enum__. Harvested external request response selection strategy. *Valid values*: `EXACT, CLOSEST_SAME_DOMAIN, CLOSEST_SAME_PATH, RANDOM`. *Default value*: `EXACT`.|
|`externalServiceIP`| __String__. User provided external service IP. When EvoMaster mocks external services, mock server instances will run on local addresses starting from this provided address. Min value is 127.0.0.4. Lower values like 127.0.0.2 and 127.0.0.3 are reserved. *Constraints*: `regex (?!^0*127(\.0*0){2}\.0*[0123]$)^0*127(\.0*(25[0-5]\|2[0-4][0-9]\|1?[0-9]?[0-9])){3}$`. *Default value*: `127.0.0.4`.|
|`externalServiceIPSelectionStrategy`| __Enum__. Specify a method to select the first external service spoof IP address. *Valid values*: `NONE, DEFAULT, USER, RANDOM`. *Default value*: `NONE`.|
|`generateSqlDataWithDSE`| __Boolean__. Enable EvoMaster to generate SQL data with direct accesses to the database. Use Dynamic Symbolic Execution. *Default value*: `false`.|
|`heuristicsForSQLAdvanced`| __Boolean__. If using SQL heuristics, enable more advanced version. *Default value*: `false`.|
|`httpOracles`| __Boolean__. Extra checks on HTTP properties in returned responses, used as automated oracles to detect faults. *Default value*: `false`.|
|`initStructureMutationProbability`| __Double__. Probability of applying a mutation that can change the structure of test's initialization if it has. *Constraints*: `probability 0.0-1.0`. *Default value*: `0.0`.|
|`instrumentMR_NET`| __Boolean__. Execute instrumentation for method replace with category NET. Note: this applies only for languages in which instrumentation is applied at runtime, like Java/Kotlin on the JVM. *Default value*: `false`.|
|`instrumentMR_OPENSEARCH`| __Boolean__. Execute instrumentation for method replace with category OPENSEARCH. Note: this applies only for languages in which instrumentation is applied at runtime, like Java/Kotlin on the JVM. *Default value*: `false`.|
|`languageModelConnector`| __Boolean__. Enable language model connector. *Default value*: `false`.|
|`languageModelConnectorNumberOfThreads`| __Int__. Number of threads for language model connector. No more threads than numbers of processors will be used. *Constraints*: `min=1.0`. *Default value*: `2`.|
|`languageModelName`| __String__. Large-language model name as listed in Ollama. *Default value*: `llama3.2:latest`.|
|`languageModelServerURL`| __String__. Large-language model external service URL. Default is set to Ollama local instance URL. *Default value*: `http://localhost:11434/`.|
|`maxRepairAttemptsInResponseClassification`| __Int__. When the Response Classifier determines an action is going to fail, specify how many attempts will be tried at fixing it. *Constraints*: `min=1.0`. *Default value*: `100`.|
|`maxResourceSize`| __Int__. Specify a max size of resources in a test. 0 means the there is no specified restriction on a number of resources. *Constraints*: `min=0.0`. *Default value*: `0`.|
|`maxSizeDataPool`| __Int__. How much data elements, per key, can be stored in the Data Pool. Once limit is reached, new old will replace old data. *Constraints*: `min=1.0`. *Default value*: `100`.|
|`maxSizeOfExistingDataToSample`| __Int__. Specify a maximum number of existing data in the database to sample in a test when SQL handling is enabled. Note that a negative number means all existing data would be sampled. *Default value*: `-1`.|
|`maxSizeOfHandlingResource`| __Int__. Specify a maximum number of handling (remove/add) resource size at once, e.g., add 3 resource at most. *Constraints*: `min=0.0`. *Default value*: `0`.|
|`maxSizeOfMutatingInitAction`| __Int__. Specify a maximum number of handling (remove/add) init actions at once, e.g., add 3 init actions at most. *Constraints*: `min=0.0`. *Default value*: `0`.|
|`maxTestSizeStrategy`| __Enum__. Specify a strategy to handle a max size of a test. *Valid values*: `SPECIFIED, DPC_INCREASING, DPC_DECREASING`. *Default value*: `SPECIFIED`.|
|`maxTestsPerTestSuite`| __Int__. Specify the maximum number of tests to be generated in one test suite. Note that a negative number presents no limit per test suite. *Default value*: `-1`.|
|`mutationTargetsSelectionStrategy`| __Enum__. Specify a strategy to select targets for evaluating mutation. *Valid values*: `FIRST_NOT_COVERED_TARGET, EXPANDED_UPDATED_NOT_COVERED_TARGET, UPDATED_NOT_COVERED_TARGET`. *Default value*: `FIRST_NOT_COVERED_TARGET`.|
|`onePlusLambdaLambdaOffspringSize`| __Int__. 1+(λ,λ) GA: number of offspring (λ) per generation. *Constraints*: `min=1.0`. *Default value*: `4`.|
|`prematureStopStrategy`| __Enum__. Specify how 'improvement' is defined: either any kind of improvement even if partial (ANY), or at least one new target is fully covered (NEW). *Valid values*: `ANY, NEW`. *Default value*: `NEW`.|
|`probOfHandlingLength`| __Double__. Specify a probability of applying length handling. *Constraints*: `probability 0.0-1.0`. *Default value*: `0.0`.|
|`probOfHarvestingResponsesFromActualExternalServices`| __Double__. a probability of harvesting actual responses from external services as seeds. *Constraints*: `probability 0.0-1.0`. *Default value*: `0.0`.|
|`probOfMutatingResponsesBasedOnActualResponse`| __Double__. a probability of mutating mocked responses based on actual responses. *Constraints*: `probability 0.0-1.0`. *Default value*: `0.0`.|
|`probOfPrioritizingSuccessfulHarvestedActualResponses`| __Double__. a probability of prioritizing to employ successful harvested actual responses from external services as seeds (e.g., 2xx from HTTP external service). *Constraints*: `probability 0.0-1.0`. *Default value*: `0.0`.|
|`probOfSamplingScheduleTask`| __Double__. Probability of sampling a new individual with schedule tasks. Note that schedule task is only enabled for RPCProblem. *Constraints*: `probability 0.0-1.0`. *Default value*: `0.0`.|
|`probOfSmartInitStructureMutator`| __Double__. Specify a probability of applying a smart structure mutator for initialization of the individual. *Constraints*: `probability 0.0-1.0`. *Default value*: `0.0`.|
|`probabilityAllOptionalsAreOnOrOff`| __Double__. When sampling a new individual, probability that ALL optional choices are ON, or ALL are OFF. The choice between ON and OFF depends on probabilityOfOnVsOffInAllOptionals. *Constraints*: `probability 0.0-1.0`. *Default value*: `0.0`.|
|`saveMockedResponseAsSeparatedFile`| __Boolean__. Whether to save mocked responses as separated files. *Default value*: `false`.|
|`saveScheduleTaskInvocationAsSeparatedFile`| __Boolean__. Whether to save schedule task invocation as separated files. *Default value*: `false`.|
|`saveTargetHeuristicsPrefixes`| __String__. Prefix specifying which targets to record. Each target can be separated by a comma, such as 'Branch,Line,Success, etc'. It is only used when processFormat is TARGET_HEURISTIC. *Default value*: `Branch`.|
|`seedTestCases`| __Boolean__. Whether to seed EvoMaster with some initial test cases. These test cases will be used and evolved throughout the search process. *Default value*: `false`.|
|`seedTestCasesFormat`| __Enum__. Format of the test cases seeded to EvoMaster. *Valid values*: `POSTMAN`. *Default value*: `POSTMAN`.|
|`seedTestCasesPath`| __String__. File path where the seeded test cases are located. *Default value*: `postman.postman_collection.json`.|
|`ssrf`| __Boolean__. To apply SSRF detection as part of security testing. *Default value*: `false`.|
|`structureMutationProFS`| __Double__. Specify a probability of applying structure mutator during the focused search. *Constraints*: `probability 0.0-1.0`. *Default value*: `0.0`.|
|`structureMutationProbStrategy`| __Enum__. Specify a strategy to handle a probability of applying structure mutator during the focused search. *Valid values*: `SPECIFIED, SPECIFIED_FS, DPC_TO_SPECIFIED_BEFORE_FS, DPC_TO_SPECIFIED_AFTER_FS, ADAPTIVE_WITH_IMPACT`. *Default value*: `SPECIFIED`.|
|`taintForceSelectionOfGenesWithSpecialization`| __Boolean__. During mutation, force the mutation of genes that have newly discovered specialization from previous fitness evaluations, based on taint analysis. *Default value*: `false`.|
|`targetHeuristicsFile`| __String__. Where the target heuristic values file (if any) is going to be written (in CSV format). It is only used when processFormat is TARGET_HEURISTIC. *Default value*: `targets.csv`.|
|`testResourcePathToSaveMockedResponse`| __String__. Specify test resource path where to save mocked responses as separated files. *Default value*: `""`.|
|`thresholdDistanceForDataPool`| __Int__. Threshold of Levenshtein Distance for key-matching in Data Pool. *Constraints*: `min=0.0`. *Default value*: `2`.|
|`useGlobalTaintInfoProbability`| __Double__. When sampling new individual, check whether to use already existing info on tainted values. *Constraints*: `probability 0.0-1.0`. *Default value*: `0.0`.|
|`useInsertionForSqlHeuristics`| __Boolean__. Specify whether insertions should be used to calculate SQL heuristics instead of retrieving data from real databases. *Default value*: `false`.|
|`useTestMethodOrder`| __Boolean__. Adds TestMethodOrder annotation for JUnit 5 tests. *Default value*: `false`.|
|`useWeightedSampling`| __Boolean__. When sampling from archive based on targets, decide whether to use weights based on properties of the targets (e.g., a target likely leading to a flag will be sampled less often). *Default value*: `false`.|
|`vulnerableInputClassificationStrategy`| __Enum__. Strategy to classify inputs for potential vulnerability classes related to an REST endpoint. *Valid values*: `MANUAL, LLM`. *Default value*: `MANUAL`.|
|`wbProbabilityUseDataPool`| __Double__. Specify the probability of using the data pool when sampling test cases. This is for white-box (wb) mode. *Constraints*: `probability 0.0-1.0`. *Default value*: `0.2`.|
|`writeSnapshotTestsIntervalInSeconds`| __Int__. The size (in seconds) of the interval that the snapshots will be printed, if enabled. *Default value*: `3600`.|<|MERGE_RESOLUTION|>--- conflicted
+++ resolved
@@ -68,11 +68,7 @@
 |`addPreDefinedTests`| __Boolean__. Add predefined tests at the end of the search. An example is a test to fetch the schema of RESTful APIs. *Default value*: `true`.|
 |`addTestComments`| __Boolean__. Add summary comments on each test. *Default value*: `true`.|
 |`advancedBlackBoxCoverage`| __Boolean__. Apply more advanced coverage criteria for black-box testing. This can result in larger generated test suites. *Default value*: `true`.|
-<<<<<<< HEAD
-|`algorithm`| __Enum__. The algorithm used to generate test cases. The default depends on whether black-box or white-box testing is done. *Valid values*: `DEFAULT, SMARTS, MIO, RANDOM, WTS, MOSA, RW, StandardGA, MonotonicGA, SteadyStateGA, MuLambdaEA`. *Default value*: `DEFAULT`.|
-=======
-|`algorithm`| __Enum__. The algorithm used to generate test cases. The default depends on whether black-box or white-box testing is done. *Valid values*: `DEFAULT, SMARTS, MIO, RANDOM, WTS, MOSA, RW, StandardGA, MonotonicGA, SteadyStateGA, BreederGA, CellularGA, OnePlusLambdaLambdaGA`. *Default value*: `DEFAULT`.|
->>>>>>> 9a5eb823
+|`algorithm`| __Enum__. The algorithm used to generate test cases. The default depends on whether black-box or white-box testing is done. *Valid values*: `DEFAULT, SMARTS, MIO, RANDOM, WTS, MOSA, RW, StandardGA, MonotonicGA, SteadyStateGA, BreederGA, CellularGA, OnePlusLambdaLambdaGA, MuLambdaEA`. *Default value*: `DEFAULT`.|
 |`allowInvalidData`| __Boolean__. When generating data, allow in some cases to use invalid values on purpose. *Default value*: `true`.|
 |`appendToStatisticsFile`| __Boolean__. Whether should add to an existing statistics file, instead of replacing it. *Default value*: `false`.|
 |`archiveAfterMutationFile`| __String__. Specify a path to save archive after each mutation during search, only useful for debugging. *DEBUG option*. *Default value*: `archive.csv`.|
