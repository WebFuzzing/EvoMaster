# Command-Line Options

_EvoMaster_ has several options that can be configured. 
Those can be set on the command-line when _EvoMaster_ is started.

There are 3 types of options:

* __Important__: those are the main options that most users will need to set
                and know about.

* __Internal__: these are low-level tuning options, which most users do not need
                to modify. These were mainly introduced when experimenting with 
                different configurations to maximize the performance of _EvoMaster_.
                
* __Experimental__: these are work-in-progress options, for features still under development
                    and testing.        
         

 The list of available options can also be displayed by using `--help`, e.g.:

 `java -jar evomaster.jar --help`
  
  Options might also have *constraints*, e.g., a numeric value within a defined range,
  or a string being an URL.
  In some cases, strings might only be chosen within a specific set of possible values (i.e., an Enum).
  If any constraint is not satisfied, _EvoMaster_ will fail with an error message.
  
  When used, all options need to be prefixed with a `--`, e.g., `--maxTime`.
  
## Important Command-Line Options

|Options|Description|
|---|---|
|`maxTime`| __String__. Maximum amount of time allowed for the search.  The time is expressed with a string where hours (`h`), minutes (`m`) and seconds (`s`) can be specified, e.g., `1h10m120s` and `72m` are both valid and equivalent. Each component (i.e., `h`, `m` and `s`) is optional, but at least one must be specified.  In other words, if you need to run the search for just `30` seconds, you can write `30s`  instead of `0h0m30s`. **The more time is allowed, the better results one can expect**. But then of course the test generation will take longer. For how long should _EvoMaster_ be left run? The default 1 _minute_ is just for demonstration. __We recommend to run it between 1 and 24 hours__, depending on the size and complexity  of the tested application. *Constraints*: `regex (\s*)((?=(\S+))(\d+h)?(\d+m)?(\d+s)?)(\s*)`. *Default value*: `60s`.|
|`outputFilePrefix`| __String__. The name prefix of generated file(s) with the test cases, without file type extension. In JVM languages, if the name contains '.', folders will be created to represent the given package structure. Also, in JVM languages, should not use '-' in the file name, as not valid symbol for class identifiers. This prefix be combined with the outputFileSuffix to combined the final name. As EvoMaster can split the generated tests among different files, each will get a label, and the names will be in the form prefix+label+suffix. *Constraints*: `regex [-a-zA-Z$_][-0-9a-zA-Z$_]*(.[-a-zA-Z$_][-0-9a-zA-Z$_]*)*`. *Default value*: `EvoMaster`.|
|`outputFileSuffix`| __String__. The name suffix for the generated file(s), to be added before the file type extension. As EvoMaster can split the generated tests among different files, each will get a label, and the names will be in the form prefix+label+suffix. *Constraints*: `regex [-a-zA-Z$_][-0-9a-zA-Z$_]*(.[-a-zA-Z$_][-0-9a-zA-Z$_]*)*`. *Default value*: `Test`.|
|`outputFolder`| __String__. The path directory of where the generated test classes should be saved to. *Default value*: `src/em`.|
|`outputFormat`| __Enum__. Specify in which format the tests should be outputted. If left on `DEFAULT`, then the value specified in the _EvoMaster Driver_ will be used. But a different value must be chosen if doing Black-Box testing. *Valid values*: `DEFAULT, JAVA_JUNIT_5, JAVA_JUNIT_4, KOTLIN_JUNIT_4, KOTLIN_JUNIT_5, JS_JEST, CSHARP_XUNIT`. *Default value*: `DEFAULT`.|
|`blackBox`| __Boolean__. Use EvoMaster in black-box mode. This does not require an EvoMaster Driver up and running. However, you will need to provide further option to specify how to connect to the SUT. *Default value*: `false`.|
|`bbSwaggerUrl`| __String__. When in black-box mode for REST APIs, specify where the Swagger schema can be downloaded from. *Constraints*: `URL`. *Default value*: `""`.|
|`bbTargetUrl`| __String__. When in black-box mode, specify the URL of where the SUT can be reached. If this is missing, the URL will be inferred from Swagger. *Constraints*: `URL`. *Default value*: `""`.|

## Internal Command-Line Options

|Options|Description|
|---|---|
|`adaptiveGeneSelectionMethod`| __Enum__. Specify a strategy to select genes for mutation adaptively. *Valid values*: `NONE, AWAY_NOIMPACT, APPROACH_IMPACT, APPROACH_LATEST_IMPACT, APPROACH_LATEST_IMPROVEMENT, BALANCE_IMPACT_NOIMPACT, BALANCE_IMPACT_NOIMPACT_WITH_E, ALL_FIXED_RAND`. *Default value*: `APPROACH_IMPACT`.|
|`algorithm`| __Enum__. The algorithm used to generate test cases. *Valid values*: `MIO, RANDOM, WTS, MOSA`. *Default value*: `MIO`.|
|`appendToStatisticsFile`| __Boolean__. Whether should add to an existing statistics file, instead of replacing it. *Default value*: `false`.|
|`archiveGeneMutation`| __Enum__. Whether to enable archive-based gene mutation. *Valid values*: `NONE, SPECIFIED, SPECIFIED_WITH_TARGETS, SPECIFIED_WITH_SPECIFIC_TARGETS, SPECIFIED_WITH_TARGETS_DIRECTION, SPECIFIED_WITH_SPECIFIC_TARGETS_DIRECTION, ADAPTIVE`. *Default value*: `SPECIFIED_WITH_SPECIFIC_TARGETS`.|
|`archiveTargetLimit`| __Int__. Limit of number of individuals per target to keep in the archive. *Constraints*: `min=1.0`. *Default value*: `10`.|
|`avoidNonDeterministicLogs`| __Boolean__. At times, we need to run EvoMaster with printed logs that are deterministic. For example, this means avoiding printing out time-stamps. *Default value*: `false`.|
|`baseTaintAnalysisProbability`| __Double__. Probability to use input tracking (i.e., a simple base form of taint-analysis) to determine how inputs are used in the SUT. *Constraints*: `probability 0.0-1.0`. *Default value*: `0.9`.|
|`bbExperiments`| __Boolean__. Only used when running experiments for black-box mode, where an EvoMaster Driver would be present, and can reset state after each experiment. *Default value*: `false`.|
|`bloatControlForSecondaryObjective`| __Boolean__. Whether secondary objectives are less important than test bloat control. *Default value*: `false`.|
|`coveredTargetFile`| __String__. Specify a file which saves covered targets info regarding generated test suite. *Default value*: `coveredTargets.txt`.|
|`createTests`| __Boolean__. Specify if test classes should be created as output of the tool. Usually, you would put it to 'false' only when debugging EvoMaster itself. *Default value*: `true`.|
|`customNaming`| __Boolean__. Enable custom naming and sorting criteria. *Default value*: `true`.|
|`d`| __Double__. When weight-based mutation rate is enabled, specify a percentage of calculating mutation rate based on a number of candidate genes to mutate. For instance, d = 1.0 means that the mutation rate fully depends on a number of candidate genes to mutate, and d = 0.0 means that the mutation rate fully depends on weights of candidates genes to mutate. *Constraints*: `probability 0.0-1.0`. *Default value*: `0.8`.|
|`e_u1f984`| __Boolean__. QWN0aXZhdGUgdGhlIFVuaWNvcm4gTW9kZQ==. *Default value*: `false`.|
|`enableBasicAssertions`| __Boolean__. Generate basic assertions. Basic assertions (comparing the returned object to itself) are added to the code. NOTE: this should not cause any tests to fail. *Default value*: `true`.|
|`enableTrackEvaluatedIndividual`| __Boolean__. Whether to enable tracking the history of modifications of the individuals with its fitness values (i.e., evaluated individual) during the search. Note that we enforced that set enableTrackIndividual false when enableTrackEvaluatedIndividual is true since information of individual is part of evaluated individual. *Default value*: `true`.|
|`enableWeightBasedMutationRateSelectionForGene`| __Boolean__. Specify whether to enable weight-based mutation selection for selecting genes to mutate for a gene. *Default value*: `true`.|
|`endNumberOfMutations`| __Int__. Number of applied mutations on sampled individuals, by the end of the search. *Constraints*: `min=0.0`. *Default value*: `10`.|
|`endpointFocus`| __String__. Only for debugging. Concentrate search on only one single REST endpoint. *Default value*: `null`.|
|`executiveSummary`| __Boolean__. Generate an executive summary, containing an example of each category of potential fault found.NOTE: This option is only meaningful when used in conjuction with clustering. This is achieved by turning the option --testSuiteSplitType to CLUSTER. *Default value*: `true`.|
|`expandRestIndividuals`| __Boolean__. Enable to expand the genotype of REST individuals based on runtime information missing from Swagger. *Default value*: `true`.|
|`expectationsActive`| __Boolean__. Enable Expectation Generation. If enabled, expectations will be generated. A variable called expectationsMasterSwitch is added to the test suite, with a default value of false. If set to true, an expectation that fails will cause the test case containing it to fail. *Default value*: `true`.|
|`exportCoveredTarget`| __Boolean__. Specify whether to export covered targets info. *Default value*: `false`.|
|`extraHeuristicsFile`| __String__. Where the extra heuristics file (if any) is going to be written (in CSV format). *Default value*: `extra_heuristics.csv`.|
|`extractSqlExecutionInfo`| __Boolean__. Enable extracting SQL execution info. *Default value*: `true`.|
|`feedbackDirectedSampling`| __Enum__. Specify whether when we sample from archive we do look at the most promising targets for which we have had a recent improvement. *Valid values*: `NONE, LAST, FOCUSED_QUICKEST`. *Default value*: `LAST`.|
|`focusedSearchActivationTime`| __Double__. The percentage of passed search before starting a more focused, less exploratory one. *Constraints*: `probability 0.0-1.0`. *Default value*: `0.5`.|
|`geneMutationStrategy`| __Enum__. Strategy used to define the mutation probability. *Valid values*: `ONE_OVER_N, ONE_OVER_N_BIASED_SQL`. *Default value*: `ONE_OVER_N_BIASED_SQL`.|
|`geneWeightBasedOnImpactsBy`| __Enum__. Specify a strategy to calculate a weight of a gene based on impacts. *Valid values*: `SORT_COUNTER, SORT_RATIO, COUNTER, RATIO`. *Default value*: `RATIO`.|
|`generateSqlDataWithSearch`| __Boolean__. Enable EvoMaster to generate SQL data with direct accesses to the database. Use a search algorithm. *Default value*: `true`.|
|`heuristicsForSQL`| __Boolean__. Tracking of SQL commands to improve test generation. *Default value*: `true`.|
|`jsControllerPath`| __String__. When generating tests in JavaScript, there is the need to know where the driver is located in respect to the generated tests. *Default value*: `./app-driver.js`.|
|`killSwitch`| __Boolean__. Try to enforce the stopping of SUT business-level code. This is needed when TCP connections timeouts, to avoid thread executions from previous HTTP calls affecting the current one. *Default value*: `true`.|
|`maxActionEvaluations`| __Int__. Maximum number of action evaluations for the search. A fitness evaluation can be composed of 1 or more actions, like for example REST calls or SQL setups. The more actions are allowed, the better results one can expect. But then of course the test generation will take longer. Only applicable depending on the stopping criterion. *Constraints*: `min=1.0`. *Default value*: `1000`.|
|`maxResponseByteSize`| __Int__. Maximum size (in bytes) that EM handles response payloads in the HTTP responses. If larger than that, a response will not be stored internally in EM during the test generation. This is needed to avoid running out of memory. *Default value*: `1000000`.|
|`maxSearchSuiteSize`| __Int__. Define the maximum number of tests in a suite in the search algorithms that evolve whole suites, e.g. WTS. *Constraints*: `min=1.0`. *Default value*: `50`.|
|`maxSqlInitActionsPerMissingData`| __Int__. When generating SQL data, how many new rows (max) to generate for each specific SQL Select. *Constraints*: `min=1.0`. *Default value*: `5`.|
|`maxTestSize`| __Int__. Max number of 'actions' (e.g., RESTful calls or SQL commands) that can be done in a single test. *Constraints*: `min=1.0`. *Default value*: `10`.|
|`maxTimeInSeconds`| __Int__. Maximum number of seconds allowed for the search. The more time is allowed, the better results one can expect. But then of course the test generation will take longer. Only applicable depending on the stopping criterion. If this value is 0, the setting 'maxTime' will be used instead. *Constraints*: `min=0.0`. *Default value*: `0`.|
|`maxlengthOfHistoryForAGM`| __Int__. Specify a maximum length of history when applying archive-based gene mutation. *Default value*: `10`.|
|`minimumSizeControl`| __Int__. Specify minimum size when bloatControlForSecondaryObjective. *Constraints*: `min=0.0`. *Default value*: `2`.|
|`populationSize`| __Int__. Define the population size in the search algorithms that use populations (e.g., Genetic Algorithms, but not MIO). *Constraints*: `min=1.0`. *Default value*: `30`.|
|`probOfArchiveMutation`| __Double__. Specify a probability to enable archive-based mutation. *Constraints*: `probability 0.0-1.0`. *Default value*: `0.5`.|
|`probOfRandomSampling`| __Double__. Probability of sampling a new individual at random. *Constraints*: `probability 0.0-1.0`. *Default value*: `0.5`.|
|`probOfSmartSampling`| __Double__. When sampling new test cases to evaluate, probability of using some smart strategy instead of plain random. *Constraints*: `probability 0.0-1.0`. *Default value*: `0.5`.|
|`problemType`| __Enum__. The type of SUT we want to generate tests for, e.g., a RESTful API. If left to DEFAULT, the type will be inferred from the EM Driver. However, in case of ambiguities (e.g., the driver specifies more than one type), then this field must be set with a specific type. This is also the case for Black-Box testing where there is no EM Driver. In this latter case, the system defaults to handle REST APIs. *Valid values*: `DEFAULT, REST`. *Experimental values*: `GRAPHQL, WEB`. *Default value*: `DEFAULT`.|
|`secondaryObjectiveStrategy`| __Enum__. Strategy used to handle the extra heuristics in the secondary objectives. *Valid values*: `AVG_DISTANCE, AVG_DISTANCE_SAME_N_ACTIONS, BEST_MIN`. *Default value*: `AVG_DISTANCE_SAME_N_ACTIONS`.|
|`seed`| __Long__. The seed for the random generator used during the search. A negative value means the CPU clock time will be rather used as seed. *Default value*: `-1`.|
|`showProgress`| __Boolean__. Whether to print how much search done so far. *Default value*: `true`.|
|`snapshotInterval`| __Double__. If positive, check how often, in percentage % of the budget, to collect statistics snapshots. For example, every 5% of the time. *Constraints*: `max=50.0`. *Default value*: `-1.0`.|
|`snapshotStatisticsFile`| __String__. Where the snapshot file (if any) is going to be written (in CSV format). *Default value*: `snapshot.csv`.|
|`specializeSQLGeneSelection`| __Boolean__. Whether to specialize sql gene selection to mutation. *Default value*: `true`.|
|`startNumberOfMutations`| __Int__. Number of applied mutations on sampled individuals, at the start of the search. *Constraints*: `min=0.0`. *Default value*: `1`.|
|`statisticsColumnId`| __String__. An id that will be part as a column of the statistics file (if any is generated). *Default value*: `-`.|
|`statisticsFile`| __String__. Where the statistics file (if any) is going to be written (in CSV format). *Default value*: `statistics.csv`.|
|`stoppingCriterion`| __Enum__. Stopping criterion for the search. *Valid values*: `TIME, FITNESS_EVALUATIONS`. *Default value*: `TIME`.|
|`structureMutationProbability`| __Double__. Probability of applying a mutation that can change the structure of a test. *Constraints*: `probability 0.0-1.0`. *Default value*: `0.5`.|
|`sutControllerHost`| __String__. Host name or IP address of where the SUT REST controller is listening on. *Default value*: `localhost`.|
|`sutControllerPort`| __Int__. TCP port of where the SUT REST controller is listening on. *Constraints*: `min=0.0, max=65535.0`. *Default value*: `40100`.|
|`testSuiteFileName`| __String__. DEPRECATED. Rather use _outputFilePrefix_ and _outputFileSuffix_. *Default value*: `""`.|
|`testSuiteSplitType`| __Enum__. Instead of generating a single test file, it could be split in several files, according to different strategies. *Valid values*: `NONE, CLUSTER, CODE`. *Default value*: `CLUSTER`.|
|`tournamentSize`| __Int__. Number of elements to consider in a Tournament Selection (if any is used in the search algorithm). *Constraints*: `min=1.0`. *Default value*: `10`.|
|`useMethodReplacement`| __Boolean__. Apply method replacement heuristics to smooth the search landscape. *Default value*: `true`.|
|`useNonIntegerReplacement`| __Boolean__. Apply non-integer numeric comparison heuristics to smooth the search landscape. *Default value*: `true`.|
|`useTimeInFeedbackSampling`| __Boolean__. Whether to use timestamp info on the execution time of the tests for sampling (e.g., to reward the quickest ones). *Default value*: `true`.|
|`weightBasedMutationRate`| __Boolean__. Whether to enable a weight-based mutation rate. *Default value*: `true`.|
|`writeExtraHeuristicsFile`| __Boolean__. Whether we should collect data on the extra heuristics. Only needed for experiments. *Default value*: `false`.|
|`writeStatistics`| __Boolean__. Whether or not writing statistics of the search process. This is only needed when running experiments with different parameter settings. *Default value*: `false`.|
|`xoverProbability`| __Double__. Probability of applying crossover operation (if any is used in the search algorithm). *Constraints*: `probability 0.0-1.0`. *Default value*: `0.7`.|

## Experimental Command-Line Options

|Options|Description|
|---|---|
|`S1dR`| __Double__. Specify a probability to apply S1dR when resource sampling strategy is 'Customized'. *Constraints*: `probability 0.0-1.0`. *Default value*: `0.25`.|
|`S1iR`| __Double__. Specify a probability to apply S1iR when resource sampling strategy is 'Customized'. *Constraints*: `probability 0.0-1.0`. *Default value*: `0.25`.|
|`S2dR`| __Double__. Specify a probability to apply S2dR when resource sampling strategy is 'Customized'. *Constraints*: `probability 0.0-1.0`. *Default value*: `0.25`.|
|`SMdR`| __Double__. Specify a probability to apply SMdR when resource sampling strategy is 'Customized'. *Constraints*: `probability 0.0-1.0`. *Default value*: `0.25`.|
|`abstractInitializationGeneToMutate`| __Boolean__. During mutation, whether to abstract genes for repeated SQL actions. *Default value*: `false`.|
|`archiveAfterMutationFile`| __String__. Specify a path to save archive after each mutation during search, only useful for debugging. *Default value*: `archive.csv`.|
|`coveredTargetSortedBy`| __Enum__. Specify a format to organize the covered targets by the search. *Valid values*: `NAME, TEST`. *Default value*: `NAME`.|
|`dependencyFile`| __String__. Specify a file that saves derived dependencies. *Default value*: `dependencies.csv`.|
|`disableStructureMutationDuringFocusSearch`| __Boolean__. Specify whether to disable structure mutation during focus search. *Default value*: `false`.|
|`doCollectImpact`| __Boolean__. Specify whether to collect impact info that provides an option to enable of collecting impact info when archive-based gene selection is disable. *Default value*: `false`.|
|`doesApplyNameMatching`| __Boolean__. Whether to apply text/name analysis with natural language parser to derive relationships between name entities, e.g., a resource identifier with a name of table. *Default value*: `false`.|
|`employSqlNumResourceStrategy`| __Enum__. Specify a strategy to determinate a number of resources to be manipulated throughout the search. *Valid values*: `NONE, RANDOM, DPC`. *Default value*: `NONE`.|
|`enableNLPParser`| __Boolean__. Whether to employ NLP parser to process text. Note that to enable this parser, it is required to build the EvoMaster with the resource profile, i.e., mvn clean install -Presourceexp -DskipTests. *Default value*: `false`.|
|`enableProcessMonitor`| __Boolean__. Whether or not enable a search process monitor for archiving evaluated individuals and Archive regarding an evaluation of search. This is only needed when running experiments with different parameter settings. *Default value*: `false`.|
|`enableTrackIndividual`| __Boolean__. Whether to enable tracking the history of modifications of the individuals during the search. *Default value*: `false`.|
|`enableWriteSnapshotTests`| __Boolean__. Enable to print snapshots of the generated tests during the search in an interval defined in snapshotsInterval. *Default value*: `false`.|
|`errorTextEpsilon`| __Double__. The Distance Metric Error Text may use several values for epsilon.During experimentation, it may be useful to adjust these values. Epsilon describes the size of the neighbourhood used for clustering, so may result in different clustering results.Epsilon should be between 0.0 and 1.0. If the value is outside of that range, epsilon will use the default of 0.8. *Constraints*: `min=0.0, max=1.0`. *Default value*: `0.8`.|
|`exceedTargetsFile`| __String__. Specify a path to save all not covered targets when the number is more than 100. *Default value*: `exceedTargets.txt`.|
|`executiveSummary`| __Boolean__. Generate an executive summary, containing an example of each category of potential fault found. *Default value*: `false`.|
|`expectationsActive`| __Boolean__. Enable Expectation Generation. If enabled, expectations will be generated. A variable called expectationsMasterSwitch is added to the test suite, with a default value of false. If set to true, an expectation that fails will cause the test case containing it to fail. *Default value*: `false`.|
|`exportDependencies`| __Boolean__. Specify whether to export derived dependencies among resources. *Default value*: `false`.|
|`exportImpacts`| __Boolean__. Specify whether to export derived impacts among genes. *Default value*: `false`.|
|`generateSqlDataWithDSE`| __Boolean__. Enable EvoMaster to generate SQL data with direct accesses to the database. Use Dynamic Symbolic Execution. *Default value*: `false`.|
|`impactAfterMutationFile`| __String__. Specify a path to save collected impact info after each mutation during search, only useful for debugging. *Default value*: `impactSnapshot.csv`.|
|`impactFile`| __String__. Specify a path to save derived genes. *Default value*: `impact.csv`.|
|`lastLineEpsilon`| __Double__. The Distance Metric Last Line may use several values for epsilon.During experimentation, it may be useful to adjust these values. Epsilon describes the size of the neighbourhood used for clustering, so may result in different clustering results.Epsilon should be between 0.0 and 1.0. If the value is outside of that range, epsilon will use the default of 0.8. *Constraints*: `min=0.0, max=1.0`. *Default value*: `0.8`.|
|`maxLengthOfTraces`| __Int__. Specify a maxLength of tracking when enableTrackIndividual or enableTrackEvaluatedIndividual is true. Note that the value should be specified with a non-negative number or -1 (for tracking all history). *Constraints*: `min=-1.0`. *Default value*: `10`.|
|`maxMutationRate`| __Double__. Specify a maximum mutation rate when enabling 'adaptiveMutationRate'. *Constraints*: `probability 0.0-1.0`. *Default value*: `0.9`.|
|`maxSqlInitActionsPerResource`| __Int__. When generating resource using SQL (e.g., sampler or mutator), how many new rows (max) to generate for the specific resource each time. *Constraints*: `min=0.0`. *Default value*: `0`.|
|`minRowOfTable`| __Int__. Specify a minimal number of rows in a table that enables selection (i.e., SELECT sql) to prepare resources for REST Action. In other word, if the number is less than the specified, insertion is always applied. *Constraints*: `min=0.0`. *Default value*: `10`.|
|`mutatedGeneFile`| __String__. Specify a path to save mutation details which is useful for debugging mutation. *Default value*: `mutatedGeneInfo.csv`.|
|`mutationTargetsSelectionStrategy`| __Enum__. Specify a strategy to select targets for evaluating mutation. *Valid values*: `FIRST_NOT_COVERED_TARGET, EXPANDED_UPDATED_NOT_COVERED_TARGET, UPDATED_NOT_COVERED_TARGET`. *Default value*: `FIRST_NOT_COVERED_TARGET`.|
|`probOfApplySQLActionToCreateResources`| __Double__. Specify a probability to apply SQL actions for preparing resources for REST Action. *Constraints*: `probability 0.0-1.0`. *Default value*: `0.0`.|
|`probOfEnablingResourceDependencyHeuristics`| __Double__. Specify whether to enable resource dependency heuristics, i.e, probOfEnablingResourceDependencyHeuristics > 0.0. Note that the option is available to be enabled only if resource-based smart sampling is enable. This option has an effect on sampling multiple resources and mutating a structure of an individual. *Constraints*: `probability 0.0-1.0`. *Default value*: `0.0`.|
|`probOfSelectFromDatabase`| __Double__. Specify a probability that enables selection (i.e., SELECT sql) of data from database instead of insertion (i.e., INSERT sql) for preparing resources for REST actions. *Constraints*: `probability 0.0-1.0`. *Default value*: `0.1`.|
|`processFiles`| __String__. Specify a folder to save results when a search monitor is enabled. *Default value*: `process_data`.|
|`processFormat`| __Enum__. Specify a format to save the process data. *Valid values*: `JSON_ALL, TEST_IND, TARGET_TEST_IND`. *Default value*: `JSON_ALL`.|
|`processInterval`| __Double__. Specify how often to save results when a search monitor is enabled, and 0.0 presents to record all evaluated individual. *Constraints*: `min=0.0, max=50.0`. *Default value*: `0.0`.|
|`recordExceededTargets`| __Boolean__. Whether to record targets when the number is more than 100. *Default value*: `false`.|
|`resourceSampleStrategy`| __Enum__. Specify whether to enable resource-based strategy to sample an individual during search. Note that resource-based sampling is only applicable for REST problem with MIO algorithm. *Valid values*: `NONE, Customized, EqualProbability, Actions, TimeBudgets, Archive, ConArchive`. *Default value*: `NONE`.|
|`saveArchiveAfterMutation`| __Boolean__. Whether to save archive info after each of mutation, which is typically useful for debugging mutation and archive. *Default value*: `false`.|
|`saveImpactAfterMutation`| __Boolean__. Whether to save impact info after each of mutation, which is typically useful debugging impact driven solutions and mutation. *Default value*: `false`.|
|`saveMutationInfo`| __Boolean__. Whether to save mutated gene info, which is typically used for debugging mutation. *Default value*: `false`.|
|`seedTestCases`| __Boolean__. Whether to seed EvoMaster with some initial test cases. These test cases will be used and evolved throughout the search process. *Default value*: `false`.|
|`seedTestCasesFormat`| __Enum__. Format of the test cases seeded to EvoMaster. *Valid values*: `POSTMAN`. *Default value*: `POSTMAN`.|
|`seedTestCasesPath`| __String__. File path where the seeded test cases are located. *Default value*: `postman.postman_collection.json`.|
<<<<<<< HEAD
|`startingPerOfGenesToMutate`| __Double__. Specify a starting percentage of genes of an individual to mutate. *Constraints*: `probability 0.0-1.0`. *Default value*: `0.5`.|
|`testSuiteSplitType`| __Enum__. Instead of generating a single test file, it could be split in several files, according to different strategies. *Valid values*: `NONE, CLUSTER, SUMMARY_ONLY, CODE`. *Default value*: `NONE`.|
|`writeSnapshotTestsIntervalInSeconds`| __Int__. The size (in seconds) of the interval that the snapshots will be printed, if enabled. *Default value*: `3600`.|
=======
|`skipFailureSQLInTestFile`| __Boolean__. Whether to skip failed SQL commands in the generated test files. *Default value*: `false`.|
|`startingPerOfGenesToMutate`| __Double__. Specify a starting percentage of genes of an individual to mutate. *Constraints*: `probability 0.0-1.0`. *Default value*: `0.5`.|
>>>>>>> 9007edfb
<|MERGE_RESOLUTION|>--- conflicted
+++ resolved
@@ -164,11 +164,7 @@
 |`seedTestCases`| __Boolean__. Whether to seed EvoMaster with some initial test cases. These test cases will be used and evolved throughout the search process. *Default value*: `false`.|
 |`seedTestCasesFormat`| __Enum__. Format of the test cases seeded to EvoMaster. *Valid values*: `POSTMAN`. *Default value*: `POSTMAN`.|
 |`seedTestCasesPath`| __String__. File path where the seeded test cases are located. *Default value*: `postman.postman_collection.json`.|
-<<<<<<< HEAD
+|`skipFailureSQLInTestFile`| __Boolean__. Whether to skip failed SQL commands in the generated test files. *Default value*: `false`.|
 |`startingPerOfGenesToMutate`| __Double__. Specify a starting percentage of genes of an individual to mutate. *Constraints*: `probability 0.0-1.0`. *Default value*: `0.5`.|
 |`testSuiteSplitType`| __Enum__. Instead of generating a single test file, it could be split in several files, according to different strategies. *Valid values*: `NONE, CLUSTER, SUMMARY_ONLY, CODE`. *Default value*: `NONE`.|
-|`writeSnapshotTestsIntervalInSeconds`| __Int__. The size (in seconds) of the interval that the snapshots will be printed, if enabled. *Default value*: `3600`.|
-=======
-|`skipFailureSQLInTestFile`| __Boolean__. Whether to skip failed SQL commands in the generated test files. *Default value*: `false`.|
-|`startingPerOfGenesToMutate`| __Double__. Specify a starting percentage of genes of an individual to mutate. *Constraints*: `probability 0.0-1.0`. *Default value*: `0.5`.|
->>>>>>> 9007edfb
+|`writeSnapshotTestsIntervalInSeconds`| __Int__. The size (in seconds) of the interval that the snapshots will be printed, if enabled. *Default value*: `3600`.|