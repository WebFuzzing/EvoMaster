# Command-Line Options

_EvoMaster_ has several options that can be configured. 
Those can be set on the command-line when _EvoMaster_ is started.

There are 3 types of options:

* __Important__: those are the main options that most users will need to set
                and know about.

* __Internal__: these are low-level tuning options, which most users do not need
                to modify. These were mainly introduced when experimenting with 
                different configurations to maximize the performance of _EvoMaster_.
                
* __Experimental__: these are work-in-progress options, for features still under development
                    and testing.        
         

 The list of available options can also be displayed by using `--help`, e.g.:

 `java -jar evomaster.jar --help`
  
  Options might also have *constraints*, e.g., a numeric value within a defined range,
  or a string being an URL.
  In some cases, strings might only be chosen within a specific set of possible values (i.e., an Enum).
  If any constraint is not satisfied, _EvoMaster_ will fail with an error message.
  
  When used, all options need to be prefixed with a `--`, e.g., `--maxTime`.
  
## Important Command-Line Options

|Options|Description|
|---|---|
|`maxTime`| __String__. Maximum amount of time allowed for the search.  The time is expressed with a string where hours (`h`), minutes (`m`) and seconds (`s`) can be specified, e.g., `1h10m120s` and `72m` are both valid and equivalent. Each component (i.e., `h`, `m` and `s`) is optional, but at least one must be specified.  In other words, if you need to run the search for just `30` seconds, you can write `30s`  instead of `0h0m30s`. **The more time is allowed, the better results one can expect**. But then of course the test generation will take longer. For how long should _EvoMaster_ be left run? The default 1 _minute_ is just for demonstration. __We recommend to run it between 1 and 24 hours__, depending on the size and complexity  of the tested application. *Constraints*: `regex (\s*)((?=(\S+))(\d+h)?(\d+m)?(\d+s)?)(\s*)`. *Default value*: `60s`.|
|`outputFolder`| __String__. The path directory of where the generated test classes should be saved to. *Default value*: `src/em`.|
|`outputFormat`| __Enum__. Specify in which format the tests should be outputted. If left on `DEFAULT`, then the value specified in the _EvoMaster Driver_ will be used. But a different value must be chosen if doing Black-Box testing. *Valid values*: `DEFAULT, JAVA_JUNIT_5, JAVA_JUNIT_4, KOTLIN_JUNIT_4, KOTLIN_JUNIT_5, JS_JEST`. *Default value*: `DEFAULT`.|
|`testSuiteFileName`| __String__. The name of generated file with the test cases, without file type extension. In JVM languages, if the name contains '.', folders will be created to represent the given package structure. Also, in JVM languages, should not use '-' in the file name, as not valid symbol for class identifiers. *Constraints*: `regex [-a-zA-Z$_][-0-9a-zA-Z$_]*(.[-a-zA-Z$_][-0-9a-zA-Z$_]*)*`. *Default value*: `EvoMasterTest`.|
|`blackBox`| __Boolean__. Use EvoMaster in black-box mode. This does not require an EvoMaster Driver up and running. However, you will need to provide further option to specify how to connect to the SUT. *Default value*: `false`.|
|`bbSwaggerUrl`| __String__. When in black-box mode for REST APIs, specify where the Swagger schema can be downloaded from. *Constraints*: `URL`. *Default value*: `""`.|
|`bbTargetUrl`| __String__. When in black-box mode, specify the URL of where the SUT can be reached. If this is missing, the URL will be inferred from Swagger. *Constraints*: `URL`. *Default value*: `""`.|

## Internal Command-Line Options

|Options|Description|
|---|---|
|`algorithm`| __Enum__. The algorithm used to generate test cases. *Valid values*: `MIO, RANDOM, WTS, MOSA`. *Default value*: `MIO`.|
|`appendToStatisticsFile`| __Boolean__. Whether should add to an existing statistics file, instead of replacing it. *Default value*: `false`.|
|`archiveTargetLimit`| __Int__. Limit of number of individuals per target to keep in the archive. *Constraints*: `min=1.0`. *Default value*: `10`.|
|`avoidNonDeterministicLogs`| __Boolean__. At times, we need to run EvoMaster with printed logs that are deterministic. For example, this means avoiding printing out time-stamps. *Default value*: `false`.|
|`baseTaintAnalysisProbability`| __Double__. Probability to use input tracking (i.e., a simple base form of taint-analysis) to determine how inputs are used in the SUT. *Constraints*: `probability 0.0-1.0`. *Default value*: `0.9`.|
|`bbExperiments`| __Boolean__. Only used when running experiments for black-box mode, where an EvoMaster Driver would be present, and can reset state after each experiment. *Default value*: `false`.|
|`bloatControlForSecondaryObjective`| __Boolean__. Whether secondary objectives are less important than test bloat control. *Default value*: `false`.|
|`coveredTargetFile`| __String__. Specify a file which saves covered targets info regarding generated test suite. *Default value*: `coveredTargets.txt`.|
|`createTests`| __Boolean__. Specify if test classes should be created as output of the tool. Usually, you would put it to 'false' only when debugging EvoMaster itself. *Default value*: `true`.|
|`customNaming`| __Boolean__. Enable custom naming and sorting criteria. *Default value*: `true`.|
|`e_u1f984`| __Boolean__. QWN0aXZhdGUgdGhlIFVuaWNvcm4gTW9kZQ==. *Default value*: `false`.|
|`enableBasicAssertions`| __Boolean__. Generate basic assertions. Basic assertions (comparing the returned object to itself) are added to the code. NOTE: this should not cause any tests to fail. *Default value*: `true`.|
|`endNumberOfMutations`| __Int__. Number of applied mutations on sampled individuals, by the end of the search. *Constraints*: `min=0.0`. *Default value*: `10`.|
|`endpointFocus`| __String__. Only for debugging. Concentrate search on only one single REST endpoint. *Default value*: `null`.|
|`expandRestIndividuals`| __Boolean__. Enable to expand the genotype of REST individuals based on runtime information missing from Swagger. *Default value*: `true`.|
|`exportCoveredTarget`| __Boolean__. Specify whether to export covered targets info. *Default value*: `false`.|
|`extraHeuristicsFile`| __String__. Where the extra heuristics file (if any) is going to be written (in CSV format). *Default value*: `extra_heuristics.csv`.|
|`extractSqlExecutionInfo`| __Boolean__. Enable extracting SQL execution info. *Default value*: `true`.|
|`feedbackDirectedSampling`| __Enum__. Specify whether when we sample from archive we do look at the most promising targets for which we have had a recent improvement. *Valid values*: `NONE, LAST, FOCUSED_QUICKEST`. *Default value*: `LAST`.|
|`focusedSearchActivationTime`| __Double__. The percentage of passed search before starting a more focused, less exploratory one. *Constraints*: `probability 0.0-1.0`. *Default value*: `0.5`.|
|`geneMutationStrategy`| __Enum__. Strategy used to define the mutation probability. *Valid values*: `ONE_OVER_N, ONE_OVER_N_BIASED_SQL`. *Default value*: `ONE_OVER_N_BIASED_SQL`.|
|`generateSqlDataWithSearch`| __Boolean__. Enable EvoMaster to generate SQL data with direct accesses to the database. Use a search algorithm. *Default value*: `true`.|
|`heuristicsForSQL`| __Boolean__. Tracking of SQL commands to improve test generation. *Default value*: `true`.|
|`jsControllerPath`| __String__. When generating tests in JavaScript, there is the need to know where the driver is located in respect to the generated tests. *Default value*: `./app-driver.js`.|
|`maxActionEvaluations`| __Int__. Maximum number of action evaluations for the search. A fitness evaluation can be composed of 1 or more actions, like for example REST calls or SQL setups. The more actions are allowed, the better results one can expect. But then of course the test generation will take longer. Only applicable depending on the stopping criterion. *Constraints*: `min=1.0`. *Default value*: `1000`.|
|`maxResponseByteSize`| __Int__. Maximum size (in bytes) that EM handles response payloads in the HTTP responses. If larger than that, a response will not be stored internally in EM during the test generation. This is needed to avoid running out of memory. *Default value*: `1000000`.|
|`maxSearchSuiteSize`| __Int__. Define the maximum number of tests in a suite in the search algorithms that evolve whole suites, e.g. WTS. *Constraints*: `min=1.0`. *Default value*: `50`.|
|`maxSqlInitActionsPerMissingData`| __Int__. When generating SQL data, how many new rows (max) to generate for each specific SQL Select. *Constraints*: `min=1.0`. *Default value*: `5`.|
|`maxTestSize`| __Int__. Max number of 'actions' (e.g., RESTful calls or SQL commands) that can be done in a single test. *Constraints*: `min=1.0`. *Default value*: `10`.|
|`maxTimeInSeconds`| __Int__. Maximum number of seconds allowed for the search. The more time is allowed, the better results one can expect. But then of course the test generation will take longer. Only applicable depending on the stopping criterion. If this value is 0, the setting 'maxTime' will be used instead. *Constraints*: `min=0.0`. *Default value*: `0`.|
|`minimumSizeControl`| __Int__. Specify minimum size when bloatControlForSecondaryObjective. *Constraints*: `min=0.0`. *Default value*: `2`.|
|`populationSize`| __Int__. Define the population size in the search algorithms that use populations (e.g., Genetic Algorithms, but not MIO). *Constraints*: `min=1.0`. *Default value*: `30`.|
|`probOfRandomSampling`| __Double__. Probability of sampling a new individual at random. *Constraints*: `probability 0.0-1.0`. *Default value*: `0.5`.|
|`probOfSmartSampling`| __Double__. When sampling new test cases to evaluate, probability of using some smart strategy instead of plain random. *Constraints*: `probability 0.0-1.0`. *Default value*: `0.5`.|
|`problemType`| __Enum__. The type of SUT we want to generate tests for, e.g., a RESTful API. *Valid values*: `REST, WEB`. *Default value*: `REST`.|
|`secondaryObjectiveStrategy`| __Enum__. Strategy used to handle the extra heuristics in the secondary objectives. *Valid values*: `AVG_DISTANCE, AVG_DISTANCE_SAME_N_ACTIONS, BEST_MIN`. *Default value*: `AVG_DISTANCE_SAME_N_ACTIONS`.|
|`seed`| __Long__. The seed for the random generator used during the search. A negative value means the CPU clock time will be rather used as seed. *Default value*: `-1`.|
|`showProgress`| __Boolean__. Whether to print how much search done so far. *Default value*: `true`.|
|`snapshotInterval`| __Double__. If positive, check how often, in percentage % of the budget, to collect statistics snapshots. For example, every 5% of the time. *Constraints*: `max=50.0`. *Default value*: `-1.0`.|
|`snapshotStatisticsFile`| __String__. Where the snapshot file (if any) is going to be written (in CSV format). *Default value*: `snapshot.csv`.|
|`startNumberOfMutations`| __Int__. Number of applied mutations on sampled individuals, at the start of the search. *Constraints*: `min=0.0`. *Default value*: `1`.|
|`statisticsColumnId`| __String__. An id that will be part as a column of the statistics file (if any is generated). *Default value*: `-`.|
|`statisticsFile`| __String__. Where the statistics file (if any) is going to be written (in CSV format). *Default value*: `statistics.csv`.|
|`stoppingCriterion`| __Enum__. Stopping criterion for the search. *Valid values*: `TIME, FITNESS_EVALUATIONS`. *Default value*: `TIME`.|
|`structureMutationProbability`| __Double__. Probability of applying a mutation that can change the structure of a test. *Constraints*: `probability 0.0-1.0`. *Default value*: `0.5`.|
|`sutControllerHost`| __String__. Host name or IP address of where the SUT REST controller is listening on. *Default value*: `localhost`.|
|`sutControllerPort`| __Int__. TCP port of where the SUT REST controller is listening on. *Constraints*: `min=0.0, max=65535.0`. *Default value*: `40100`.|
|`tournamentSize`| __Int__. Number of elements to consider in a Tournament Selection (if any is used in the search algorithm). *Constraints*: `min=1.0`. *Default value*: `10`.|
|`useMethodReplacement`| __Boolean__. Apply method replacement heuristics to smooth the search landscape. *Default value*: `true`.|
|`useNonIntegerReplacement`| __Boolean__. Apply non-integer numeric comparison heuristics to smooth the search landscape. *Default value*: `true`.|
|`writeExtraHeuristicsFile`| __Boolean__. Whether we should collect data on the extra heuristics. Only needed for experiments. *Default value*: `false`.|
|`writeStatistics`| __Boolean__. Whether or not writing statistics of the search process. This is only needed when running experiments with different parameter settings. *Default value*: `false`.|
|`xoverProbability`| __Double__. Probability of applying crossover operation (if any is used in the search algorithm). *Constraints*: `probability 0.0-1.0`. *Default value*: `0.7`.|

## Experimental Command-Line Options

|Options|Description|
|---|---|
|`S1dR`| __Double__. Specify a probability to apply S1dR when resource sampling strategy is 'Customized'. *Constraints*: `probability 0.0-1.0`. *Default value*: `0.25`.|
|`S1iR`| __Double__. Specify a probability to apply S1iR when resource sampling strategy is 'Customized'. *Constraints*: `probability 0.0-1.0`. *Default value*: `0.25`.|
|`S2dR`| __Double__. Specify a probability to apply S2dR when resource sampling strategy is 'Customized'. *Constraints*: `probability 0.0-1.0`. *Default value*: `0.25`.|
|`SMdR`| __Double__. Specify a probability to apply SMdR when resource sampling strategy is 'Customized'. *Constraints*: `probability 0.0-1.0`. *Default value*: `0.25`.|
|`abstractInitializationGeneToMutate`| __Boolean__. whether to abstract genes that exist initialization actions to mutate. *Default value*: `false`.|
|`adaptiveGeneSelectionMethod`| __Enum__. Specify whether to enable archive-based selection for selecting genes to mutate. *Valid values*: `NONE, AWAY_NOIMPACT, APPROACH_IMPACT, APPROACH_LATEST_IMPACT, APPROACH_LATEST_IMPROVEMENT, BALANCE_IMPACT_NOIMPACT, ALL_FIXED_RAND`. *Default value*: `NONE`.|
|`archiveGeneMutation`| __Enum__. Whether to enable archive-based gene mutation. *Valid values*: `NONE, SPECIFIED, ADAPTIVE`. *Default value*: `NONE`.|
|`coveredTargetSortedBy`| __Enum__. Specify a format to organize the covered targets by the search. *Valid values*: `NAME, TEST`. *Default value*: `NAME`.|
|`d`| __Double__. When weight-based mutation rate is enabled, specify a percentage of calculating mutation rate based on a number of candidate genes to mutate. For instance, d = 1.0 means that the mutation rate fully depends on a number of candidate genes to mutate, and d = 0.0 means that the mutation rate fully depends on weights of candidates genes to mutate. *Constraints*: `probability 0.0-1.0`. *Default value*: `0.5`.|
|`dependencyFile`| __String__. Specify a file that saves derived dependencies. *Default value*: `dependencies.csv`.|
|`disableStructureMutationDuringFocusSearch`| __Boolean__. Specify whether to disable structure mutation during focus search. *Default value*: `false`.|
|`doCollectImpact`| __Boolean__. Specify whether to collect impact info that provides an option to enable of collecting impact info when archive-based gene selection is disable. *Default value*: `false`.|
|`doesApplyNameMatching`| __Boolean__. Whether to apply text/name analysis with natural language parser to derive relationships between name entities, e.g., a resource identifier with a name of table. *Default value*: `false`.|
|`enableGeneSelectionMethodForGene`| __Boolean__. Specify whether to enable archive-based selection for selecting genes to mutate inside a gene, e.g., ObjectGene. *Default value*: `true`.|
|`enableProcessMonitor`| __Boolean__. Whether or not enable a search process monitor for archiving evaluated individuals and Archive regarding an evaluation of search. This is only needed when running experiments with different parameter settings. *Default value*: `false`.|
|`enableTrackEvaluatedIndividual`| __Boolean__. Whether to enable tracking the history of modifications of the individuals with its fitness values (i.e., evaluated individual) during the search. Note that we enforced that set enableTrackIndividual false when enableTrackEvaluatedIndividual is true since information of individual is part of evaluated individual. *Default value*: `false`.|
|`enableTrackIndividual`| __Boolean__. Whether to enable tracking the history of modifications of the individuals during the search. *Default value*: `false`.|
|`executiveSummary`| __Boolean__. Generate an executive summary, containing an example of each category of potential fault found. *Default value*: `false`.|
|`expectationsActive`| __Boolean__. Enable Expectation Generation. If enabled, expectations will be generated. A variable called expectationsMasterSwitch is added to the test suite, with a default value of false. If set to true, an expectation that fails will cause the test case containing it to fail. *Default value*: `false`.|
|`exportDependencies`| __Boolean__. Specify whether to export derived dependencies among resources. *Default value*: `false`.|
|`exportImpacts`| __Boolean__. Specify whether to export derived impacts among genes. *Default value*: `false`.|
|`geneWeightBasedOnImpactsBy`| __Enum__. Specify a strategy to calculate a weight of a gene based on impacts. *Valid values*: `SORT_COUNTER, SORT_RATIO, COUNTER, RATIO`. *Default value*: `SORT_COUNTER`.|
|`generateSqlDataWithDSE`| __Boolean__. Enable EvoMaster to generate SQL data with direct accesses to the database. Use Dynamic Symbolic Execution. *Default value*: `false`.|
|`impactFile`| __String__. Specify a file that saves derived genes. *Default value*: `impact.csv`.|
|`maxLengthOfTraces`| __Int__. Specify a maxLength of tracking when enableTrackIndividual or enableTrackEvaluatedIndividual is true. Note that the value should be specified with a non-negative number or -1 (for tracking all history). *Constraints*: `min=-1.0`. *Default value*: `10`.|
|`maxMutationRate`| __Double__. Specify a maximum mutation rate when enabling 'adaptiveMutationRate'. *Constraints*: `probability 0.0-1.0`. *Default value*: `0.9`.|
|`minRowOfTable`| __Int__. Specify a minimal number of rows in a table that enables selection (i.e., SELECT sql) to prepare resources for REST Action. In other word, if the number is less than the specified, insertion is always applied. *Constraints*: `min=0.0`. *Default value*: `10`.|
|`mutatedGeneFile`| __String__. Specify a path to save mutation details which is useful for debugging mutation. *Default value*: `mutatedGeneInfo.csv`.|
|`mutationTargetsSelectionStrategy`| __Enum__. Specify a strategy to select targets for evaluating mutation. *Valid values*: `FIRST_NOT_COVERED_TARGET, EXPANDED_UPDATED_NOT_COVERED_TARGET, UPDATED_NOT_COVERED_TARGET`. *Default value*: `FIRST_NOT_COVERED_TARGET`.|
|`probOfApplySQLActionToCreateResources`| __Double__. Specify a probability to apply SQL actions for preparing resources for REST Action. *Constraints*: `probability 0.0-1.0`. *Default value*: `0.0`.|
|`probOfArchiveMutation`| __Double__. Specify a probability to enable archive-based mutation. *Constraints*: `probability 0.0-1.0`. *Default value*: `0.0`.|
|`probOfEnablingResourceDependencyHeuristics`| __Double__. Specify whether to enable resource dependency heuristics, i.e, probOfEnablingResourceDependencyHeuristics > 0.0. Note that the option is available to be enabled only if resource-based smart sampling is enable. This option has an effect on sampling multiple resources and mutating a structure of an individual. *Constraints*: `probability 0.0-1.0`. *Default value*: `0.0`.|
|`probOfSelectFromDatabase`| __Double__. Specify a probability that enables selection (i.e., SELECT sql) of data from database instead of insertion (i.e., INSERT sql) for preparing resources for REST actions. *Constraints*: `probability 0.0-1.0`. *Default value*: `0.1`.|
|`processFiles`| __String__. Specify a folder to save results when a search monitor is enabled. *Default value*: `process_data`.|
|`processInterval`| __Int__. Specify how often to save results when a search monitor is enabled. *Default value*: `100`.|
|`resourceSampleStrategy`| __Enum__. Specify whether to enable resource-based strategy to sample an individual during search. Note that resource-based sampling is only applicable for REST problem with MIO algorithm. *Valid values*: `NONE, Customized, EqualProbability, Actions, TimeBudgets, Archive, ConArchive`. *Default value*: `NONE`.|
<<<<<<< HEAD
|`saveArchiveAfterMutationFile`| __String__. Specify whether to save archive after each mutation during search, only useful for debugging. *Default value*: `""`.|
|`saveImpactAfterMutationFile`| __String__. Specify whether to save collected impact info after each mutation during search, only useful for debugging. *Default value*: `""`.|
|`saveMutatedGeneFile`| __String__. Specify a path to save mutation details which is useful for debugging mutation. *Default value*: `""`.|
=======
|`saveMutationInfo`| __Boolean__. Whether to save mutated gene info, which is typically used for debugging mutation. *Default value*: `false`.|
>>>>>>> c996ef0a
|`specializeSQLGeneSelection`| __Boolean__. Whether to specialize sql gene selection to mutation. *Default value*: `false`.|
|`startingPerOfGenesToMutate`| __Double__. Specify a starting percentage of genes of an individual to mutate. *Constraints*: `probability 0.0-1.0`. *Default value*: `0.5`.|
|`testSuiteSplitType`| __Enum__. Instead of generating a single test file, it could be split in several files, according to different strategies. *Valid values*: `NONE, CLUSTER, SUMMARY_ONLY, CODE`. *Default value*: `NONE`.|
|`weightBasedMutationRate`| __Boolean__. Whether to enable a weight-based mutation rate. *Default value*: `false`.|<|MERGE_RESOLUTION|>--- conflicted
+++ resolved
@@ -105,24 +105,23 @@
 |`S1iR`| __Double__. Specify a probability to apply S1iR when resource sampling strategy is 'Customized'. *Constraints*: `probability 0.0-1.0`. *Default value*: `0.25`.|
 |`S2dR`| __Double__. Specify a probability to apply S2dR when resource sampling strategy is 'Customized'. *Constraints*: `probability 0.0-1.0`. *Default value*: `0.25`.|
 |`SMdR`| __Double__. Specify a probability to apply SMdR when resource sampling strategy is 'Customized'. *Constraints*: `probability 0.0-1.0`. *Default value*: `0.25`.|
-|`abstractInitializationGeneToMutate`| __Boolean__. whether to abstract genes that exist initialization actions to mutate. *Default value*: `false`.|
 |`adaptiveGeneSelectionMethod`| __Enum__. Specify whether to enable archive-based selection for selecting genes to mutate. *Valid values*: `NONE, AWAY_NOIMPACT, APPROACH_IMPACT, APPROACH_LATEST_IMPACT, APPROACH_LATEST_IMPROVEMENT, BALANCE_IMPACT_NOIMPACT, ALL_FIXED_RAND`. *Default value*: `NONE`.|
+|`adaptivePerOfCandidateGenesToMutate`| __Boolean__. Specify whether to decide a top percent of genes to mutate adaptively. *Default value*: `false`.|
 |`archiveGeneMutation`| __Enum__. Whether to enable archive-based gene mutation. *Valid values*: `NONE, SPECIFIED, ADAPTIVE`. *Default value*: `NONE`.|
 |`coveredTargetSortedBy`| __Enum__. Specify a format to organize the covered targets by the search. *Valid values*: `NAME, TEST`. *Default value*: `NAME`.|
-|`d`| __Double__. When weight-based mutation rate is enabled, specify a percentage of calculating mutation rate based on a number of candidate genes to mutate. For instance, d = 1.0 means that the mutation rate fully depends on a number of candidate genes to mutate, and d = 0.0 means that the mutation rate fully depends on weights of candidates genes to mutate. *Constraints*: `probability 0.0-1.0`. *Default value*: `0.5`.|
+|`d`| __Double__. Specify a starting percentage of genes of an individual to mutate. *Constraints*: `probability 0.0-1.0`. *Default value*: `0.5`.|
 |`dependencyFile`| __String__. Specify a file that saves derived dependencies. *Default value*: `dependencies.csv`.|
 |`disableStructureMutationDuringFocusSearch`| __Boolean__. Specify whether to disable structure mutation during focus search. *Default value*: `false`.|
-|`doCollectImpact`| __Boolean__. Specify whether to collect impact info that provides an option to enable of collecting impact info when archive-based gene selection is disable. *Default value*: `false`.|
 |`doesApplyNameMatching`| __Boolean__. Whether to apply text/name analysis with natural language parser to derive relationships between name entities, e.g., a resource identifier with a name of table. *Default value*: `false`.|
-|`enableGeneSelectionMethodForGene`| __Boolean__. Specify whether to enable archive-based selection for selecting genes to mutate inside a gene, e.g., ObjectGene. *Default value*: `true`.|
+|`enableCompleteObjects`| __Boolean__. Enable EvoMaster to generate, use, and attach complete objects to REST calls, rather than just the needed fields/values. *Default value*: `false`.|
 |`enableProcessMonitor`| __Boolean__. Whether or not enable a search process monitor for archiving evaluated individuals and Archive regarding an evaluation of search. This is only needed when running experiments with different parameter settings. *Default value*: `false`.|
 |`enableTrackEvaluatedIndividual`| __Boolean__. Whether to enable tracking the history of modifications of the individuals with its fitness values (i.e., evaluated individual) during the search. Note that we enforced that set enableTrackIndividual false when enableTrackEvaluatedIndividual is true since information of individual is part of evaluated individual. *Default value*: `false`.|
 |`enableTrackIndividual`| __Boolean__. Whether to enable tracking the history of modifications of the individuals during the search. *Default value*: `false`.|
+|`endPerOfCandidateGenesToMutate`| __Double__. Specify a percentage (after starting a focus search) which is used by archived-based gene selection method (e.g., APPROACH_IMPACT) for selecting top percent of genes as potential candidates to mutate. *Constraints*: `probability 0.0-1.0`. *Default value*: `0.1`.|
 |`executiveSummary`| __Boolean__. Generate an executive summary, containing an example of each category of potential fault found. *Default value*: `false`.|
 |`expectationsActive`| __Boolean__. Enable Expectation Generation. If enabled, expectations will be generated. A variable called expectationsMasterSwitch is added to the test suite, with a default value of false. If set to true, an expectation that fails will cause the test case containing it to fail. *Default value*: `false`.|
 |`exportDependencies`| __Boolean__. Specify whether to export derived dependencies among resources. *Default value*: `false`.|
 |`exportImpacts`| __Boolean__. Specify whether to export derived impacts among genes. *Default value*: `false`.|
-|`geneWeightBasedOnImpactsBy`| __Enum__. Specify a strategy to calculate a weight of a gene based on impacts. *Valid values*: `SORT_COUNTER, SORT_RATIO, COUNTER, RATIO`. *Default value*: `SORT_COUNTER`.|
 |`generateSqlDataWithDSE`| __Boolean__. Enable EvoMaster to generate SQL data with direct accesses to the database. Use Dynamic Symbolic Execution. *Default value*: `false`.|
 |`impactFile`| __String__. Specify a file that saves derived genes. *Default value*: `impact.csv`.|
 |`maxLengthOfTraces`| __Int__. Specify a maxLength of tracking when enableTrackIndividual or enableTrackEvaluatedIndividual is true. Note that the value should be specified with a non-negative number or -1 (for tracking all history). *Constraints*: `min=-1.0`. *Default value*: `10`.|
@@ -137,14 +136,9 @@
 |`processFiles`| __String__. Specify a folder to save results when a search monitor is enabled. *Default value*: `process_data`.|
 |`processInterval`| __Int__. Specify how often to save results when a search monitor is enabled. *Default value*: `100`.|
 |`resourceSampleStrategy`| __Enum__. Specify whether to enable resource-based strategy to sample an individual during search. Note that resource-based sampling is only applicable for REST problem with MIO algorithm. *Valid values*: `NONE, Customized, EqualProbability, Actions, TimeBudgets, Archive, ConArchive`. *Default value*: `NONE`.|
-<<<<<<< HEAD
-|`saveArchiveAfterMutationFile`| __String__. Specify whether to save archive after each mutation during search, only useful for debugging. *Default value*: `""`.|
-|`saveImpactAfterMutationFile`| __String__. Specify whether to save collected impact info after each mutation during search, only useful for debugging. *Default value*: `""`.|
-|`saveMutatedGeneFile`| __String__. Specify a path to save mutation details which is useful for debugging mutation. *Default value*: `""`.|
-=======
 |`saveMutationInfo`| __Boolean__. Whether to save mutated gene info, which is typically used for debugging mutation. *Default value*: `false`.|
->>>>>>> c996ef0a
 |`specializeSQLGeneSelection`| __Boolean__. Whether to specialize sql gene selection to mutation. *Default value*: `false`.|
+|`startPerOfCandidateGenesToMutate`| __Double__. Specify a percentage (before starting a focus search) which is used by archived-based gene selection method (e.g., APPROACH_IMPACT) for selecting top percent of genes as potential candidates to mutate. *Constraints*: `probability 0.0-1.0`. *Default value*: `0.9`.|
 |`startingPerOfGenesToMutate`| __Double__. Specify a starting percentage of genes of an individual to mutate. *Constraints*: `probability 0.0-1.0`. *Default value*: `0.5`.|
 |`testSuiteSplitType`| __Enum__. Instead of generating a single test file, it could be split in several files, according to different strategies. *Valid values*: `NONE, CLUSTER, SUMMARY_ONLY, CODE`. *Default value*: `NONE`.|
 |`weightBasedMutationRate`| __Boolean__. Whether to enable a weight-based mutation rate. *Default value*: `false`.|