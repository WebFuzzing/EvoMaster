--- conflicted
+++ resolved
@@ -165,8 +165,5 @@
 |`seedTestCasesPath`| __String__. File path where the seeded test cases are located. *Default value*: `postman.postman_collection.json`.|
 |`skipFailureSQLInTestFile`| __Boolean__. Whether to skip failed SQL commands in the generated test files. *Default value*: `false`.|
 |`startingPerOfGenesToMutate`| __Double__. Specify a starting percentage of genes of an individual to mutate. *Constraints*: `probability 0.0-1.0`. *Default value*: `0.5`.|
-<<<<<<< HEAD
-|`writeSnapshotTestsIntervalInSeconds`| __Int__. The size (in seconds) of the interval that the snapshots will be printed, if enabled. *Default value*: `3600`.|
-=======
 |`useWeightedSampling`| __Boolean__. When sampling from archive based on targets, decide whether to use weights based on properties of the targets (e.g., a target likely leading to a flag will be sampled less often). *Default value*: `false`.|
->>>>>>> 2c291ea8
+|`writeSnapshotTestsIntervalInSeconds`| __Int__. The size (in seconds) of the interval that the snapshots will be printed, if enabled. *Default value*: `3600`.|